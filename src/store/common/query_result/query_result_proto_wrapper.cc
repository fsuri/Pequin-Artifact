--- conflicted
+++ resolved
@@ -38,27 +38,6 @@
 
 namespace sql {
 
-<<<<<<< HEAD
-=======
-// auto QueryResultProtoWrapper::create_from_proto(const SQLResultProto* proto_result) -> void
-// {
-//   this->proto_result = proto_result;
-//   n_rows_affected = proto_result->rows_affected();
-//   column_names = std::vector<std::string>(proto_result->column_names().begin(), proto_result->column_names().end());
-  
-//   // result = std::vector<std::vector<std::string>>();
-//   // for(int i = 0; i < proto_result->rows_size(); i++) {
-//   //   RowProto row = proto_result->rows(i);
-//   //   auto fields_vector = std::vector<FieldProto>(row.fields().begin(), row.fields().end());
-//   //   auto data_vector = std::vector<std::string>();
-//   //   for (auto field : fields_vector) {
-//   //     data_vector.push_back(std::move(field.data()));
-//   //   }
-//   //   result.push_back(data_vector);
-//   // }
-// }
-
->>>>>>> fc7ef234
 auto QueryResultProtoWrapper::check_has_result_set() const -> void
 {
   if(proto_result->column_names_size() == 0) {
@@ -66,22 +45,12 @@
   }
 }
 
-
 auto QueryResultProtoWrapper::name( const std::size_t column ) const -> std::string
 {
-<<<<<<< HEAD
-=======
-  //return column_names[column];
->>>>>>> fc7ef234
   return proto_result->column_names(column);
 }
 
 auto QueryResultProtoWrapper::column_index_by_name(const std::string &name) const -> std::size_t {
-<<<<<<< HEAD
-=======
-  // for (std::size_t i = 0; i < column_names.size(); i++) {
-  //   if (column_names[i] == name) {
->>>>>>> fc7ef234
   for (int i = 0; i < proto_result->column_names_size(); i++) {
     if (proto_result->column_names(i) == name) {
       return i;
@@ -92,57 +61,31 @@
 
 bool QueryResultProtoWrapper::empty() const
 {
-<<<<<<< HEAD
-=======
-  //return result.empty();
->>>>>>> fc7ef234
   return proto_result->rows_size() == 0;
 }
 
 auto QueryResultProtoWrapper::size() const -> std::size_t
 {
-<<<<<<< HEAD
-=======
-   // return result.size();
->>>>>>> fc7ef234
   return proto_result->rows_size();
 }
 
 auto QueryResultProtoWrapper::num_columns() const -> std::size_t
 {
-<<<<<<< HEAD
-=======
-  // return column_names.size();
->>>>>>> fc7ef234
   return proto_result->column_names_size();
 }
 
 auto QueryResultProtoWrapper::begin() const -> std::unique_ptr<const_iterator>
 {
   check_has_result_set();
-<<<<<<< HEAD
-  return std::unique_ptr<const_iterator>(new const_iterator( Row(this, 0, 0, columns())));
-=======
-  //return std::unique_ptr<const_iterator>(new const_iterator( Row(this, 0, 0, column_names.size())));
   return std::unique_ptr<const_iterator>(new const_iterator( Row(this, 0, 0, num_columns())));
->>>>>>> fc7ef234
 }
 
 auto QueryResultProtoWrapper::end() const -> std::unique_ptr<const_iterator>
 {
-<<<<<<< HEAD
-  return std::unique_ptr<const_iterator>(new const_iterator( Row(this, size(), 0, columns() ) ));
+  return std::unique_ptr<const_iterator>(new const_iterator( Row(this, size(), 0, num_columns() ) ));
 }
 
 auto QueryResultProtoWrapper::is_null( const std::size_t row, const std::size_t column ) const -> bool {
-=======
-  //return std::unique_ptr<const_iterator>(new const_iterator( Row(this, size(), 0, column_names.size() ) ));
-   return std::unique_ptr<const_iterator>(new const_iterator( Row(this, size(), 0, num_columns() ) ));
-}
-
-auto QueryResultProtoWrapper::is_null( const std::size_t row, const std::size_t column ) const -> bool {
-  // return result.at(row).at(column) == "";
->>>>>>> fc7ef234
   return !proto_result->rows(row).fields(column).has_data();
 }
 
@@ -174,18 +117,10 @@
 }
 
 auto QueryResultProtoWrapper::has_rows_affected() const noexcept -> bool {
-<<<<<<< HEAD
-=======
-  //return n_rows_affected > 0;
->>>>>>> fc7ef234
   return proto_result->rows_affected() > 0;
 }
 
 auto QueryResultProtoWrapper::rows_affected() const -> std::size_t {
-<<<<<<< HEAD
-=======
-  //return n_rows_affected;
->>>>>>> fc7ef234
   return proto_result->rows_affected();
 }
 
