--- conflicted
+++ resolved
@@ -36,11 +36,7 @@
 namespace pg_SMRstore {
 
 static bool TEST_DUMMY_RESULT = false;
-<<<<<<< HEAD
 const uint64_t number_of_threads = 16;
-=======
-static uint64_t number_of_threads = 8;
->>>>>>> 4e25efe9
 
 using namespace std;
 
@@ -161,10 +157,7 @@
 
 //Asynchronous Execution Interface -> Dispatch execution to a thread, and let it call callback when done
 void Server::Execute_Callback(const string& type, const string& msg, std::function<void(std::vector<google::protobuf::Message*>& )> ecb) {
-<<<<<<< HEAD
-
-=======
->>>>>>> 4e25efe9
+
   Debug("Execute with callback: %s", type.c_str());
 
   std::string client_seq_key; //TODO: GET RID OF THIS
@@ -482,7 +475,6 @@
       reply->set_status(REPLY_OK); 
       reply->set_sql_res("");
     }
-<<<<<<< HEAD
     else if (std::regex_match(e.sqlstate, std::regex("25..."))){ // Invalid transaction state
       if (idx==0){
         Panic("An Invalid transaction state exception caught while using postgres.: %s", e.what());
@@ -494,18 +486,6 @@
     else{
       std::cerr<< e.sqlstate <<"\n";
       Panic("Unexpected postgres exception: %s, code: %s", e.what(),e.sqlstate);
-=======
-    else if (std::regex_match(e.sqlstate, std::regex("25P04"))){ // Concurrency errors
-      Notice("A lock-timeout exception caught while using postgres.: %s", e.what());
-      //tr->rollback();
-      c->second.TerminateTX(); //tx = nullptr; //alternatively: Then must pass tx by reference
-      
-      reply->set_status(REPLY_FAIL);
-      reply->set_sql_res("");
-    } 
-    else{
-      Panic("Unexpected postgres exception: %s. %s", e.sqlstate.c_str() , e.what());  //FIXME: pivot probably means we aborted due to lock timeout -> need to abort next tx too.
->>>>>>> 4e25efe9
     }
   }
   catch (const std::exception &e) {
