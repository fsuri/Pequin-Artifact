/***********************************************************************
 *
 * Copyright 2021 Florian Suri-Payer <fsp@cs.cornell.edu>
 *                Liam Arzola <lma77@cornell.edu>
 *
 * Permission is hereby granted, free of charge, to any person
 * obtaining a copy of this software and associated documentation
 * files (the "Software"), to deal in the Software without
 * restriction, including without limitation the rights to use, copy,
 * modify, merge, publish, distribute, sublicense, and/or sell copies
 * of the Software, and to permit persons to whom the Software is
 * furnished to do so, subject to the following conditions:
 *
 * The above copyright notice and this permission notice shall be
 * included in all copies or substantial portions of the Software.
 *
 * THE SOFTWARE IS PROVIDED "AS IS", WITHOUT WARRANTY OF ANY KIND,
 * EXPRESS OR IMPLIED, INCLUDING BUT NOT LIMITED TO THE WARRANTIES OF
 * MERCHANTABILITY, FITNESS FOR A PARTICULAR PURPOSE AND
 * NONINFRINGEMENT. IN NO EVENT SHALL THE AUTHORS OR COPYRIGHT HOLDERS
 * BE LIABLE FOR ANY CLAIM, DAMAGES OR OTHER LIABILITY, WHETHER IN AN
 * ACTION OF CONTRACT, TORT OR OTHERWISE, ARISING FROM, OUT OF OR IN
 * CONNECTION WITH THE SOFTWARE OR THE USE OR OTHER DEALINGS IN THE
 * SOFTWARE.
 *
 **********************************************************************/
#ifndef ROW_H
#define ROW_H

#include <string>
#include <vector>
#include <optional>
#include <memory>
#include "query_result_field.h"
#include <tao/pq/result_traits.hpp>

namespace query_result
{

	// A row in a table, contains an ordered collection of fields
	class Row
	{
		public:
			virtual ~Row() = default;

<<<<<<< HEAD
			virtual auto slice(const std::size_t offset, const std::size_t in_columns) const -> std::unique_ptr<Row> = 0;

			virtual auto operator[](const std::size_t column) const -> std::unique_ptr<Field> = 0;
=======
// A row in a table, contains an ordered collection of fields
class Row {
	public:
		virtual ~Row(){}
		virtual auto slice( const std::size_t offset, const std::size_t in_columns ) const -> std::unique_ptr<Row> = 0;

	  virtual auto operator[]( const std::size_t column ) const -> std::unique_ptr<Field> = 0;
		
		virtual auto num_columns() const noexcept -> std::size_t = 0;
>>>>>>> fc7ef234

			virtual auto columns() const noexcept -> std::size_t = 0;

			virtual auto name(const std::size_t column) const -> std::string = 0;

			virtual auto is_null(const std::size_t column) const -> bool = 0;

			// If the data type you need is not supported, you can add it here
			virtual void get(const std::size_t column, bool *field) const = 0;
			virtual void get(const std::size_t column, int32_t *field) const = 0;
			virtual void get(const std::size_t column, int64_t *field) const = 0;
			virtual void get(const std::size_t column, uint32_t *field) const = 0;
			virtual void get(const std::size_t column, uint64_t *field) const = 0;
			virtual void get(const std::size_t column, double *field) const = 0;
			virtual void get(const std::size_t column, std::string *field) const = 0;
	};
}

#endif /* ROW_H */<|MERGE_RESOLUTION|>--- conflicted
+++ resolved
@@ -43,23 +43,11 @@
 		public:
 			virtual ~Row() = default;
 
-<<<<<<< HEAD
 			virtual auto slice(const std::size_t offset, const std::size_t in_columns) const -> std::unique_ptr<Row> = 0;
 
 			virtual auto operator[](const std::size_t column) const -> std::unique_ptr<Field> = 0;
-=======
-// A row in a table, contains an ordered collection of fields
-class Row {
-	public:
-		virtual ~Row(){}
-		virtual auto slice( const std::size_t offset, const std::size_t in_columns ) const -> std::unique_ptr<Row> = 0;
 
-	  virtual auto operator[]( const std::size_t column ) const -> std::unique_ptr<Field> = 0;
-		
-		virtual auto num_columns() const noexcept -> std::size_t = 0;
->>>>>>> fc7ef234
-
-			virtual auto columns() const noexcept -> std::size_t = 0;
+			virtual auto num_columns() const noexcept -> std::size_t = 0;
 
 			virtual auto name(const std::size_t column) const -> std::string = 0;
 
