#include "store/benchmark/async/sql/auctionmark/auctionmark_profile.h"
#include "store/benchmark/async/sql/auctionmark/auctionmark_params.h"
#include "store/benchmark/async/sql/auctionmark/utils/auctionmark_utils.h"
#include <algorithm>
<<<<<<< HEAD
#include <boost/histogram/serialization.hpp>
#include <boost/serialization/vector.hpp>
#include <boost/serialization/optional.hpp>
#include <boost/serialization/utility.hpp>
#include <boost/serialization/string.hpp>
#include <boost/archive/text_oarchive.hpp>
#include <boost/archive/text_iarchive.hpp>
=======
// #include <boost/histogram/serialization.hpp>
// #include <boost/archive/text_oarchive.hpp>
// #include <boost/archive/text_iarchive.hpp>
>>>>>>> 94992c3c

namespace auctionmark
{

  AuctionMarkProfile *AuctionMarkProfile::cached_profile = nullptr;

  AuctionMarkProfile::AuctionMarkProfile(int client_id, int num_clients, double scale_factor, std::mt19937_64 gen) : client_id(client_id), num_clients(num_clients), scale_factor(scale_factor), gen(gen) {
    loader_start_time = std::chrono::system_clock::now();
    user_id_generator = std::nullopt;

    // TODO: Write getter methods to do the appropriate conversions for binomials
    random_time_diff = std::binomial_distribution<int>((ITEM_DURATION_DAYS_MAX * 24 * 60 * 60) - (ITEM_PRESERVE_DAYS * 24 * 60 * 60 * -1), 0.5);
    random_duration = std::binomial_distribution<int>(ITEM_DURATION_DAYS_MAX - ITEM_DURATION_DAYS_MIN, 0.5);

    random_initial_price = Zipf(gen, ITEM_INITIAL_PRICE_MIN, ITEM_INITIAL_PRICE_MAX, ITEM_INITIAL_PRICE_SIGMA);
    random_purchase_duration = Zipf(gen, ITEM_PURCHASE_DURATION_DAYS_MIN, ITEM_PURCHASE_DURATION_DAYS_MAX, ITEM_PURCHASE_DURATION_DAYS_SIGMA);
    random_num_images = Zipf(gen, ITEM_NUM_IMAGES_MIN, ITEM_NUM_IMAGES_MAX, ITEM_NUM_IMAGES_SIGMA);
    random_num_attributes = Zipf(gen, ITEM_NUM_GLOBAL_ATTRS_MIN, ITEM_NUM_GLOBAL_ATTRS_MAX, ITEM_NUM_GLOBAL_ATTRS_SIGMA);
    random_num_comments = Zipf(gen, ITEM_NUM_COMMENTS_MIN, ITEM_NUM_COMMENTS_MAX, ITEM_NUM_COMMENTS_SIGMA);
  }

  // -----------------------------------------------------------------
  // TIME METHODS
  // -----------------------------------------------------------------

  std::chrono::system_clock::time_point AuctionMarkProfile::get_scaled_current_timestamp(std::chrono::system_clock::time_point time)
  {

    std::chrono::system_clock::time_point tmp_now = std::chrono::system_clock::now();
    std::chrono::milliseconds dur(GetScaledTimestamp(loader_start_time, client_start_time, tmp_now));
    time = std::chrono::system_clock::time_point(dur);
    return time;
  }

  std::chrono::system_clock::time_point AuctionMarkProfile::update_and_get_current_time()
  {
    current_time = get_scaled_current_timestamp(current_time);
    return current_time;
  }

  std::chrono::system_clock::time_point AuctionMarkProfile::get_current_time()
  {
    return current_time;
  }

  std::chrono::system_clock::time_point AuctionMarkProfile::get_loader_start_time()
  {
    return loader_start_time;
  }

  void AuctionMarkProfile::set_loader_start_time(std::chrono::system_clock::time_point start_time) {
    loader_start_time = start_time;
  }

  std::chrono::system_clock::time_point AuctionMarkProfile::get_loader_stop_time()
  {
    return loader_stop_time;
  }

  void AuctionMarkProfile::set_loader_stop_time(std::chrono::system_clock::time_point stop_time) {
    loader_stop_time = stop_time;
  }

  std::chrono::system_clock::time_point AuctionMarkProfile::set_and_get_client_start_time()
  {
    client_start_time = std::chrono::system_clock::now();
    return client_start_time;
  }

  std::chrono::system_clock::time_point AuctionMarkProfile::get_client_start_time()
  {
    return client_start_time;
  }

  bool AuctionMarkProfile::has_client_start_time()
  {
    return client_start_time.time_since_epoch().count() > 0;
  }

  std::chrono::system_clock::time_point AuctionMarkProfile::update_and_get_last_close_auctions_time()
  {
    last_close_auctions_time = get_scaled_current_timestamp(last_close_auctions_time);
    return last_close_auctions_time;
  }

  std::chrono::system_clock::time_point AuctionMarkProfile::get_last_close_auctions_time()
  {
    return last_close_auctions_time;
  }

  int AuctionMarkProfile::get_random_time_diff()
  {
    return random_time_diff(gen) + (ITEM_PRESERVE_DAYS * 24 * 60 * 60 * -1);
  }

  int AuctionMarkProfile::get_random_duration()
  {
    return random_duration(gen) + ITEM_DURATION_DAYS_MIN;
  }

  // -----------------------------------------------------------------
  // GENERAL METHODS
  // -----------------------------------------------------------------

  double AuctionMarkProfile::get_scale_factor()
  {
    return scale_factor;
  }

  void AuctionMarkProfile::set_scale_factor(double scale_factor)
  {
    this->scale_factor = scale_factor;
  }

  // ----------------------------------------------------------------
  // USER METHODS
  // ----------------------------------------------------------------

  UserId AuctionMarkProfile::get_random_user_id(int min_item_count, int client_id, std::vector<UserId> &exclude)
  {
    if (!random_item_count.has_value())
    {
      // auto hist = FlatHistogram<>(gen, users_per_item_count);
      // random_item_count.emplace(gen, users_per_item_count);
      auto hist = FlatHistogram_Int(gen, users_per_item_count);
      random_item_count.emplace(hist);
    }
    if (!user_id_generator.has_value())
    {
      initialize_user_id_generator(client_id);
    }

    std::optional<UserId> user_id = std::nullopt;
    int tries = 1000;
    int num_users = user_id_generator->get_total_users() - 1;
    while (!user_id.has_value() && tries-- > 0)
    {
      // We first need to figure out how many items our seller needs to have
      int item_count = -1;
      while (item_count < min_item_count)
      {
        auto hist = random_item_count.value();
        item_count = hist.next_value();
      }

      // Set the current item count and then choose a random position
      // between where the generator is currently at and where it ends
      user_id_generator->set_current_item_count(item_count);
      int cur_position = user_id_generator->get_current_position();
      int new_position = std::uniform_int_distribution<>(cur_position, num_users)(gen);
      user_id = user_id_generator->seek_to_position(new_position);
      if (!user_id.has_value())
      {
        continue;
      }

      // Make sure that we didn't select the same UserId as the one we were
      // told to exclude.
      if (!exclude.empty())
      {
        for (UserId ex : exclude)
        {
          if (ex == user_id.value())
          {
            user_id = std::nullopt;
            break;
          }
        }
        if (!user_id.has_value())
        {
          continue;
        }
      }

      // If we don't care about skew, then we're done right here
      break;
    }

    if (user_id.has_value())
    {
      throw std::runtime_error("Failed to find a user_id after 1000 tries");
    }
    return user_id.value();
  }

  UserId AuctionMarkProfile::get_random_buyer_id()
  {
    // We don't care about skewing the buyerIds at this point, so just get one from getRandomUserId
    std::vector<UserId> exclude;
    return get_random_user_id(0, -1, exclude);
  }

  UserId AuctionMarkProfile::get_random_buyer_id(UserId &exclude)
  {
    // We don't care about skewing the buyerIds at this point, so just get one from getRandomUserId
    std::vector<UserId> exclude_vec = {exclude};
    return get_random_user_id(0, -1, exclude_vec);
  }

  UserId AuctionMarkProfile::get_random_buyer_id(std::vector<UserId> &exclude)
  {
    // We don't care about skewing the buyerIds at this point, so just get one from getRandomUserId
    return get_random_user_id(0, -1, exclude);
  }


  // UserId AuctionMarkProfile::get_random_buyer_id(str_cat_hist_t &previous_bidders, std::vector<UserId> &exclude)
  // {

  //   std::set<UserId> tmp_user_id_set;

  //   tmp_user_id_set.clear();
  //   for (UserId ex : exclude)
  //   {
  //     tmp_user_id_set.insert(ex);
  //   }

  //   std::map<int, std::string> hist;
  //   for (auto &&x : indexed(previous_bidders))
  //   {
  //     if (*x > 0){
  //       hist[*x] = x.bin();
  //     }
  //   }
  //   tmp_user_id_set.insert(get_random_buyer_id(exclude));

  //   auto rand_h = FlatHistogram<boost::histogram::default_storage, std::string, boost::histogram::axis::category>(gen, hist);
  //   return rand_h.next_value();
  // }

  UserId AuctionMarkProfile::get_random_seller_id(int client)
  {
    std::vector<UserId> exclude = {};
    return get_random_user_id(1, client, exclude);
  }

  void AuctionMarkProfile::add_pending_item_comment_response(ItemCommentResponse &cr)
  {
    if (client_id != -1)
    {
      const UserId seller_id(cr.get_seller_id());
      if (!user_id_generator->check_client(seller_id))
      {
        return;
      }
    }
    pending_comment_responses.push_back(cr);
  }

  // ----------------------------------------------------------------
  // ITEM METHODS
  // ----------------------------------------------------------------

    ItemId AuctionMarkProfile::get_next_item_id(UserId &seller_id)
  {
    std::string composite_id = seller_id.encode();
   
    int cnt = seller_item_cnt[composite_id];
    
    if (cnt == 0)
    {
      cnt = seller_id.get_item_count();
      // TODO: Test that this actually works.
      seller_item_cnt[composite_id] = cnt;
    }
    return ItemId(seller_id, cnt);
  }

  // ItemId AuctionMarkProfile::get_next_item_id(UserId &seller_id)
  // {
  //   std::string composite_id = seller_id.encode();
  //   int cat_idx = seller_item_cnt.axis(0).index(composite_id);
  //   int cnt = 0;
  //   try
  //   {
  //     int cnt = seller_item_cnt.at(cat_idx);
  //   }
  //   catch (std::out_of_range e)
  //   {
  //   }
  //   if (cnt == 0)
  //   {
  //     cnt = seller_id.get_item_count();
  //     // TODO: Test that this actually works.
  //     seller_item_cnt.at(cat_idx) = cnt;
  //   }
  //   return ItemId(seller_id, cnt);
  // }

  bool AuctionMarkProfile::add_item(std::vector<ItemInfo> &items, ItemInfo &item_info)
  {
    bool added = false;

    auto it = std::find(items.begin(), items.end(), item_info);
    if (it != items.end())
    {
      *it = ItemInfo(item_info);
      return true;
    }

    if (item_info.has_current_price())
    {
      if (items.size() < ITEM_ID_CACHE_SIZE)
      {
        items.push_back(item_info);
        added = true;
      }
      else if (std::uniform_int_distribution<>(0, 1)(gen))
      {
        items.erase(items.begin());
        items.push_back(item_info);
        added = true;
      }
    }
    return added;
  }

  void AuctionMarkProfile::update_item_queues()
  {
    auto current_time = update_and_get_current_time();

    for (auto& items : all_item_sets)
    {
      if (items == items_completed)
      {
        continue;
      }

      for (std::vector<ItemInfo>::iterator it = items.begin(); it != items.end(); it++)
      {
        std::pair p { it, items };
        auto current_queue_iterator = std::make_optional(p);
        ItemInfo item_info = *it;
        add_item_to_proper_queue(item_info, current_time, current_queue_iterator);
      }
    }
  }

  std::optional<ItemStatus> AuctionMarkProfile::add_item_to_proper_queue(ItemInfo &item_info, bool is_loader)
  {
    std::chrono::system_clock::time_point base_time = is_loader ? get_loader_start_time() : get_current_time();
    return add_item_to_proper_queue(item_info, base_time, std::nullopt);
  }

  std::optional<ItemStatus> AuctionMarkProfile::add_item_to_proper_queue(ItemInfo &item_info, std::chrono::system_clock::time_point &base_time, std::optional<std::pair<std::vector<ItemInfo>::iterator, std::vector<ItemInfo>>> current_queue_iterator)
  {
    if (client_id != -1)
    {
      if (user_id_generator == std::nullopt)
      {
        initialize_user_id_generator(client_id);
      }
      const UserId item_seller = item_info.get_seller_id();
      if (user_id_generator->check_client(item_seller))
      {
        return std::nullopt;
      }
    }

    std::chrono::milliseconds remaining = std::chrono::duration_cast<std::chrono::milliseconds>(item_info.get_end_date().value() - base_time);
    std::optional<ItemStatus> existing_status = item_info.get_status();
    ItemStatus new_status = (existing_status.has_value() ? existing_status.value() : ItemStatus::OPEN);

    if (remaining.count() <= 0)
    {
      new_status = ItemStatus::CLOSED;
    }
    else if (remaining.count() < ITEM_ENDING_SOON)
    {
      new_status = ItemStatus::ENDING_SOON;
    }
    else if (item_info.get_num_bids() > 0 && new_status != ItemStatus::CLOSED)
    {
      new_status = ItemStatus::WAITING_FOR_PURCHASE;
    }

    if (!existing_status.has_value() || new_status != existing_status.value())
    {
      if (current_queue_iterator.has_value())
      {
        current_queue_iterator->second.erase(current_queue_iterator->first);
      }

      switch (new_status)
      {
      case ItemStatus::OPEN:
        add_item(items_available, item_info);
        break;
      case ItemStatus::ENDING_SOON:
        add_item(items_ending_soon, item_info);
        break;
      case ItemStatus::WAITING_FOR_PURCHASE:
        add_item(items_waiting_for_purchase, item_info);
        break;
      case ItemStatus::CLOSED:
        add_item(items_completed, item_info);
        break;
      }
      item_info.set_status(new_status);
    }

    return new_status;
  }

  std::optional<ItemInfo> AuctionMarkProfile::get_random_item(std::vector<ItemInfo> item_set, bool need_current_price, bool need_future_end_date)
  {
    auto current_time = update_and_get_current_time();
    int num_items = item_set.size();
    int idx = -1;
    std::optional<ItemInfo> item_info = std::nullopt;

    int tries = 1000;

    std::set<ItemInfo> tmp_seen_items;
    tmp_seen_items.clear();
    while (num_items > 0 && tries-- > 0 && tmp_seen_items.size() < num_items)
    {
      idx = std::uniform_int_distribution<>(0, num_items - 1)(gen);
      ItemInfo temp = item_set[idx];

      if (tmp_seen_items.count(temp))
      {
        continue;
      }
      tmp_seen_items.insert(temp);

      if (need_current_price && !temp.has_current_price())
      {
        continue;
      }

      if (need_future_end_date)
      {
        auto temp_end_date = temp.get_end_date();
        bool compare_to = temp_end_date.has_value() ? temp_end_date.value() < current_time : true;
        if (compare_to)
        {
          continue;
        }
      }

      item_info = temp;
      break;
    }

    if (item_info != std::nullopt)
    {
      item_set.erase(item_set.begin() + idx);
      item_set.insert(item_set.begin(), item_info.value());
    }
    return item_info;
  }


  ItemId AuctionMarkProfile::processItemRecord(ItemRecord &row){
    assert(!row.sellerId.empty());
    if(row.itemStatus == ItemStatus::NULL_VAL){

      ItemStatus i_status = ItemStatus::OPEN;
      ItemInfo itemInfo(row.itemId, row.currentPrice, row.endDate, (int) row.numBids);
      itemInfo.set_status(i_status);

      add_item_to_proper_queue(itemInfo, false);
    }
    return row.itemId;
  }

  /**********************************************************************************************
   * AVAILABLE ITEMS
   **********************************************************************************************/
  std::optional<ItemInfo> AuctionMarkProfile::get_random_available_item()
  {
    return get_random_item(items_available, false, false);
  }

  std::optional<ItemInfo> AuctionMarkProfile::get_random_available_item(bool has_current_price)
  {
    return get_random_item(items_available, has_current_price, false);
  }

  int AuctionMarkProfile::get_available_items_count()
  {
    return items_available.size();
  }

  /**********************************************************************************************
   * ENDING SOON ITEMS
   **********************************************************************************************/
  std::optional<ItemInfo> AuctionMarkProfile::get_random_ending_soon_item()
  {
    return get_random_item(items_ending_soon, false, false);
  }

  std::optional<ItemInfo> AuctionMarkProfile::get_random_ending_soon_item(bool has_current_price)
  {
    return get_random_item(items_ending_soon, has_current_price, false);
  }

  int AuctionMarkProfile::get_ending_soon_items_count()
  {
    return items_ending_soon.size();
  }

  /**********************************************************************************************
   * WAITING FOR PURCHASE ITEMS
   **********************************************************************************************/
  std::optional<ItemInfo> AuctionMarkProfile::get_random_waiting_for_purchase_item()
  {
    return get_random_item(items_waiting_for_purchase, false, false);
  }

  int AuctionMarkProfile::get_waiting_for_purchase_items_count()
  {
    return items_waiting_for_purchase.size();
  }

  /**********************************************************************************************
   * COMPLETED ITEMS
   **********************************************************************************************/
  std::optional<ItemInfo> AuctionMarkProfile::get_random_completed_item()
  {
    return get_random_item(items_completed, false, false);
  }

  int AuctionMarkProfile::get_completed_items_count()
  {
    return items_completed.size();
  }

  /**********************************************************************************************
   * ALL ITEMS
   **********************************************************************************************/
  std::optional<ItemInfo> AuctionMarkProfile::get_random_item()
  {
    int idx = -1;
    while (idx == -1 || all_item_sets[idx].empty())
    {
      idx = std::uniform_int_distribution<>(0, 3)(gen);
    }
    return get_random_item(all_item_sets[idx], false, false);
  }

  int AuctionMarkProfile::get_all_items_count()
  {
    return get_available_items_count() + get_ending_soon_items_count() + get_waiting_for_purchase_items_count() + get_completed_items_count();
  }

  // ----------------------------------------------------------------
  // GLOBAL ATTRIBUTE METHODS
  // ----------------------------------------------------------------
  GlobalAttributeValueId AuctionMarkProfile::get_random_global_attribute_value() {
    int offset = std::uniform_int_distribution<>(0, gag_ids.size() - 1)(gen);
    GlobalAttributeGroupId gag_id = gag_ids[offset];

    int count = std::uniform_int_distribution<>(0, gag_id.get_count())(gen);
    return GlobalAttributeValueId(gag_id, count);
  }

  int AuctionMarkProfile::get_random_category_id() {
    if (!random_category.has_value()) {
      //FlatHistogram_Int hist(gen, items_per_category);
      random_category.emplace(gen, items_per_category);
    }
    return random_category->next_value();
  }

  // -----------------------------------------------------------------
  // SERIALIZATION METHODS
  // -----------------------------------------------------------------
  void AuctionMarkProfile::save_profile(SyncClient &client) {
<<<<<<< HEAD
    std::ofstream profile_save_file;
    profile_save_file.open(PROFILE_FILE_NAME);
    {
      boost::archive::text_oarchive oa(profile_save_file);
      oa << scale_factor;
      oa << loader_start_time;
      oa << loader_stop_time;
      oa << users_per_item_count;
      oa << items_per_category;
      oa << gag_ids;
      oa << pending_comment_responses;
      oa << items_available;
      oa << items_waiting_for_purchase;
      oa << items_completed;
    }
    profile_save_file.close();
=======
    std::ofstream profile_csv;
    profile_csv.open(PROFILE_FILE_NAME);
    profile_csv << "scale_factor,loader_start,loader_stop\n";
    profile_csv << scale_factor << "," << loader_start_time.time_since_epoch().count() << "," << loader_stop_time.time_since_epoch().count() << "\n";

    std::ofstream users_per_item_count_file;
    //FIXME: SAVE PROFILE
    // {
    //   users_per_item_count_file.open(PROFILE_HIST_SAVE_FILE_NAME);
    //   boost::archive::text_oarchive oa(users_per_item_count_file);
    //   oa << users_per_item_count;
    // }
    users_per_item_count_file.close();
>>>>>>> 94992c3c
  }

  void AuctionMarkProfile::copy_profile(int client_id, const AuctionMarkProfile &other) {
    this->client_id = client_id;
    scale_factor = other.scale_factor;
    loader_start_time = other.loader_start_time;
    loader_stop_time = other.loader_stop_time;
    users_per_item_count = other.users_per_item_count;
    items_per_category = other.items_per_category;
    gag_ids = other.gag_ids;

    initialize_user_id_generator(client_id);

    for (int i = 0; i < ITEM_SETS_NUM; i++) {
      auto list = all_item_sets[i];
      auto orig_list = other.all_item_sets[i];

      for (ItemInfo& item_info : orig_list) {
        UserId seller_id = item_info.get_seller_id();
        if (user_id_generator->check_client(seller_id)) {
          seller_item_cnt.at(seller_id.encode()) = seller_id.get_item_count();
          list.push_back(item_info);
        }
      }
    }

    for (ItemCommentResponse cr : other.pending_comment_responses) {
      UserId seller_id = UserId(cr.get_seller_id());
      if (user_id_generator->check_client(seller_id)) {
        pending_comment_responses.push_back(cr);
      }
    }
  }

  void AuctionMarkProfile::load_profile(int client_id) {
    if (AuctionMarkProfile::cached_profile == nullptr) {
<<<<<<< HEAD
      std::ifstream profile_save_file;
      profile_save_file.open(PROFILE_FILE_NAME);
      {
        boost::archive::text_iarchive ia(profile_save_file);
        ia >> scale_factor;
        ia >> loader_start_time;
        ia >> loader_stop_time;
        ia >> users_per_item_count;
        ia >> items_per_category;
        ia >> gag_ids;
        ia >> pending_comment_responses;
        ia >> items_available;
        ia >> items_waiting_for_purchase;
        ia >> items_completed;
      }
      profile_save_file.close();
=======
      std::ifstream profile_csv;
      profile_csv.open(PROFILE_FILE_NAME);
      std::string line;
      std::getline(profile_csv, line);
      std::string delimiter = ",";
      std::string token = line.substr(0, line.find(delimiter));
      assert(token == "scale_factor");
      line.erase(0, line.find(delimiter) + delimiter.length());
      token = line.substr(0, line.find(delimiter));
      assert(token == "loader_start");
      line.erase(0, line.find(delimiter) + delimiter.length());
      token = line.substr(0, line.find(delimiter));
      assert(token == "loader_stop");

      std::getline(profile_csv, line);
      token = line.substr(0, line.find(delimiter));
      scale_factor = std::stod(token);
      line.erase(0, line.find(delimiter) + delimiter.length());
      token = line.substr(0, line.find(delimiter));
      loader_start_time = std::chrono::system_clock::from_time_t(std::stoull(token));
      line.erase(0, line.find(delimiter) + delimiter.length());
      token = line.substr(0, line.find(delimiter));
      loader_stop_time = std::chrono::system_clock::from_time_t(std::stoull(token));

      AuctionMarkProfile::cached_profile = new AuctionMarkProfile(client_id, num_clients, scale_factor, gen);
      AuctionMarkProfile::cached_profile->set_loader_start_time(loader_start_time);
      AuctionMarkProfile::cached_profile->set_loader_stop_time(loader_stop_time);

      std::ifstream users_per_item_count_file;
      //FIXME: LOAD input hist.
      // {
      //   users_per_item_count_file.open(PROFILE_HIST_SAVE_FILE_NAME);
      //   boost::archive::text_iarchive ia(users_per_item_count_file);
      //   ia >> AuctionMarkProfile::cached_profile->users_per_item_count;
      // }
>>>>>>> 94992c3c

      AuctionMarkProfile::cached_profile = new AuctionMarkProfile(client_id, num_clients, scale_factor, gen);
      AuctionMarkProfile::cached_profile->copy_profile(client_id, *this);
      AuctionMarkProfile::cached_profile->set_and_get_client_start_time();
      AuctionMarkProfile::cached_profile->update_and_get_current_time();
    } else {
      copy_profile(client_id, *AuctionMarkProfile::cached_profile);
    }
  }

  void AuctionMarkProfile::clear_cached_profile()
  {
    if (AuctionMarkProfile::cached_profile != nullptr)
    {
      delete AuctionMarkProfile::cached_profile;
      AuctionMarkProfile::cached_profile = nullptr;
    }
  }
} // namespace auctionmark<|MERGE_RESOLUTION|>--- conflicted
+++ resolved
@@ -2,19 +2,13 @@
 #include "store/benchmark/async/sql/auctionmark/auctionmark_params.h"
 #include "store/benchmark/async/sql/auctionmark/utils/auctionmark_utils.h"
 #include <algorithm>
-<<<<<<< HEAD
-#include <boost/histogram/serialization.hpp>
 #include <boost/serialization/vector.hpp>
+#include <boost/serialization/map.hpp>
 #include <boost/serialization/optional.hpp>
 #include <boost/serialization/utility.hpp>
 #include <boost/serialization/string.hpp>
 #include <boost/archive/text_oarchive.hpp>
 #include <boost/archive/text_iarchive.hpp>
-=======
-// #include <boost/histogram/serialization.hpp>
-// #include <boost/archive/text_oarchive.hpp>
-// #include <boost/archive/text_iarchive.hpp>
->>>>>>> 94992c3c
 
 namespace auctionmark
 {
@@ -585,7 +579,6 @@
   // SERIALIZATION METHODS
   // -----------------------------------------------------------------
   void AuctionMarkProfile::save_profile(SyncClient &client) {
-<<<<<<< HEAD
     std::ofstream profile_save_file;
     profile_save_file.open(PROFILE_FILE_NAME);
     {
@@ -602,21 +595,6 @@
       oa << items_completed;
     }
     profile_save_file.close();
-=======
-    std::ofstream profile_csv;
-    profile_csv.open(PROFILE_FILE_NAME);
-    profile_csv << "scale_factor,loader_start,loader_stop\n";
-    profile_csv << scale_factor << "," << loader_start_time.time_since_epoch().count() << "," << loader_stop_time.time_since_epoch().count() << "\n";
-
-    std::ofstream users_per_item_count_file;
-    //FIXME: SAVE PROFILE
-    // {
-    //   users_per_item_count_file.open(PROFILE_HIST_SAVE_FILE_NAME);
-    //   boost::archive::text_oarchive oa(users_per_item_count_file);
-    //   oa << users_per_item_count;
-    // }
-    users_per_item_count_file.close();
->>>>>>> 94992c3c
   }
 
   void AuctionMarkProfile::copy_profile(int client_id, const AuctionMarkProfile &other) {
@@ -653,7 +631,6 @@
 
   void AuctionMarkProfile::load_profile(int client_id) {
     if (AuctionMarkProfile::cached_profile == nullptr) {
-<<<<<<< HEAD
       std::ifstream profile_save_file;
       profile_save_file.open(PROFILE_FILE_NAME);
       {
@@ -670,43 +647,6 @@
         ia >> items_completed;
       }
       profile_save_file.close();
-=======
-      std::ifstream profile_csv;
-      profile_csv.open(PROFILE_FILE_NAME);
-      std::string line;
-      std::getline(profile_csv, line);
-      std::string delimiter = ",";
-      std::string token = line.substr(0, line.find(delimiter));
-      assert(token == "scale_factor");
-      line.erase(0, line.find(delimiter) + delimiter.length());
-      token = line.substr(0, line.find(delimiter));
-      assert(token == "loader_start");
-      line.erase(0, line.find(delimiter) + delimiter.length());
-      token = line.substr(0, line.find(delimiter));
-      assert(token == "loader_stop");
-
-      std::getline(profile_csv, line);
-      token = line.substr(0, line.find(delimiter));
-      scale_factor = std::stod(token);
-      line.erase(0, line.find(delimiter) + delimiter.length());
-      token = line.substr(0, line.find(delimiter));
-      loader_start_time = std::chrono::system_clock::from_time_t(std::stoull(token));
-      line.erase(0, line.find(delimiter) + delimiter.length());
-      token = line.substr(0, line.find(delimiter));
-      loader_stop_time = std::chrono::system_clock::from_time_t(std::stoull(token));
-
-      AuctionMarkProfile::cached_profile = new AuctionMarkProfile(client_id, num_clients, scale_factor, gen);
-      AuctionMarkProfile::cached_profile->set_loader_start_time(loader_start_time);
-      AuctionMarkProfile::cached_profile->set_loader_stop_time(loader_stop_time);
-
-      std::ifstream users_per_item_count_file;
-      //FIXME: LOAD input hist.
-      // {
-      //   users_per_item_count_file.open(PROFILE_HIST_SAVE_FILE_NAME);
-      //   boost::archive::text_iarchive ia(users_per_item_count_file);
-      //   ia >> AuctionMarkProfile::cached_profile->users_per_item_count;
-      // }
->>>>>>> 94992c3c
 
       AuctionMarkProfile::cached_profile = new AuctionMarkProfile(client_id, num_clients, scale_factor, gen);
       AuctionMarkProfile::cached_profile->copy_profile(client_id, *this);
