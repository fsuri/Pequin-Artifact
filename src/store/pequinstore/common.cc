--- conflicted
+++ resolved
@@ -2030,69 +2030,6 @@
   return rootHash;
 }
 
-<<<<<<< HEAD
-static std::string unique_delimiter = "###";
-//TODO: input: convert row_name type into byte array. E.g. Int: static_cast<char*>(static_cast<void*>(&x)); String: str.c_str();
-std::string EncodeTableRow(const std::string &table_name, const std::vector<const char*> primary_key_columns){  //std::string &row_name
-  //Note: Assuming unique delimiter that is neither part of table_nor string.
-  std::string encoding = table_name;
-  for(const char *primary_column: primary_key_columns){
-    std::cout << "EncodeTableRow: Primary column is " << primary_column << std::endl;
-    std::cout << "EncodeTableRow: Encoding before is " << encoding << std::endl;
-    encoding += unique_delimiter + primary_column;
-    std::cout << "EncodeTableRow: Encoding after is " << encoding << std::endl;
-  }
-  return encoding;
-  //return table_name + unique_delimiter + row_name;
-}
-
-/*std::string EncodeEngineTableRow(const std::string &table_name, const std::vector<peloton::type::Value> primary_key_columns){  //std::string &row_name
-  //Note: Assuming unique delimiter that is neither part of table_nor string.
-  std::string encoding = table_name;
-  for(auto primary_column: primary_key_columns){
-    std::string encode_primary = primary_column.GetAs<std::string>()
-    std::cout << "EncodeTableRow: Primary column is " << primary_column << std::endl;
-    std::cout << "EncodeTableRow: Encoding before is " << encoding << std::endl;
-    encoding += unique_delimiter + encode_primary;
-    std::cout << "EncodeTableRow: Encoding after is " << encoding << std::endl;
-  }
-  return encoding;
-  //return table_name + unique_delimiter + row_name;
-}*/
-
-
-//NOTE: Returns row primary keys as strings here... TODO: At application to table, convert as appropriate. E.g. Int: stoi(), String: string()
-void DecodeTableRow(const std::string &enc_key, std::string &table_name, std::vector<std::string> primary_key_columns ) {  //std::string &row_name){
-  size_t pos = enc_key.find(unique_delimiter);
-
-  UW_ASSERT(pos != std::string::npos);
-  table_name = enc_key.substr(0, pos);
-  //row_name = enc_key.substr(pos + unique_delimiter.length()); //For "single row name"  //, enc_key.length());
-
-  // //If looping create a copy in order to use erase.
-  // std::string s = enc_key;
-  // s.erase(0, pos + delimiter.length());
-
-  // while ((pos = s.find(delimiter)) != std::string::npos) {
-  //   primary_key_columns.push_back(s.substr(0, pos));
-  //   s.erase(0, pos + delimiter.length());
-  // }
-  //  primary_key_columns.push_back(s);
-
-  //Alternative, without erasure.
-   size_t last = pos + unique_delimiter.length(); 
-   size_t next; 
-
-   while ((next = enc_key.find(unique_delimiter, last)) != string::npos) {   
-    primary_key_columns.push_back(enc_key.substr(last, next-last));   
-    last = next + unique_delimiter.length(); 
-   } 
-  primary_key_columns.push_back(enc_key.substr(last));
-
-}
-
-=======
->>>>>>> 6b264729
 
 std::string BytesToHex(const std::string &bytes, size_t maxLength) {
   static const char digits[] = "0123456789abcdef";
