/***********************************************************************
 *
 * Copyright 2021 Florian Suri-Payer <fsp@cs.cornell.edu>
 *                Matthew Burke <matthelb@cs.cornell.edu>
 *
 * Permission is hereby granted, free of charge, to any person
 * obtaining a copy of this software and associated documentation
 * files (the "Software"), to deal in the Software without
 * restriction, including without limitation the rights to use, copy,
 * modify, merge, publish, distribute, sublicense, and/or sell copies
 * of the Software, and to permit persons to whom the Software is
 * furnished to do so, subject to the following conditions:
 * 
 * The above copyright notice and this permission notice shall be
 * included in all copies or substantial portions of the Software.
 * 
 * THE SOFTWARE IS PROVIDED "AS IS", WITHOUT WARRANTY OF ANY KIND,
 * EXPRESS OR IMPLIED, INCLUDING BUT NOT LIMITED TO THE WARRANTIES OF
 * MERCHANTABILITY, FITNESS FOR A PARTICULAR PURPOSE AND
 * NONINFRINGEMENT. IN NO EVENT SHALL THE AUTHORS OR COPYRIGHT HOLDERS
 * BE LIABLE FOR ANY CLAIM, DAMAGES OR OTHER LIABILITY, WHETHER IN AN
 * ACTION OF CONTRACT, TORT OR OTHERWISE, ARISING FROM, OUT OF OR IN
 * CONNECTION WITH THE SOFTWARE OR THE USE OR OTHER DEALINGS IN THE
 * SOFTWARE.
 *
 **********************************************************************/
#ifndef PEQUIN_COMMON_H
#define PEQUIN_COMMON_H

#include "lib/configuration.h"
#include "lib/keymanager.h"
#include "store/common/timestamp.h"
#include "store/pequinstore/query-proto.pb.h"
#include "store/pequinstore/pequin-proto.pb.h"
#include "lib/latency.h"
#include "store/pequinstore/verifier.h"
#include "lib/tcptransport.h"

#include <map>
#include <string>
#include <vector>
#include <functional>
#include <algorithm>
#include <mutex>
#include "tbb/concurrent_vector.h"

#include <google/protobuf/message.h>

#include "store/common/stats.h"

#include "store/common/failures.h"

#include "store/common/backend/sql_engine/table_kv_encoder.h"

#include "lib/compression/TurboPFor-Integer-Compression/vp4.h"
#include "lib/compression/FrameOfReference/include/compression.h"
#include "lib/compression/FrameOfReference/include/turbocompression.h"

namespace pequinstore {



static bool LocalDispatch = true; //TODO: Turn into config flag if a viable option.

typedef std::function<void()> signedCallback;
typedef std::function<void()> cleanCallback;
//typedef std::function<void(void*)> verifyCallback;
typedef std::function<void(void*)> mainThreadCallback; //TODO change back to this...
//typedef std::function<void(bool)> mainThreadCallback;

struct Triplet {
  Triplet() {};
  Triplet(::google::protobuf::Message* msg,
  proto::SignedMessage* sig_msg,
  signedCallback cb) : msg(msg), sig_msg(sig_msg), cb(cb) { };
  ~Triplet() { };
  ::google::protobuf::Message* msg;
  proto::SignedMessage* sig_msg;
  signedCallback cb;
};



//static bool True = true;
//static bool False = false;

static std::vector<std::string*> MessageStrings;
static std::mutex msgStr_mutex;
std::string* GetUnusedMessageString();
void FreeMessageString(std::string *str);

//TODO: re-use objects?
struct asyncVerification{
  asyncVerification(uint32_t _quorumSize, mainThreadCallback mcb, int groupTotals,
    proto::CommitDecision _decision, Transport* tp) :  quorumSize(_quorumSize),
    mcb(mcb), groupTotals(groupTotals), decision(_decision),
    terminate(false), callback(true), tp(tp) { }
  ~asyncVerification() { deleteMessages();}

  std::mutex objMutex;
  Transport* tp;
  std::vector<std::string*> ccMsgs;

  void deleteMessages(){
    for(auto ccMsg : ccMsgs){
      FreeMessageString(ccMsg);//delete ccMsg;
    }
  }

  uint32_t quorumSize;
  //std::function<void(bool)> mainThreadCallback;
  mainThreadCallback mcb;

  std::map<uint64_t, uint32_t> groupCounts;
  int groupTotals;
  int groupsVerified = 0;

  proto::CommitDecision decision;
  //proto::Transaction *txn;
  //std::set<int> groupsVerified;

  int deletable;
  bool terminate;
  bool callback;
};


template<typename T> static void* pointerWrapper(std::function<T()> func){
    T* t = new T; //(T*) malloc(sizeof(T));
    *t = func();
    return (void*) t;
}

void* BoolPointerWrapper(std::function<bool()> func);

void SignMessage(const ::google::protobuf::Message* msg,
    crypto::PrivKey* privateKey, uint64_t processId,
    proto::SignedMessage *signedMessage);

void* asyncSignMessage(const::google::protobuf::Message* msg,
    crypto::PrivKey* privateKey, uint64_t processId,
    proto::SignedMessage *signedMessage);

void SignMessages(const std::vector<::google::protobuf::Message*>& msgs,
    crypto::PrivKey* privateKey, uint64_t processId,
    const std::vector<proto::SignedMessage*>& signedMessages,
    uint64_t merkleBranchFactor);

void SignMessages(const std::vector<Triplet>& batch,
    crypto::PrivKey* privateKey, uint64_t processId,
    uint64_t merkleBranchFactor);

void* asyncSignMessages(const std::vector<::google::protobuf::Message*> msgs,
    crypto::PrivKey* privateKey, uint64_t processId,
    const std::vector<proto::SignedMessage*> signedMessages,
    uint64_t merkleBranchFactor);

void asyncValidateCommittedConflict(const proto::CommittedProof &proof,
    const std::string *committedTxnDigest, const proto::Transaction *txn,
    const std::string *txnDigest, bool signedMessages, KeyManager *keyManager,
    const transport::Configuration *config, Verifier *verifier,
    mainThreadCallback mcb, Transport *transport, bool multithread = false, bool batchVerification = false);

void asyncValidateCommittedProof(const proto::CommittedProof &proof,
    const std::string *committedTxnDigest, KeyManager *keyManager,
    const transport::Configuration *config, Verifier *verifier,
    mainThreadCallback mcb, Transport *transport, bool multithread = false, bool batchVerification = false);

bool ValidateCommittedConflict(const proto::CommittedProof &proof,
    const std::string *committedTxnDigest, const proto::Transaction *txn,
    const std::string *txnDigest, bool signedMessages, KeyManager *keyManager,
    const transport::Configuration *config, Verifier *verifier);

bool ValidateCommittedProof(const proto::CommittedProof &proof,
    const std::string *committedTxnDigest, KeyManager *keyManager,
    const transport::Configuration *config, Verifier *verifier);

void* ValidateP1RepliesWrapper(proto::CommitDecision decision,
    bool fast,
    const proto::Transaction *txn,
    const std::string *txnDigest,
    const proto::GroupedSignatures &groupedSigs,
    KeyManager *keyManager,
    const transport::Configuration *config,
    int64_t myProcessId, proto::ConcurrencyControl::Result myResult, Verifier *verifier);

void asyncBatchValidateP1Replies(proto::CommitDecision decision, bool fast, const proto::Transaction *txn,
    const std::string *txnDigest, const proto::GroupedSignatures &groupedSigs, KeyManager *keyManager,
    const transport::Configuration *config, int64_t myProcessId, proto::ConcurrencyControl::Result myResult,
    Verifier *verifier, mainThreadCallback mcb, Transport *transport, bool multithread = false);

void asyncValidateP1Replies(proto::CommitDecision decision, bool fast, const proto::Transaction *txn,
    const std::string *txnDigest, const proto::GroupedSignatures &groupedSigs, KeyManager *keyManager,
    const transport::Configuration *config, int64_t myProcessId, proto::ConcurrencyControl::Result myResult,
    Verifier *verifier, mainThreadCallback mcb, Transport *transport, bool multithread = false);

void asyncValidateP1RepliesCallback(asyncVerification* verifyObj, uint32_t groupId, void* result);
//void ThreadLocalAsyncValidateP1RepliesCallback(asyncVerification* verifyObj, uint32_t groupId, void* result);

bool ValidateP1Replies(proto::CommitDecision decision, bool fast,
    const proto::Transaction *txn,
    const std::string *txnDigest, const proto::GroupedSignatures &groupedSigs,
    KeyManager *keyManager, const transport::Configuration *config,
    int64_t myProcessId, proto::ConcurrencyControl::Result myResult, Verifier *verifier);

bool ValidateP1Replies(proto::CommitDecision decision, bool fast,
    const proto::Transaction *txn,
    const std::string *txnDigest, const proto::GroupedSignatures &groupedSigs,
    KeyManager *keyManager, const transport::Configuration *config,
    int64_t myProcessId, proto::ConcurrencyControl::Result myResult,
    Latency_t &lat, Verifier *verifier);

void* ValidateP2RepliesWrapper(proto::CommitDecision decision, uint64_t view,
    const proto::Transaction *txn,
    const std::string *txnDigest, const proto::GroupedSignatures &groupedSigs,
    KeyManager *keyManager, const transport::Configuration *config,
    int64_t myProcessId, proto::CommitDecision myDecision, Verifier *verifier);

void asyncBatchValidateP2Replies(proto::CommitDecision decision, uint64_t view,
    const proto::Transaction *txn,
    const std::string *txnDigest, const proto::GroupedSignatures &groupedSigs,
    KeyManager *keyManager, const transport::Configuration *config,
    int64_t myProcessId, proto::CommitDecision myDecision, Verifier *verifier,
    mainThreadCallback mcb, Transport* transport, bool multithread = false);

void asyncValidateP2Replies(proto::CommitDecision decision, uint64_t view,
    const proto::Transaction *txn,
    const std::string *txnDigest, const proto::GroupedSignatures &groupedSigs,
    KeyManager *keyManager, const transport::Configuration *config,
    int64_t myProcessId, proto::CommitDecision myDecision, Verifier *verifier,
    mainThreadCallback mcb, Transport* transport, bool multithread = false);

void asyncValidateP2RepliesCallback(asyncVerification* verifyObj, uint32_t groupId, void* result);
//void ThreadLocalAsyncValidateP2RepliesCallback(asyncVerification* verifyObj, uint32_t groupId, void* result);

bool ValidateP2Replies(proto::CommitDecision decision, uint64_t view,
    const proto::Transaction *txn,
    const std::string *txnDigest, const proto::GroupedSignatures &groupedSigs,
    KeyManager *keyManager, const transport::Configuration *config,
    int64_t myProcessId, proto::CommitDecision myDecision, Verifier *verifier);

bool ValidateP2Replies(proto::CommitDecision decision, uint64_t view,
    const proto::Transaction *txn,
    const std::string *txnDigest, const proto::GroupedSignatures &groupedSigs,
    KeyManager *keyManager, const transport::Configuration *config,
    int64_t myProcessId, proto::CommitDecision myDecision,
    Latency_t &lat, Verifier *verifier);

//Fallback verifications:

void asyncValidateFBP2Replies(proto::CommitDecision decision,
    const proto::Transaction *txn,
    const std::string *txnDigest, const proto::P2Replies &p2Replies,
    KeyManager *keyManager, const transport::Configuration *config,
    int64_t myProcessId, proto::CommitDecision myDecision, Verifier *verifier,
    mainThreadCallback mcb, Transport* transport, bool multithread = false);

bool VerifyFBViews(uint64_t proposed_view, bool catch_up, uint64_t logGrp,
    const std::string *txnDigest, const proto::SignedMessages &signed_messages,
    KeyManager *keyManager, const transport::Configuration *config,
    int64_t myProcessId, uint64_t myCurrentView, Verifier *verifier);

void asyncVerifyFBViews(uint64_t view, bool catch_up, uint64_t logGrp,
    const std::string *txnDigest, const proto::SignedMessages &signed_messages,
    KeyManager *keyManager, const transport::Configuration *config,
    int64_t myProcessId, uint64_t myView, Verifier *verifier,
    mainThreadCallback mcb, Transport* transport, bool multithread);

bool ValidateFBDecision(proto::CommitDecision decision, uint64_t view,
    const proto::Transaction *txn,
    const std::string *txnDigest, const proto::Signatures &sigs,
    KeyManager *keyManager, const transport::Configuration *config,
    int64_t myProcessId, proto::CommitDecision myDecision, Verifier *verifier);

void asyncValidateFBDecision(proto::CommitDecision decision, uint64_t view,
    const proto::Transaction *txn,
    const std::string *txnDigest, const proto::Signatures &sigs,
    KeyManager *keyManager, const transport::Configuration *config,
    int64_t myProcessId, proto::CommitDecision myDecision, Verifier *verifier,
    mainThreadCallback mcb, Transport* transport, bool multithread);

//END Fallback verifications

bool ValidateTransactionWrite(const proto::CommittedProof &proof,
    const std::string *txnDigest, const std::string &key, const std::string &val, const Timestamp &timestamp,
    const transport::Configuration *config, bool signedMessages,
    KeyManager *keyManager, Verifier *verifier);

void asyncValidateTransactionWrite(const proto::CommittedProof &proof,
    const std::string *txnDigest,
    const std::string &key, const std::string &val, const Timestamp &timestamp,
    const transport::Configuration *config, bool signedMessages,
    KeyManager *keyManager, Verifier *verifier, mainThreadCallback cb, Transport* transport,
    bool multithread);

// check must validate that proof replies are from all involved shards
bool ValidateProofCommit1(const proto::CommittedProof &proof,
    const std::string &txnDigest,
    const transport::Configuration *config, bool signedMessages,
    KeyManager *keyManager);

bool ValidateProofAbort(const proto::CommittedProof &proof,
    const transport::Configuration *config, bool signedMessages,
    bool hashDigest, KeyManager *keyManager);

bool ValidateP1RepliesCommit(
    const std::map<int, std::vector<proto::Phase1Reply>> &groupedP1Replies,
    const std::string &txnDigest, const proto::Transaction &txn,
    const transport::Configuration *config);

bool ValidateP2RepliesCommit(
    const std::vector<proto::Phase2Reply> &p2Replies,
    const std::string &txnDigest, const proto::Transaction &txn,
    const transport::Configuration *config);

bool ValidateP1RepliesAbort(
    const std::map<int, std::vector<proto::Phase1Reply>> &groupedP1Replies,
    const std::string &txnDigest, const proto::Transaction &txn,
    const transport::Configuration *config, bool signedMessages, bool hashDigest,
    KeyManager *keyManager);

bool ValidateP2RepliesAbort(
    const std::vector<proto::Phase2Reply> &p2Replies,
    const std::string &txnDigest, const proto::Transaction &txn,
    const transport::Configuration *config);


bool ValidateDependency(const proto::Dependency &dep,
    const transport::Configuration *config, uint64_t readDepSize,
    KeyManager *keyManager, Verifier *verifier);

bool operator==(const proto::Write &pw1, const proto::Write &pw2);

bool operator!=(const proto::Write &pw1, const proto::Write &pw2);

std::string TransactionDigest(const proto::Transaction &txn, bool hashDigest);

std::string QueryDigest(const proto::Query &query, bool queryHashDigest);
std::string QueryRetryId(const std::string &queryId, const uint64_t &retry_version, bool queryHashDigest);

std::string generateReadSetSingleHash(const proto::ReadSet &query_read_set); 
std::string generateReadSetSingleHash(const std::map<std::string, TimestampMessage> &read_set);
std::string generateReadSetMerkleRoot(const std::map<std::string, TimestampMessage> &read_set, uint64_t branch_factor);


void CompressTxnIds(std::vector<uint64_t>&txn_ts);
std::vector<uint64_t> DecompressTxnIds();

std::string BytesToHex(const std::string &bytes, size_t maxLength);

bool TransactionsConflict(const proto::Transaction &a,
    const proto::Transaction &b);

uint64_t QuorumSize(const transport::Configuration *config);
uint64_t FastQuorumSize(const transport::Configuration *config);
uint64_t SlowCommitQuorumSize(const transport::Configuration *config);
uint64_t FastAbortQuorumSize(const transport::Configuration *config);
uint64_t SlowAbortQuorumSize(const transport::Configuration *config);
bool IsReplicaInGroup(uint64_t id, uint32_t group,
    const transport::Configuration *config);

int64_t GetLogGroup(const proto::Transaction &txn, const std::string &txnDigest);

inline static bool sortReadSetByKey(const ReadMessage &lhs, const ReadMessage &rhs) { 
    //UW_ASSERT(lhs.key() != rhs.key());  //Read Set should not contain same key twice (doomed to abort) 
                                          //==> Currenty this might happen since different queries might read the same read set & read sets are stored as list currently instead of a set
                                          //"Hacky way": Simulate set by checking whether list contains entry using std::find, e.g. std::find(read_set.begin(), read_set.end(), ReadMsg) == fields.end()
    if(lhs.key() == rhs.key()){
        //Panic("duplicate read set key"); //FIXME: Just for testing.
        //If a tx reads a key twice with different versions throw exception ==> Since we never add duplicates to the ReadSet, this case will never get triggered client side.
        if(lhs.readtime().timestamp() != rhs.readtime().timestamp() || lhs.readtime().id() != rhs.readtime().id()){ 
        //Note: What about an app corner case in which you want to read your own write? Such reads don't have to be added to Read Set -- they are valid by default.
        //Note: See ShardClient "BufferGet" -- we either read our own write, or read previously read value => thus it is impossible to read 2 different TS. We don't add such reads to ReadSet
             //Panic("duplicate read set key with different TS");
             throw std::exception();
        }
        //return (lhs.readtime().timestamp() == rhs.readtime().timestamp()) ? lhs.readtime().id() < rhs.readtime().id() : lhs.readtime().timestamp() < rhs.readtime().timestamp(); 
    }
    return lhs.key() < rhs.key(); 
}

inline static bool sortWriteSetByKey(const WriteMessage &lhs, const WriteMessage &rhs) { 
    //UW_ASSERT(lhs.key() != rhs.key()); //FIXME: Shouldn't write the same key twice. ==> Currently might happen since we store Write Set as List instead of Set.
    return lhs.key() < rhs.key(); 
}

inline static bool sortDepSet(const proto::Dependency &lhs, const proto::Dependency &rhs) { 
    return (lhs.write().prepared_txn_digest() == rhs.write().prepared_txn_digest() ? lhs.involved_group() < rhs.involved_group() : lhs.write().prepared_txn_digest() < rhs.write().prepared_txn_digest()) ; 
}


inline static bool equalReadMsg(const ReadMessage &lhs, const ReadMessage &rhs){
    return (lhs.key() == rhs.key()) && (lhs.readtime().timestamp() == rhs.readtime().timestamp()) && (lhs.readtime().id() == rhs.readtime().id());
}

inline static bool equalWriteMsg(const WriteMessage &lhs, const WriteMessage &rhs) {
    return lhs.key() == rhs.key(); 
}

inline static bool equalDep(const proto::Dependency &lhs, const proto::Dependency &rhs) { 
    return (lhs.write().prepared_txn_digest() == rhs.write().prepared_txn_digest() && lhs.involved_group() == rhs.involved_group()); 
}
inline static bool equalDepPtr(const proto::Dependency *&lhs, const proto::Dependency *&rhs) { 
    return equalDep(*lhs, *rhs);
    //return (lhs->write().prepared_txn_digest() == rhs->write().prepared_txn_digest() && lhs->involved_group() == rhs->involved_group()); 
}
inline static bool compDepWritePtr(const proto::Write *lhs, const proto::Write *rhs) { 
    return lhs->prepared_txn_digest() < rhs->prepared_txn_digest();
    //return (lhs->write().prepared_txn_digest() == rhs->write().prepared_txn_digest() && lhs->involved_group() == rhs->involved_group()); 
}



inline static bool compareReadSets (google::protobuf::RepeatedPtrField<ReadMessage> const &lhs, google::protobuf::RepeatedPtrField<ReadMessage> const &rhs){ // (proto::ReadSet const &lhs, proto::ReadSet const &rhs) {
    return lhs.size() == rhs.size() && std::equal(lhs.begin(), lhs.end(), rhs.begin(), equalReadMsg); 
}


struct QueryReadSetMgr {
<<<<<<< HEAD
        QueryReadSetMgr(){}
        QueryReadSetMgr(proto::ReadSet *read_set, const uint64_t &groupIdx): read_set(read_set), groupIdx(groupIdx) {}
=======
        QueryReadSetMgr(proto::ReadSet *read_set, const uint64_t &groupIdx, const bool &useOptimisticId): read_set(read_set), groupIdx(groupIdx), useOptimisticId(useOptimisticId){}
>>>>>>> 6b264729
        ~QueryReadSetMgr(){}

        void AddToReadSet(const std::string &key, const TimestampMessage &readtime){
           ReadMessage *read = read_set->add_read_set();
          //ReadMessage *read = query_md->queryResult->mutable_query_read_set()->add_read_set();
          read->set_key(key);
          *read->mutable_readtime() = readtime;
        }

        void AddToDepSet(const std::string &tx_id, const TimestampMessage &tx_ts){
            proto::Dependency *add_dep = read_set->add_deps();
            add_dep->set_involved_group(groupIdx);
            add_dep->mutable_write()->set_prepared_txn_digest(tx_id);
            Debug("Adding Dep: %s", BytesToHex(tx_id, 16).c_str());
            //Note: Send merged TS.
            if(useOptimisticId){
                //MergeTimestampId(txn->timestamp().timestamp(), txn->timestamp().id()
                *add_dep->mutable_write()->mutable_prepared_timestamp() = tx_ts;
                // add_dep->mutable_write()->mutable_prepared_timestamp()->set_timestamp(txn->timestamp().timestamp());
                // add_dep->mutable_write()->mutable_prepared_timestamp()->set_id(txn->timestamp().id());
            }
        }

      proto::ReadSet *read_set;
      uint64_t groupIdx;
      bool useOptimisticId;
};


// enum InjectFailureType {
//   CLIENT_EQUIVOCATE = 0,
//   CLIENT_CRASH = 1,
//   CLIENT_EQUIVOCATE_SIMULATE = 2,
//   CLIENT_STALL_AFTER_P1 = 3,
//   CLIENT_SEND_PARTIAL_P1 = 4
// };

// struct InjectFailure {
//   InjectFailure() { }
//   InjectFailure(const InjectFailure &failure) : type(failure.type),
//       timeMs(failure.timeMs), enabled(failure.enabled), frequency(failure.frequency) { }

//   InjectFailureType type;
//   uint32_t timeMs;
//   bool enabled;
//   uint32_t frequency;
// };



typedef struct QueryParameters {
    const bool sql_mode; //false ==> KV-store; true ==> SQL-store
    //protocol parameters
    const uint64_t syncQuorum; //number of replies necessary to form a sync quorum
    const uint64_t queryMessages; //number of query messages sent to replicas to request sync replies
    const uint64_t mergeThreshold; //number of tx instances required to observe to include in sync snapshot
    const uint64_t syncMessages;    //number of sync messages sent to replicas to request result replies
    const uint64_t resultQuorum ;   //number of matching query replies necessary to return
    
    const bool eagerExec;   //Perform eager execution on Queries
    const bool eagerPointExec;  //Perform query style eager execution on point queries (instead of using proof)
    
    const bool readPrepared; //read only committed or also prepared values in query?
    const bool cacheReadSet; //return query read set to client, or cache it locally at servers?
    const bool optimisticTxID; //use unique hash tx ids (normal ids), or optimistically use timestamp as identifier?
    const bool compressOptimisticTxIDs; //compress the ts Ids using integer compression.
   

    const bool mergeActiveAtClient; //When not caching read sets, merge query read sets at client

    const bool signClientQueries;
    const bool signReplicaToReplicaSync;

    //performance parameters
    const bool parallel_queries;

    QueryParameters(bool sql_mode, uint64_t syncQuorum, uint64_t queryMessages, uint64_t mergeThreshold, uint64_t syncMessages, uint64_t resultQuorum, 
        bool eagerExec, bool eagerPointExec, bool readPrepared, bool cacheReadSet, bool optimisticTxID, bool compressOptimisticTxIDs, bool mergeActiveAtClient, 
        bool signClientQueries, bool signReplicaToReplicaSync, bool parallel_queries) : 
        sql_mode(sql_mode), syncQuorum(syncQuorum), queryMessages(queryMessages), mergeThreshold(mergeThreshold), syncMessages(syncMessages), resultQuorum(resultQuorum),
        eagerExec(eagerExec), eagerPointExec(eagerPointExec), readPrepared(readPrepared), cacheReadSet(cacheReadSet), optimisticTxID(optimisticTxID), compressOptimisticTxIDs(compressOptimisticTxIDs), mergeActiveAtClient(mergeActiveAtClient), 
        signClientQueries(signClientQueries), signReplicaToReplicaSync(signReplicaToReplicaSync), parallel_queries(parallel_queries) {}

} QueryParameters;

uint64_t MergeTimestampId(const uint64_t &timestamp, const uint64_t &id);

class TimestampCompressor {   //TODO: Re-factor TimestampCompressor to just be a functional interface (hold no data) --> 4 functions: CompressLocal, DecompressLocal, CompressMerged, DecompressMerged
                              //If we want to use 32 bit id's -> need buckets = need data. But currently only using 64 bit ids
 public:
    TimestampCompressor();
    virtual ~TimestampCompressor();
    void InitializeLocal(proto::LocalSnapshot *local_ss, bool compressOptimisticTxIds = false);
    void AddToBucket(const TimestampMessage &ts);
    void ClearLocal();
    void CompressLocal(proto::LocalSnapshot *local_ss);
    void DecompressLocal(proto::LocalSnapshot *local_ss);
    void CompressAll();
    void DecompressAll();
    //TODO: Add Merged
    std::vector<uint64_t> out_timestamps; //TODO: replace with the repeated field from local_ss
 private:
   proto::LocalSnapshot *local_ss;
   //google::protobuf::RepeatedPtrField<google::protobuf::bytes> *ts_ids;
   bool compressOptimisticTxIds;
   uint64_t num_timestamps;
   std::vector<uint64_t> timestamps; //TODO: replace with the repeated field from local_ss
   std::vector<uint64_t> ids;
   std::vector<uint8_t> _compressed_timestamps;
   std::vector<unsigned char> compressed_timestamps;
   //store to an ordered_set if Valid compressable TS. valid if 64bit time and 64bit cid can be merged into 1 64 bit number.
   // upon CompressAll -> split set into buckets (thus each bucket is sorted) --> then on each bucket, run integer compression. Add to bucket only if delta < 32bit
    //Buckets. Each bucket is a vecotr + delta off-set. Store buckets in order (linked-list?). Find correct bucket to insert by iterating through list(acces first, last for ordering)
    // better -> store buckets in a map<front, bucket>. Find correct bucket by upper/lower-bound ops. Insert new bucket where appropriate  (you learn left bucket min/max and right bucket min - if inbetween, make new bucket)
};

//could add directly to end of bucket, but not to right position. iirc buckets need to be sorted?


class SnapshotManager {
//TODO: Store this as part of QueryMetaData.
public:
  SnapshotManager(const QueryParameters *query_params); //
  virtual ~SnapshotManager();
  //Local Snapshot operations:
  void InitLocalSnapshot(proto::LocalSnapshot *local_ss, const uint64_t &query_seq_num, const uint64_t &client_id, const uint64_t &replica_id, bool useOptimisticTxId = false);
  void ResetLocalSnapshot(bool useOptimisticTxId = false);
  void AddToLocalSnapshot(const std::string &txnDigest, const proto::Transaction *txn, bool committed_or_prepared = true); //For local snapshot; //TODO: Define something similar for merged? Should merged be a separate class?
    void AddToLocalSnapshot(const std::string &txnDigest, const uint64_t &timestamp, const uint64_t &id, bool committed_or_prepared);
  void SealLocalSnapshot();
  void OpenLocalSnapshot(proto::LocalSnapshot *local_ss);
  
  //Merged Snapshot operations:
  void InitMergedSnapshot(proto::MergedSnapshot *merged_ss, const uint64_t &query_seq_num, const uint64_t &client_id, const uint64_t &retry_version, const uint64_t &config_f); //->if retry version > 0, useOptimisticTxId = false
  bool ProcessReplicaLocalSnapshot(proto::LocalSnapshot* local_ss);
  void SealMergedSnapshot();
  void OpenMergedSnapshot(proto::MergedSnapshot *merged_ss);

private:
    const QueryParameters *query_params;
    //TODO: Alternatively deifine and pass only the params we want (then QueryParam definition can move below SnapshotManager)
    // const bool param_optimisticTxId;
    //const bool param_compressOptimisticTxId;
    // const uint64_t *param_syncQuorum;
    // const uint64_t *param_mergeThreshold;

    //const transport::Configuration *config;
    uint64_t config_f; 
    bool useOptimisticTxId;

    TimestampCompressor ts_comp;

    proto::LocalSnapshot *local_ss; //For replica to client   //TODO: Needs to have a field for compressed values.

    proto::MergedSnapshot *merged_ss; //For client to replica
    
    uint64_t numSnapshotReplies;
    std::unordered_map<std::string, std::set<uint64_t>> txn_freq; //replicas that have txn committed.
    std::unordered_map<uint64_t, std::set<uint64_t>> ts_freq; //replicas that have txn committed.
};

typedef struct Parameters {

  //protocol and microbenchmark parameters
  const bool signedMessages;
  const bool validateProofs;
  const bool hashDigest;
  const bool verifyDeps;
  const int signatureBatchSize;
  const int64_t maxDepDepth;
  const uint64_t readDepSize;
  const bool readReplyBatch;
  const bool adjustBatchSize;
  const bool sharedMemBatches;
  const bool sharedMemVerify;
  const uint64_t merkleBranchFactor;
  const InjectFailure injectFailure;

  const bool multiThreading;
  const bool batchVerification;
  const int verificationBatchSize;

  //performance parameters
  const bool mainThreadDispatching;
  const bool dispatchMessageReceive;
  const bool parallel_reads;
  const bool parallel_CCC;
  const bool dispatchCallbacks;

  //fallback parameters
  const bool all_to_all_fb;
  const bool no_fallback;
  const uint64_t relayP1_timeout;
  const bool replicaGossip;

  const bool signClientProposals;
  const uint32_t rtsMode;

  const QueryParameters query_params;

  Parameters(bool signedMessages, bool validateProofs, bool hashDigest, bool _verifyDeps,
    int signatureBatchSize, int64_t maxDepDepth, uint64_t readDepSize,
    bool readReplyBatch, bool adjustBatchSize, bool sharedMemBatches,
    bool sharedMemVerify, uint64_t merkleBranchFactor, const InjectFailure &injectFailure,
    bool multiThreading, bool batchVerification, int verificationBatchSize,
    bool mainThreadDispatching, bool dispatchMessageReceive,
    bool parallel_reads,
    bool parallel_CCC,
    bool dispatchCallbacks,
    bool all_to_all_fb,
    bool no_fallback,
    uint64_t relayP1_timeout,
    bool replicaGossip,
    bool signClientProposals,
    uint32_t rtsMode,
    QueryParameters query_params) :
    signedMessages(signedMessages), validateProofs(validateProofs),
    hashDigest(hashDigest), verifyDeps(false), signatureBatchSize(signatureBatchSize),
    maxDepDepth(maxDepDepth), readDepSize(readDepSize),
    readReplyBatch(readReplyBatch), adjustBatchSize(adjustBatchSize),
    sharedMemBatches(sharedMemBatches), sharedMemVerify(sharedMemVerify),
    merkleBranchFactor(merkleBranchFactor), injectFailure(injectFailure),
    multiThreading(multiThreading), batchVerification(batchVerification),
    verificationBatchSize(verificationBatchSize),
    mainThreadDispatching(mainThreadDispatching),
    dispatchMessageReceive(dispatchMessageReceive),
    parallel_reads(parallel_reads),
    parallel_CCC(parallel_CCC),
    dispatchCallbacks(dispatchCallbacks),
    all_to_all_fb(all_to_all_fb),
    no_fallback(no_fallback),
    relayP1_timeout(relayP1_timeout),
    replicaGossip(replicaGossip),
    signClientProposals(signClientProposals),
    rtsMode(rtsMode),
    query_params(query_params) { 
        UW_ASSERT(!(mainThreadDispatching && dispatchMessageReceive)); //They should not be true at the same time.

        UW_ASSERT(!verifyDeps);
        if(_verifyDeps){
            Warning("VerifyDeps Parameter is deprecated in Pequinstore -- automatically setting to false. Always doing serverside local verification");
            //Note: Cannot support non-local verification (proofs for deps) if write equality is only for prepares. 
            //Since signature is for whole write, verifyDeps will not be able to correctly verify a dependency that was formed by 
            //f+1 Write messages with the same prepare value, but different committed values
        }
    }
} Parameters;

} // namespace pequinstore

#endif /* PEQUIN_COMMON_H */<|MERGE_RESOLUTION|>--- conflicted
+++ resolved
@@ -417,12 +417,8 @@
 
 
 struct QueryReadSetMgr {
-<<<<<<< HEAD
         QueryReadSetMgr(){}
-        QueryReadSetMgr(proto::ReadSet *read_set, const uint64_t &groupIdx): read_set(read_set), groupIdx(groupIdx) {}
-=======
         QueryReadSetMgr(proto::ReadSet *read_set, const uint64_t &groupIdx, const bool &useOptimisticId): read_set(read_set), groupIdx(groupIdx), useOptimisticId(useOptimisticId){}
->>>>>>> 6b264729
         ~QueryReadSetMgr(){}
 
         void AddToReadSet(const std::string &key, const TimestampMessage &readtime){
