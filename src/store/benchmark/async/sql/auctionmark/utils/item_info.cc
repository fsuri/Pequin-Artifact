--- conflicted
+++ resolved
@@ -2,21 +2,13 @@
 
 namespace auctionmark {
 
-<<<<<<< HEAD
 ItemInfo::ItemInfo(ItemId id, double current_price, uint64_t end_date, uint64_t num_bids) 
     : item_id(item_id), current_price(current_price), end_date(end_date), num_bids(num_bids), status(ItemStatus::OPEN) {
+    status = ItemStatus::OPEN;
 }
 
 ItemInfo::ItemInfo(std::string id, double current_price, uint64_t end_date, uint64_t num_bids) 
     : item_id(ItemId(id)), current_price(current_price), end_date(end_date), num_bids(num_bids), status(ItemStatus::OPEN) {
-=======
-ItemInfo::ItemInfo(ItemId id, double current_price, uint64_t end_date, uint64_t num_bids) : item_id(item_id), current_price(current_price), end_date(end_date), num_bids(num_bids) {
-    status = ItemStatus::OPEN;
-}
-
-ItemInfo::ItemInfo(std::string id, double current_price, uint64_t end_date, uint64_t num_bids) : item_id(ItemId(id)), current_price(current_price), end_date(end_date), num_bids(num_bids) {
-    status = ItemStatus::OPEN;
->>>>>>> 072a7520
 }
 
 ItemInfo::ItemInfo() {
