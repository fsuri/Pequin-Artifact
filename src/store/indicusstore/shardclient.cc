// -*- mode: c++; c-file-style: "k&r"; c-basic-offset: 4 -*-
/***********************************************************************
 *
 * store/indicusstore/groupclient.cc:
 *   Single group indicus transactional client.
 *
 * Copyright 2015 Irene Zhang <iyzhang@cs.washington.edu>
 *                Naveen Kr. Sharma <naveenks@cs.washington.edu>
 *
 * Permission is hereby granted, free of charge, to any person
 * obtaining a copy of this software and associated documentation
 * files (the "Software"), to deal in the Software without
 * restriction, including without limitation the rights to use, copy,
 * modify, merge, publish, distribute, sublicense, and/or sell copies
 * of the Software, and to permit persons to whom the Software is
 * furnished to do so, subject to the following conditions:
 *
 * The above copyright notice and this permission notice shall be
 * included in all copies or substantial portions of the Software.
 *
 * THE SOFTWARE IS PROVIDED "AS IS", WITHOUT WARRANTY OF ANY KIND,
 * EXPRESS OR IMPLIED, INCLUDING BUT NOT LIMITED TO THE WARRANTIES OF
 * MERCHANTABILITY, FITNESS FOR A PARTICULAR PURPOSE AND
 * NONINFRINGEMENT. IN NO EVENT SHALL THE AUTHORS OR COPYRIGHT HOLDERS
 * BE LIABLE FOR ANY CLAIM, DAMAGES OR OTHER LIABILITY, WHETHER IN AN
 * ACTION OF CONTRACT, TORT OR OTHERWISE, ARISING FROM, OUT OF OR IN
 * CONNECTION WITH THE SOFTWARE OR THE USE OR OTHER DEALINGS IN THE
 * SOFTWARE.
 *
 **********************************************************************/

#include "store/indicusstore/shardclient.h"

#include <google/protobuf/util/message_differencer.h>

#include "store/indicusstore/common.h"

namespace indicusstore {

ShardClient::ShardClient(transport::Configuration *config, Transport *transport,
    uint64_t client_id, int group, const std::vector<int> &closestReplicas_,
    bool pingReplicas,
    Parameters params, KeyManager *keyManager, Verifier *verifier,
    TrueTime &timeServer, uint64_t phase1DecisionTimeout) :
    PingInitiator(this, transport, config->n),
    client_id(client_id), transport(transport), config(config), group(group),
    timeServer(timeServer), pingReplicas(pingReplicas), params(params),
    keyManager(keyManager), verifier(verifier), phase1DecisionTimeout(phase1DecisionTimeout),
    lastReqId(0UL), failureActive(false) {
  transport->Register(this, *config, -1, -1); //phase1DecisionTimeout(1000UL)

  if (closestReplicas_.size() == 0) {
    for  (int i = 0; i < config->n; ++i) {
      closestReplicas.push_back((i + client_id) % config->n);
      // Debug("i: %d; client_id: %d", i, client_id);
      // Debug("Calculations: %d", (i + client_id) % config->n);
    }
  } else {
    closestReplicas = closestReplicas_;
  }
}

ShardClient::~ShardClient() {
}

void ShardClient::ReceiveMessage(const TransportAddress &remote,
      const std::string &type, const std::string &data, void *meta_data) {
  if (type == readReply.GetTypeName()) {
    if(params.multiThreading){
      proto::ReadReply *curr_read = GetUnusedReadReply();
      curr_read->ParseFromString(data);
      HandleReadReplyMulti(curr_read);
    }
    else{
      readReply.ParseFromString(data);
      HandleReadReply(readReply);
    }
  } else if (type == phase1Reply.GetTypeName()) {
    phase1Reply.ParseFromString(data);
    HandlePhase1Reply(phase1Reply);
    // if (params.injectFailure.enabled && params.injectFailure.type == InjectFailureType::CLIENT_EQUIVOCATE) {
    //   HandleP1REquivocate(phase1Reply);
    // } else {
    //   HandlePhase1Reply(phase1Reply);
    // }
  } else if (type == phase2Reply.GetTypeName()) {
    phase2Reply.ParseFromString(data);
    HandlePhase2Reply(phase2Reply);
  } else if (type == ping.GetTypeName()) {
    ping.ParseFromString(data);
    HandlePingResponse(ping);

    //FALLBACK readMessages
  } else if(type == relayP1.GetTypeName()){ //receive full TX info for a dependency
    relayP1.ParseFromString(data);
    HandlePhase1Relay(relayP1); //Call into client to see if still waiting.
  }
  else if(type == phase1FBReply.GetTypeName()){
    //wait for quorum and relay to client
    phase1FBReply.ParseFromString(data);
    HandlePhase1FBReply(phase1FBReply); // update pendingFB state -- if complete, upcall to client
  }
  else if(type == phase2FBReply.GetTypeName()){
    //wait for quorum and relay to client
    phase2FBReply.ParseFromString(data);
    HandlePhase2FBReply(phase2FBReply); //update pendingFB state -- if complete, upcall to client
  }
  else if(type == sendView.GetTypeName()){
    sendView.ParseFromString(data);
    HandleSendViewMessage(sendView);
  }
  else {
    Panic("Received unexpected message type: %s", type.c_str());
  }
}

void ShardClient::Begin(uint64_t id) {
  Debug("[group %i] BEGIN: %lu", group, id);

  txn.Clear();
  readValues.clear();
}

void ShardClient::Get(uint64_t id, const std::string &key,
    const TimestampMessage &ts, uint64_t readMessages, uint64_t rqs,
    uint64_t rds, read_callback gcb, read_timeout_callback gtcb,
    uint32_t timeout) {
  if (BufferGet(key, gcb)) {
    Debug("[group %i] read from buffer.", group);
    return;
  }

  uint64_t reqId = lastReqId++;
  PendingQuorumGet *pendingGet = new PendingQuorumGet(reqId);
  pendingGets[reqId] = pendingGet;
  pendingGet->key = key;
  pendingGet->rqs = rqs;
  pendingGet->rds = rds;
  pendingGet->gcb = gcb;
  pendingGet->gtcb = gtcb;

  read.Clear();
  read.set_req_id(reqId);
  read.set_key(key);
  *read.mutable_timestamp() = ts;

  UW_ASSERT(readMessages <= closestReplicas.size());
  for (size_t i = 0; i < readMessages; ++i) {
    Debug("[group %i] Sending GET to replica %lu", group, GetNthClosestReplica(i));
    transport->SendMessageToReplica(this, group, GetNthClosestReplica(i), read);
  }

  Debug("[group %i] Sent GET [%lu : %lu]", group, id, reqId);
}

void ShardClient::Put(uint64_t id, const std::string &key,
      const std::string &value, put_callback pcb, put_timeout_callback ptcb,
      uint32_t timeout) {
  WriteMessage *writeMsg = txn.add_write_set();
  writeMsg->set_key(key);
  writeMsg->set_value(value);
  pcb(REPLY_OK, key, value);
}



void ShardClient::Phase1(uint64_t id, const proto::Transaction &transaction, const std::string &txnDigest,
  phase1_callback pcb, phase1_timeout_callback ptcb, relayP1_callback rcb, uint32_t timeout) {
  Debug("[group %i] Sending PHASE1 [%lu]", group, id);
  uint64_t reqId = lastReqId++;
  PendingPhase1 *pendingPhase1 = new PendingPhase1(reqId, group, transaction,
      txnDigest, config, keyManager, params, verifier);
  pendingPhase1s[reqId] = pendingPhase1;
  pendingPhase1->pcb = pcb;
  pendingPhase1->ptcb = ptcb;
  pendingPhase1->rcb = rcb;
  pendingPhase1->requestTimeout = new Timeout(transport, timeout, [this, pendingPhase1]() {
      phase1_timeout_callback ptcb = pendingPhase1->ptcb;
      auto itr = this->pendingPhase1s.find(pendingPhase1->reqId);
      if (itr != this->pendingPhase1s.end()) {
        PendingPhase1 *pendingPhase1 = itr->second;
        this->pendingPhase1s.erase(itr);
        delete pendingPhase1;
      }
      ptcb(REPLY_TIMEOUT);
  });

  // create prepare request
  phase1.Clear();
  phase1.set_req_id(reqId);
  *phase1.mutable_txn() = transaction;

  transport->SendMessageToGroup(this, group, phase1);

  pendingPhase1->requestTimeout->Reset();
}

void ShardClient::Phase2(uint64_t id,
    const proto::Transaction &txn, const std::string &txnDigest,
    proto::CommitDecision decision,
    const proto::GroupedSignatures &groupedSigs, phase2_callback pcb,
    phase2_timeout_callback ptcb, uint32_t timeout) {
  Debug("[group %i] Sending PHASE2 [%lu]", group, id);
  uint64_t reqId = lastReqId++;
  PendingPhase2 *pendingPhase2 = new PendingPhase2(reqId, decision);  //TODO: add view that this decision is from (default = 0).
  //TODO: When sending an InvokeFB message, this view = the view you propose ; but unclear what decision you are waiting for?
  //Create many mappings for potential views/decisions instead.
  pendingPhase2s[reqId] = pendingPhase2;
  pendingPhase2->pcb = pcb;
  pendingPhase2->ptcb = ptcb;
  pendingPhase2->requestTimeout = new Timeout(transport, timeout, [this, pendingPhase2]() {
      phase2_timeout_callback ptcb = pendingPhase2->ptcb;
      auto itr = this->pendingPhase2s.find(pendingPhase2->reqId);
      if (itr != this->pendingPhase2s.end()) {
        PendingPhase2 *pendingPhase2 = itr->second;
        this->pendingPhase2s.erase(itr);
        delete pendingPhase2;
      }

      ptcb(REPLY_TIMEOUT);
  });

  phase2.Clear();
  phase2.set_req_id(reqId);
  phase2.set_decision(decision);
  *phase2.mutable_txn_digest() = txnDigest;
  if (params.validateProofs && params.signedMessages) {
    *phase2.mutable_grouped_sigs() = groupedSigs;
  }
  transport->SendMessageToGroup(this, group, phase2);

  pendingPhase2->requestTimeout->Reset();
}

void ShardClient::Phase2Equivocate(uint64_t id,
    const proto::Transaction &txn, const std::string &txnDigest,
    const proto::GroupedSignatures &groupedCommitSigs,
    const proto::GroupedSignatures &groupedAbortSigs, phase2_callback pcb,
    phase2_timeout_callback ptcb, uint32_t timeout) {
  Debug("[group %i] Sending PHASE2 EQUIVOCATION [%lu]", group, id);
  // first send COMMIT to half of the replicas
  uint64_t reqId = lastReqId++;
  PendingPhase2 *pendingP2Commit = new PendingPhase2(reqId, proto::COMMIT);
  pendingPhase2s[reqId] = pendingP2Commit;
  pendingP2Commit->pcb = pcb;
  pendingP2Commit->ptcb = ptcb;
  pendingP2Commit->requestTimeout = new Timeout(transport, timeout, [this, pendingP2Commit]() {
      phase2_timeout_callback ptcb = pendingP2Commit->ptcb;
      auto itr = this->pendingPhase2s.find(pendingP2Commit->reqId);
      if (itr != this->pendingPhase2s.end()) {
        PendingPhase2 *pendingPhase2 = itr->second;
        this->pendingPhase2s.erase(itr);
        delete pendingPhase2;
      }

      ptcb(REPLY_TIMEOUT);
  });

  phase2.Clear();
  phase2.set_req_id(reqId);
  phase2.set_decision(proto::COMMIT);
  *phase2.mutable_txn_digest() = txnDigest;
  if (params.validateProofs && params.signedMessages) {
    *phase2.mutable_grouped_sigs() = groupedCommitSigs;
  }

  for (size_t i = 0; i < config->n; ++i) {
    size_t rindex = GetNthClosestReplica(i);
    if (rindex % 2 == 0) {
      Debug("[group %i] Sending COMMIT to even-numbered replica %lu", group, rindex);
      transport->SendMessageToReplica(this, group, rindex, phase2);
    }
  }

  pendingP2Commit->requestTimeout->Reset();

  // then send ABORT to the other half
  reqId = lastReqId++;
  PendingPhase2 *pendingP2Abort = new PendingPhase2(reqId, proto::ABORT);
  pendingPhase2s[reqId] = pendingP2Abort;
  pendingP2Abort->pcb = pcb;
  pendingP2Abort->ptcb = ptcb;
  pendingP2Abort->requestTimeout = new Timeout(transport, timeout, [this, pendingP2Abort]() {
      phase2_timeout_callback ptcb = pendingP2Abort->ptcb;
      auto itr = this->pendingPhase2s.find(pendingP2Abort->reqId);
      if (itr != this->pendingPhase2s.end()) {
        PendingPhase2 *pendingPhase2 = itr->second;
        this->pendingPhase2s.erase(itr);
        delete pendingPhase2;
      }

      ptcb(REPLY_TIMEOUT);
  });

  phase2.Clear();
  phase2.set_req_id(reqId);
  phase2.set_decision(proto::ABORT);
  *phase2.mutable_txn_digest() = txnDigest;
  if (params.validateProofs && params.signedMessages) {
    *phase2.mutable_grouped_sigs() = groupedAbortSigs;
  }

  for (size_t i = 0; i < config->n; ++i) {
    size_t rindex = GetNthClosestReplica(i);
    if (rindex % 2 == 1) {
      Debug("[group %i] Sending ABORT to odd-numbered replica %lu", group, rindex);
      transport->SendMessageToReplica(this, group, rindex, phase2);
    }
  }

  pendingP2Abort->requestTimeout->Reset();

  // equivocation cleanup code for ShardClient
  // equivocation sent. since shardclient attempting to equivocate wont
  // handle p2 replies anyways, delete the dangling PendingPhase2 objects from pendingPhase2s
  auto itrc = this->pendingPhase2s.find(pendingP2Commit->reqId);
  if (itrc != this->pendingPhase2s.end()) {
    PendingPhase2 *pendingP2 = itrc->second;
    this->pendingPhase2s.erase(itrc);
    delete pendingP2;
  }

  auto itra = this->pendingPhase2s.find(pendingP2Abort->reqId);
  if (itra != this->pendingPhase2s.end()) {
    PendingPhase2 *pendingP2 = itra->second;
    this->pendingPhase2s.erase(itra);
    delete pendingP2;
  }
}

void ShardClient::Writeback(uint64_t id, const proto::Transaction &transaction, const std::string &txnDigest,
  proto::CommitDecision decision, bool fast, bool conflict_flag, const proto::CommittedProof &conflict,
  const proto::GroupedSignatures &p1Sigs, const proto::GroupedSignatures &p2Sigs) {

  writeback.Clear();
  // create commit request
  writeback.set_decision(decision);
  if (params.validateProofs && params.signedMessages) {
    if (fast && decision == proto::COMMIT) {
      *writeback.mutable_p1_sigs() = p1Sigs;
    }
    else if (fast && !conflict_flag && decision == proto::ABORT) {
      *writeback.mutable_p1_sigs() = p1Sigs;
    }
    else if (fast && conflict_flag && decision == proto::ABORT) {
      *writeback.mutable_conflict() = conflict;
      if(conflict.has_p2_view()){
        writeback.set_p2_view(conflict.p2_view()); //XXX not really necessary, we never check it
      }
      else{
        writeback.set_p2_view(0); //implies that this was a p1 proof for the conflict, attaching a view anyway..
      }

    } else {
      *writeback.mutable_p2_sigs() = p2Sigs;
      writeback.set_p2_view(0); //TODO: extend this to process other views too? Bookkeeping should only be needed
      // for fallback though. Either combine the logic, or change it so that the orignial client issues FB function too

    }
  }
  writeback.set_txn_digest(txnDigest);

  transport->SendMessageToGroup(this, group, writeback);
  Debug("[group %i] Sent WRITEBACK[%lu]", group, id);
}

//Overloaded Wb function to not include ID, this is purely for debug purpose to distinguish whether a message came from FB instance.
void ShardClient::WritebackFB(const proto::Transaction &transaction,
    const std::string &txnDigest,
    proto::CommitDecision decision, bool fast, const proto::CommittedProof &conflict,
    const proto::GroupedSignatures &p1Sigs, const proto::GroupedSignatures &p2Sigs) {

  writeback.Clear();
  // create commit request
  writeback.set_decision(decision);
  if (params.validateProofs && params.signedMessages) {
    if (fast && decision == proto::COMMIT) {
      *writeback.mutable_p1_sigs() = p1Sigs;
    } else if (fast && decision == proto::ABORT) {
      *writeback.mutable_conflict() = conflict;
    } else {
      *writeback.mutable_p2_sigs() = p2Sigs;
    }
  }
  //TODO:: add view.
  writeback.set_txn_digest(txnDigest);

  transport->SendMessageToGroup(this, group, writeback);
  Debug("[group %i] Sent Fallback WRITEBACK[%s]", group, txnDigest.c_str());

  //TODO:delete pendingFB instance? And all pending phase2 that are inside.
}


void ShardClient::Abort(uint64_t id, const TimestampMessage &ts) {
  abort.Clear();
  *abort.mutable_internal()->mutable_ts() = ts;
  for (const auto &read : txn.read_set()) {
    *abort.mutable_internal()->add_read_set() = read.key();
  }

  if (params.validateProofs && params.signedMessages) {
    proto::AbortInternal internal(abort.internal());
    if (params.signatureBatchSize == 1) {
      SignMessage(&internal, keyManager->GetPrivateKey(client_id % 1024), client_id % 1024,
          abort.mutable_signed_internal());
    } else {
      std::vector<::google::protobuf::Message*> messages = {&internal};
      std::vector<proto::SignedMessage*> signedMessages = {abort.mutable_signed_internal()};
      SignMessages(messages, keyManager->GetPrivateKey(client_id % 1024), client_id % 1024,
          signedMessages, params.merkleBranchFactor);
    }
  }

  transport->SendMessageToGroup(this, group, abort);

  Debug("[group %i] Sent ABORT[%lu]", group, id);
}

bool ShardClient::SendPing(size_t replica, const PingMessage &ping) {
  transport->SendMessageToReplica(this, group, replica, ping);
  return true;
}


bool ShardClient::BufferGet(const std::string &key, read_callback rcb) {
  for (const auto &write : txn.write_set()) {
    if (write.key() == key) {
      Debug("[group %i] Key %s was written with val %s.", group,
          BytesToHex(key, 16).c_str(), BytesToHex(write.value(), 16).c_str());
      rcb(REPLY_OK, key, write.value(), Timestamp(), proto::Dependency(),
          false, false);
      return true;
    }
  }

  for (const auto &read : txn.read_set()) {
    if (read.key() == key) {
      Debug("[group %i] Key %s was already read with ts %lu.%lu.", group,
          BytesToHex(key, 16).c_str(), read.readtime().timestamp(),
          read.readtime().id());
      rcb(REPLY_OK, key, readValues[key], read.readtime(), proto::Dependency(),
          false, false);
      return true;
    }
  }

  return false;
}

void ShardClient::GetTimeout(uint64_t reqId) {
  auto itr = this->pendingGets.find(reqId);
  if (itr != this->pendingGets.end()) {
    PendingQuorumGet *pendingGet = itr->second;
    get_timeout_callback gtcb = pendingGet->gtcb;
    std::string key = pendingGet->key;
    this->pendingGets.erase(itr);
    delete pendingGet;
    gtcb(REPLY_TIMEOUT, key);
  }
}





//TODO: pass in reply as GetUnused. Free it at the end.
void ShardClient::HandleReadReplyMulti(proto::ReadReply* reply) {
  auto itr = this->pendingGets.find(reply->req_id());
  if (itr == this->pendingGets.end()) {
    return; // this is a stale request
  }
  PendingQuorumGet *req = itr->second;
  Debug("[group %i] ReadReply for %lu.", group, reply->req_id());
  //dispatch first validation

  if (params.validateProofs && params.signedMessages) {
    if (reply->has_signed_write()) {
      if(params.multiThreading){
      //TODO: RECOMMENT, just testing
      auto f = [this, reply](){
        return (void*) this->verifier->Verify(this->keyManager->GetPublicKey(reply->signed_write().process_id()),
                                              reply->signed_write().data(), reply->signed_write().signature());
      };
      auto cb = [this, reply, req](void* valid){
        if(!valid){
          //XXX TODO: FreeReadReply(reply);
          Debug("[group %i] Failed to validate signature for write.", this->group);
          return;
        }
        this->HandleReadReplyCB1(reply);
      };
     }
    }
  }

  HandleReadReplyCB1(reply);

}

void ShardClient::HandleReadReplyCB1(proto::ReadReply*reply){
  auto itr = this->pendingGets.find(reply->req_id());
  if (itr == this->pendingGets.end()) {
    return; // this is a stale request
  }
  PendingQuorumGet *req = itr->second;

  proto::Write *write = GetUnusedWrite(); //TODO: Need to allocate (use GetUnusedWrite)
  // XXX??? how to free in some cases, but assign write from reply->write otherwise...
  //Answer: probably need to make a copy. Or call release? But if I do that, not sure if I can re-use reply
  //Try this: Call getUnusedWrite and release in the if blocks respectively.
  // and always call FreeUnusedWrite  --> this way I can recycle the memory of the released write?


  //TODO: Try this first, and if it works, add it to handle p1 and p2 as well. (not as important)

  if (params.validateProofs && params.signedMessages) {
    if (reply->has_signed_write()) {
      //write = GetUnusedWrite();
      if(!write->ParseFromString(reply->signed_write().data())) {
        Debug("[group %i] Invalid serialization of write.", group);
        FreeReadReply(reply);
        FreeWrite(write);
        return;
      }

    } else {
      if (reply->has_write() && reply->write().has_committed_value()) {
        Debug("[group %i] Reply contains unsigned committed value.", group);
        FreeReadReply(reply);
        return;
      }

      if (params.verifyDeps && reply->has_write() && reply->write().has_prepared_value()) {
        Debug("[group %i] Reply contains unsigned prepared value.", group);
        FreeReadReply(reply);
        return;
      }

      *write = reply->write();
      //write = reply->release_write();

      UW_ASSERT(!write->has_committed_value());
      UW_ASSERT(!write->has_prepared_value() || !params.verifyDeps);
    }
  } else {
    *write = reply->write();
    //write = reply->release_write();
  }

  // value and timestamp are valid
  req->numReplies++;
  if (write->has_committed_value() && write->has_committed_timestamp()) {
    if (params.validateProofs) {
      if (!reply->has_proof()) {
        Debug("[group %i] Missing proof for committed write.", group);
        FreeReadReply(reply);
        FreeWrite(write);
        return;
      }

      std::string committedTxnDigest = TransactionDigest(
          reply->proof().txn(), params.hashDigest);


     auto mcb = [this, reply, req, write](void* result) mutable {
       if(!result){
         Debug("[group %i] Failed to validate committed value for read %lu.",
             this->group, reply->req_id());
         FreeReadReply(reply);
         FreeWrite(write);
         return;
       }
       else{
         HandleReadReplyCB2(reply, write);
       }
     };
    asyncValidateTransactionWrite(reply->proof(), &committedTxnDigest, req->key, write->committed_value(),
    write->committed_timestamp(), config, params.signedMessages, keyManager, verifier, mcb, transport,
    true);
    return;
  }
}
HandleReadReplyCB2(reply, write);
}

void ShardClient::HandleReadReplyCB2(proto::ReadReply* reply, proto::Write *write){

  auto itr = this->pendingGets.find(reply->req_id());
  if (itr == this->pendingGets.end()) {
    FreeReadReply(reply);
    FreeWrite(write);
    return; // this is a stale request
    //Or has already terminated (i.e. f+1 reads where received and processed before our verification returned)
  }
  PendingQuorumGet *req = itr->second;





  if (write->has_committed_value() && write->has_committed_timestamp()) {
    Timestamp replyTs(write->committed_timestamp());
    Debug("[group %i] ReadReply for %lu with committed %lu byte value and ts"
        " %lu.%lu.", group, reply->req_id(), write->committed_value().length(),
        replyTs.getTimestamp(), replyTs.getID());
    if (req->firstCommittedReply || req->maxTs < replyTs) {
      req->maxTs = replyTs;
      req->maxValue = write->committed_value();
    }
    req->firstCommittedReply = false;

  }

  if (params.maxDepDepth > -2 && write->has_prepared_value() &&
      write->has_prepared_timestamp() &&
      write->has_prepared_txn_digest()) {
    Timestamp preparedTs(write->prepared_timestamp());
    Debug("[group %i] ReadReply for %lu with prepared %lu byte value and ts"
        " %lu.%lu.", group, reply->req_id(), write->prepared_value().length(),
        preparedTs.getTimestamp(), preparedTs.getID());
    auto preparedItr = req->prepared.find(preparedTs);
    if (preparedItr == req->prepared.end()) {
      req->prepared.insert(std::make_pair(preparedTs,
            std::make_pair(*write, 1)));
    } else if (preparedItr->second.first == *write) {
      preparedItr->second.second += 1;
    }

    if (params.validateProofs && params.signedMessages && params.verifyDeps) {
      proto::Signature *sig = req->preparedSigs[preparedTs].add_sigs();
      sig->set_process_id(reply->signed_write().process_id());
      *sig->mutable_signature() = reply->signed_write().signature();
    }
  }

  if (req->numReplies >= req->rqs) {
    if (params.maxDepDepth > -2) {
      for (auto preparedItr = req->prepared.rbegin();
          preparedItr != req->prepared.rend(); ++preparedItr) {
        if (preparedItr->first < req->maxTs) {
          break;
        }

        if (preparedItr->second.second >= req->rds) {
          req->maxTs = preparedItr->first;
          req->maxValue = preparedItr->second.first.prepared_value();
          *req->dep.mutable_write() = preparedItr->second.first;
          if (params.validateProofs && params.signedMessages && params.verifyDeps) {
            *req->dep.mutable_write_sigs() = req->preparedSigs[preparedItr->first];
          }
          req->dep.set_involved_group(group);
          req->hasDep = true;
          break;
        }
      }
    }
    pendingGets.erase(itr);
    ReadMessage *read = txn.add_read_set();
    *read->mutable_key() = req->key;
    req->maxTs.serialize(read->mutable_readtime());
    readValues[req->key] = req->maxValue;
    req->gcb(REPLY_OK, req->key, req->maxValue, req->maxTs, req->dep,
        req->hasDep, true);
    delete req; //XXX VERY IMPORTANT: dont delete while something is still dispatched for this reqId
    //could cause segfault. Need to keep a counter of things that are dispatched and only delete
    //once its gone. (dont need counter: just check in each callback if req still in map.!)
  }
  FreeReadReply(reply);
  FreeWrite(write);
}



/* Callback from a group replica on get operation completion. */
void ShardClient::HandleReadReply(const proto::ReadReply &reply) {
  auto itr = this->pendingGets.find(reply.req_id());
  if (itr == this->pendingGets.end()) {
    return; // this is a stale request
  }
  PendingQuorumGet *req = itr->second;
  Debug("[group %i] ReadReply for %lu.", group, reply.req_id());

  const proto::Write *write;
  if (params.validateProofs && params.signedMessages) {
    if (reply.has_signed_write()) {
      if (!verifier->Verify(keyManager->GetPublicKey(reply.signed_write().process_id()),
              reply.signed_write().data(), reply.signed_write().signature())) {
        Debug("[group %i] Failed to validate signature for write.", group);
        return;
      }

      if(!validatedPrepared.ParseFromString(reply.signed_write().data())) {
        Debug("[group %i] Invalid serialization of write.", group);
        return;
      }

      write = &validatedPrepared;
    } else {
      if (reply.has_write() && reply.write().has_committed_value()) {
        Debug("[group %i] Reply contains unsigned committed value.", group);
        return;
      }

      if (params.verifyDeps && reply.has_write() && reply.write().has_prepared_value()) {
        Debug("[group %i] Reply contains unsigned prepared value.", group);
        return;
      }

      write = &reply.write();
      UW_ASSERT(!write->has_committed_value());
      UW_ASSERT(!write->has_prepared_value() || !params.verifyDeps);
    }
  } else {
    write = &reply.write();
  }

  // value and timestamp are valid
  req->numReplies++;
  if (write->has_committed_value() && write->has_committed_timestamp()) {
    if (params.validateProofs) {
      if (!reply.has_proof()) {
        Debug("[group %i] Missing proof for committed write.", group);
        return;
      }

      std::string committedTxnDigest = TransactionDigest(
          reply.proof().txn(), params.hashDigest);
      if (!ValidateTransactionWrite(reply.proof(), &committedTxnDigest,
            req->key, write->committed_value(), write->committed_timestamp(),
            config, params.signedMessages, keyManager, verifier)) {
        Debug("[group %i] Failed to validate committed value for read %lu.",
            group, reply.req_id());
        // invalid replies can be treated as if we never received a reply from
        //     a crashed replica
        return;
      }
    }

    Timestamp replyTs(write->committed_timestamp());
    Debug("[group %i] ReadReply for %lu with committed %lu byte value and ts"
        " %lu.%lu.", group, reply.req_id(), write->committed_value().length(),
        replyTs.getTimestamp(), replyTs.getID());
    if (req->firstCommittedReply || req->maxTs < replyTs) {
      req->maxTs = replyTs;
      req->maxValue = write->committed_value();
    }
    req->firstCommittedReply = false;
  }

  //TODO: change so client does not accept reads with depth > some t... (fine for now since
  // servers dont fail and use the same param setting)
  if (params.maxDepDepth > -2 && write->has_prepared_value() &&
      write->has_prepared_timestamp() &&
      write->has_prepared_txn_digest()) {
    Timestamp preparedTs(write->prepared_timestamp());
    Debug("[group %i] ReadReply for %lu with prepared %lu byte value and ts"
        " %lu.%lu.", group, reply.req_id(), write->prepared_value().length(),
        preparedTs.getTimestamp(), preparedTs.getID());
    auto preparedItr = req->prepared.find(preparedTs);
    if (preparedItr == req->prepared.end()) {
      req->prepared.insert(std::make_pair(preparedTs,
            std::make_pair(*write, 1)));
    } else if (preparedItr->second.first == *write) {
      preparedItr->second.second += 1;
    }

    if (params.validateProofs && params.signedMessages && params.verifyDeps) {
      proto::Signature *sig = req->preparedSigs[preparedTs].add_sigs();
      sig->set_process_id(reply.signed_write().process_id());
      *sig->mutable_signature() = reply.signed_write().signature();
    }
  }

  if (req->numReplies >= req->rqs) {
    if (params.maxDepDepth > -2) {
      for (auto preparedItr = req->prepared.rbegin();
          preparedItr != req->prepared.rend(); ++preparedItr) {
        if (preparedItr->first < req->maxTs) {
          break;
        }

        if (preparedItr->second.second >= req->rds) {
          req->maxTs = preparedItr->first;
          req->maxValue = preparedItr->second.first.prepared_value();
          *req->dep.mutable_write() = preparedItr->second.first;
          if (params.validateProofs && params.signedMessages && params.verifyDeps) {
            *req->dep.mutable_write_sigs() = req->preparedSigs[preparedItr->first];
          }
          req->dep.set_involved_group(group);
          req->hasDep = true;
          break;
        }
      }
    }
    pendingGets.erase(itr);
    ReadMessage *read = txn.add_read_set();
    *read->mutable_key() = req->key;
    req->maxTs.serialize(read->mutable_readtime());
    readValues[req->key] = req->maxValue;
    req->gcb(REPLY_OK, req->key, req->maxValue, req->maxTs, req->dep,
        req->hasDep, true);
    delete req;
  }
}


void ShardClient::HandlePhase1Reply(const proto::Phase1Reply &reply) {
  auto itr = this->pendingPhase1s.find(reply.req_id());
  if (itr == this->pendingPhase1s.end()) {
    return; // this is a stale request
  }

  PendingPhase1 *pendingPhase1 = itr->second;

  bool hasSigned = (params.validateProofs && params.signedMessages) &&
   (!reply.has_cc() || reply.cc().ccr() != proto::ConcurrencyControl::ABORT);

  const proto::ConcurrencyControl *cc = nullptr;
  if (hasSigned) {
    Debug("[group %i] Verifying signed_cc from %lu with signatures bytes %lu"
        " because has_cc %d and ccr %d.",
        group, reply.signed_cc().process_id(), reply.signed_cc().signature().length(),
        reply.has_cc(),
        reply.cc().ccr());
    if (!reply.has_signed_cc()) {
      return;
    }

    if (!IsReplicaInGroup(reply.signed_cc().process_id(), group, config)) {
      Debug("[group %d] Phase1Reply from replica %lu who is not in group.",
          group, reply.signed_cc().process_id());
      return;
    }

    if (!verifier->Verify(keyManager->GetPublicKey(reply.signed_cc().process_id()),
          reply.signed_cc().data(), reply.signed_cc().signature())) {
      Debug("[group %i] Signature %s %s from replica %lu is not valid.", group,
            BytesToHex(reply.signed_cc().data(), 100).c_str(),
            BytesToHex(reply.signed_cc().signature(), 100).c_str(),
            reply.signed_cc().process_id());

      return;
    }
    if (!validatedCC.ParseFromString(reply.signed_cc().data())) { //validatedCC is a global variable of type proto:CC
      return;
    }

    cc = &validatedCC;
  } else {
    UW_ASSERT(reply.has_cc());

    cc = &reply.cc();

  }

  Debug("[group %i] PHASE1 callback ccr=%d", group, cc->ccr());

  if (!pendingPhase1->p1Validator.ProcessMessage(*cc, failureActive)) {
    return;
  }

  if (hasSigned) {
    proto::Signature *sig = pendingPhase1->p1ReplySigs[cc->ccr()].add_sigs();
    sig->set_process_id(reply.signed_cc().process_id());
    *sig->mutable_signature() = reply.signed_cc().signature();
  }

  Phase1ValidationState state = pendingPhase1->p1Validator.GetState();
  switch (state) {
    case EQUIVOCATE:
      Debug("[group %i] Equivocation path taken [%lu]", group, reply.req_id());
      pendingPhase1->decision = proto::COMMIT;
      pendingPhase1->fast = false;
      Phase1DecisionEquivocation(itr, true);
      break;
    case FAST_COMMIT:
      pendingPhase1->decision = proto::COMMIT;
      pendingPhase1->fast = true;
      Phase1Decision(itr);
      break;
    case FAST_ABORT:
      pendingPhase1->decision = proto::ABORT;
      pendingPhase1->fast = true;
      pendingPhase1->conflict_flag = true;
      if (params.validateProofs) {
        pendingPhase1->conflict = cc->committed_conflict();
      }
      Phase1Decision(itr);
      break;
    case FAST_ABSTAIN:  //INSERTED THIS NEW
      Debug("Fast_abstain path is taken");
      pendingPhase1->decision = proto::ABORT;
      pendingPhase1->fast = true;
      Phase1Decision(itr);
      break;
    case SLOW_COMMIT_FINAL:
      pendingPhase1->decision = proto::COMMIT;
      pendingPhase1->fast = false;
      Phase1Decision(itr);
      break;
    case SLOW_ABORT_FINAL:
      pendingPhase1->decision = proto::ABORT;
      pendingPhase1->fast = false;
      Phase1Decision(itr);
      break;
    case SLOW_COMMIT_TENTATIVE:
      if(phase1DecisionTimeout == 0){
        itr->second->decision = proto::COMMIT;
        itr->second->fast = false;
        Phase1Decision(itr);
      }
      else{
        if (!pendingPhase1->decisionTimeoutStarted) {
          uint64_t reqId = reply.req_id();
          pendingPhase1->decisionTimeout = new Timeout(transport,
              phase1DecisionTimeout, [this, reqId]() {
                auto itr = pendingPhase1s.find(reqId);
                if (itr == pendingPhase1s.end()) {
                  return;
                }
                itr->second->decision = proto::COMMIT;
                itr->second->fast = false;
                Phase1Decision(itr);
              }
            );
          pendingPhase1->decisionTimeout->Reset();
          pendingPhase1->decisionTimeoutStarted = true;
        }
      }
      break;

    case SLOW_ABORT_TENTATIVE:
      if(phase1DecisionTimeout == 0){
        itr->second->decision = proto::ABORT;
        itr->second->fast = false;
        Phase1Decision(itr);
      }
      else{
        if (!pendingPhase1->decisionTimeoutStarted) {
          uint64_t reqId = reply.req_id();
          pendingPhase1->decisionTimeout = new Timeout(transport,
              phase1DecisionTimeout, [this, reqId]() {
                auto itr = pendingPhase1s.find(reqId);
                if (itr == pendingPhase1s.end()) {
                  return;
                }
                itr->second->decision = proto::ABORT;
                itr->second->fast = false;
                Phase1Decision(itr);
              }
            );
          pendingPhase1->decisionTimeout->Reset();
          pendingPhase1->decisionTimeoutStarted = true;
        }
      }
      break;
    case SLOW_ABORT_TENTATIVE2:
        if(phase1DecisionTimeout == 0){
          itr->second->decision = proto::ABORT;
          itr->second->fast = false;
          Phase1Decision(itr);
        }
        else{
          if (!pendingPhase1->decisionTimeoutStarted) {
            uint64_t reqId = reply.req_id();
            pendingPhase1->decisionTimeout = new Timeout(transport,
                phase1DecisionTimeout, [this, reqId]() {
                  auto itr = pendingPhase1s.find(reqId);
                  if (itr == pendingPhase1s.end()) {
                    return;
                  }
                  itr->second->decision = proto::ABORT;
                  itr->second->fast = false;
                  Phase1Decision(itr);
                }
              );
            pendingPhase1->decisionTimeout->Reset();
            pendingPhase1->decisionTimeoutStarted = true;
          }
        }
        break;
    case NOT_ENOUGH:
      break;
    default:
      break;
  }
}

void ShardClient::HandlePhase2Reply(const proto::Phase2Reply &reply) {
  auto itr = this->pendingPhase2s.find(reply.req_id());
  if (itr == this->pendingPhase2s.end()) {
    Debug("[group %i] Received stale Phase2Reply for request %lu.", group,
        reply.req_id());
    return; // this is a stale request
  }

  const proto::Phase2Decision *p2Decision = nullptr;
  if (params.validateProofs && params.signedMessages) {
    if (!reply.has_signed_p2_decision()) {
      Debug("[group %i] Phase2Reply missing signed_p2_decision.", group);
      return;
    }

    if (!IsReplicaInGroup(reply.signed_p2_decision().process_id(), group, config)) {
      Debug("[group %d] Phase2Reply from replica %lu who is not in group.",
          group, reply.signed_p2_decision().process_id());
      return;
    }

    //TODO: RECOMMENT, just testing
    if (!verifier->Verify(keyManager->GetPublicKey(
            reply.signed_p2_decision().process_id()),
          reply.signed_p2_decision().data(),
          reply.signed_p2_decision().signature())) {
      return;
    }

    if (!validatedP2Decision.ParseFromString(reply.signed_p2_decision().data())) {
      return;
    }

    p2Decision = &validatedP2Decision;

  } else {
    p2Decision = &reply.p2_decision();
  }

  Debug("[group %i] PHASE2 reply with decision %d", group,
      p2Decision->decision());

  if (params.validateProofs && params.signedMessages) {
    proto::Signature *sig = itr->second->p2ReplySigs.add_sigs();
    sig->set_process_id(reply.signed_p2_decision().process_id());
    *sig->mutable_signature()= reply.signed_p2_decision().signature();
  }

//TODO: Edit this to check for matching view too. Can be ommitted because correct client expects all in view 0?
//If it receives messages with view != 0 it needs to start its own fallback instance.
  if(params.validateProofs){
    if(!p2Decision->has_view()) return;
    if(p2Decision->view() != 0) return; //TODO: start fallback instance here. (case can happen if client is slow)
    //TODO: start fb "instance" and roll over this request to that fallback function. (makes it so that when
    //client receives bunch of messages from different views, they directly count towards the new Quorums needed)
  }

//Correct client KNOWS to expect only matching replies so we can just count those.
  if (p2Decision->decision() == itr->second->decision) {
    itr->second->matchingReplies++;
  }

  if (itr->second->matchingReplies >= QuorumSize(config)) {
    PendingPhase2 *pendingPhase2 = itr->second;
    pendingPhase2->pcb(pendingPhase2->p2ReplySigs);
    this->pendingPhase2s.erase(itr);
    delete pendingPhase2;
  }
}

void ShardClient::Phase1Decision(uint64_t reqId) {
  auto itr = this->pendingPhase1s.find(reqId);
  if (itr == this->pendingPhase1s.end()) {
    return; // this is a stale request
  }

  Phase1Decision(itr);
}

void ShardClient::Phase1Decision(
    std::unordered_map<uint64_t, PendingPhase1 *>::iterator itr) {
  PendingPhase1 *pendingPhase1 = itr->second;
  pendingPhase1->pcb(pendingPhase1->decision, pendingPhase1->fast, pendingPhase1->conflict_flag,
      pendingPhase1->conflict, pendingPhase1->p1ReplySigs, false);
  this->pendingPhase1s.erase(itr);
  delete pendingPhase1;
}

// TODO: make an intermediate callback func
// DONE
void ShardClient::Phase1DecisionEquivocation(
    std::unordered_map<uint64_t, PendingPhase1 *>::iterator itr, bool eqv_ready) {
  PendingPhase1 *pendingPhase1 = itr->second;
  pendingPhase1->pcb(pendingPhase1->decision, pendingPhase1->fast, pendingPhase1->conflict_flag,
      pendingPhase1->conflict, pendingPhase1->p1ReplySigs, eqv_ready);
  this->pendingPhase1s.erase(itr);
  delete pendingPhase1;
}

///////////////// Utility /////////////////////////


proto::Write *ShardClient::GetUnusedWrite() {
  std::unique_lock<std::mutex> lock(writeProtoMutex);
  proto::Write *write;
  if (writes.size() > 0) {
    write = writes.back();
    write->Clear();
    writes.pop_back();
  } else {
    write = new proto::Write();
  }
  return write;
}

proto::ReadReply *ShardClient::GetUnusedReadReply() {
  std::unique_lock<std::mutex> lock(readProtoMutex);
  proto::ReadReply *reply;
  if (readReplies.size() > 0) {
    reply = readReplies.back();
    reply->Clear();
    readReplies.pop_back();
  } else {
    reply = new proto::ReadReply();
  }
  return reply;
}

proto::Phase1Reply *ShardClient::GetUnusedPhase1Reply() {
  std::unique_lock<std::mutex> lock(p1ProtoMutex);
  proto::Phase1Reply *reply;
  if (p1Replies.size() > 0) {
    reply = p1Replies.back();
    //reply->Clear(); //can move this to Free if want more work at threads
    p1Replies.pop_back();
  } else {
    reply = new proto::Phase1Reply();
  }
  return reply;
}

proto::Phase2Reply *ShardClient::GetUnusedPhase2Reply() {
  std::unique_lock<std::mutex> lock(p2ProtoMutex);
  proto::Phase2Reply *reply;
  if (p2Replies.size() > 0) {
    reply = p2Replies.back();
    //reply->Clear();
    p2Replies.pop_back();
  } else {
    reply = new proto::Phase2Reply();
  }
  return reply;
}


void ShardClient::FreeWrite(proto::Write *write) {
  std::unique_lock<std::mutex> lock(writeProtoMutex);
  //reply->Clear();
  writes.push_back(write);
}

void ShardClient::FreeReadReply(proto::ReadReply *reply) {
  std::unique_lock<std::mutex> lock(readProtoMutex);
  //reply->Clear();
  readReplies.push_back(reply);
}

void ShardClient::FreePhase1Reply(proto::Phase1Reply *reply) {
  std::unique_lock<std::mutex> lock(p1ProtoMutex);
  reply->Clear();
  p1Replies.push_back(reply);
}

void ShardClient::FreePhase2Reply(proto::Phase2Reply *reply) {
  std::unique_lock<std::mutex> lock(p2ProtoMutex);
  reply->Clear();
  p2Replies.push_back(reply);
}











/////////////////////////////////////////FALLBACK CODE STARTS HERE ///////////////////////////////////////////
void ShardClient::CleanFB(std::string &txnDigest){
  auto itr = pendingFallbacks.find(txnDigest);
  if(itr != pendingFallbacks.end()){
    delete itr->second;
    pendingFallbacks.erase(itr);
    //TODO: delete substructures of PendingFB
  }
}

void ShardClient::HandlePhase1Relay(proto::RelayP1 &relayP1){
  Debug("RelayP1[%lu][%s].", relayP1.dependent_id(),
      TransactionDigest(relayP1.p1().txn(), params.hashDigest).c_str());
  uint64_t req_id = relayP1.dependent_id();

  if(req_id != -1){ //this is a dep of an ongoing p1 request.
      auto itr = this->pendingPhase1s.find(req_id);
      if (itr == this->pendingPhase1s.end()) {
        return; // this is a stale request and no upcall is necessary!
      }
      std::cerr << "RECEIVED RELAY P1 AT SHARDCLIENT FOR TX: " << itr->second->client_seq_num << std::endl;
      itr->second->rcb(relayP1); //upcall to the registered relayP1 callback function.

  } else{ //this is a dep for a fallback request (i.e. a deeper depth)
      auto itr = this->pendingFallbacks.find(relayP1.dependent_txn());
      if (itr == this->pendingFallbacks.end()) {
        return; // this is a stale request and no upcall is necessary!
      }
      std::cerr << "RECEIVED RELAY P1 AT SHARDCLIENT FOR FB TX: " << itr->first << std::endl;
      itr->second->rcb(relayP1.dependent_txn(), relayP1); //upcall to the registered relayP1 callback function.
  }
}

//TODO: add a relay callback rcb.
void ShardClient::Phase1FB(uint64_t reqId, proto::Transaction &txn, const std::string &txnDigest, phase1FB_callbackA p1FBcbA,
  phase1FB_callbackB p1FBcbB, phase2FB_callback p2FBcb, writebackFB_callback wbFBcb, invokeFB_callback invFBcb) {
  Debug("[group %i] Sending PHASE1FB [%lu]", group, client_id);
  //uint64_t reqId = lastReqId++;

  PendingFB* pendingFB = new PendingFB();
  pendingFallbacks[txnDigest] = pendingFB;

  PendingPhase1 *pendingPhase1 = new PendingPhase1(reqId, group, txn,
      txnDigest, config, keyManager, params, verifier);
  pendingFB->pendingP1 = pendingPhase1;

  //set all callbacks
  //TODO: need to have relayP1 of its own in theory, to support deeper deps.
  pendingFB->wbFBcb = wbFBcb;
  pendingFB->p1FBcbA = p1FBcbA;
  pendingFB->p1FBcbB = p1FBcbB;
  pendingFB->p2FBcb = p2FBcb;
  pendingFB->invFBcb = invFBcb;

  // create prepare request
  phase1FB.Clear();
  phase1FB.set_req_id(reqId);
  *phase1FB.mutable_txn() = txn;

  transport->SendMessageToGroup(this, group, phase1FB);

  //pendingPhase1->requestTimeout->Reset();
}

// update pendingFB state -- if complete, upcall to client
void ShardClient::HandlePhase1FBReply(proto::Phase1FBReply &p1fbr){

  const std::string &txnDigest = p1fbr.txn_digest();
  Debug("Handling P1FBReply [%s]", BytesToHex(txnDigest, 128).c_str());
  auto itr = this->pendingFallbacks.find(txnDigest);
  if (itr == this->pendingFallbacks.end()) {
    return; // this is a stale request
  }
  PendingFB *pendingFB = itr->second;

  //CASE 1: Received a fully formed WB message. TODO: verify it.
  if(p1fbr.has_wb()){
    proto::Writeback wb = p1fbr.wb();
    pendingFB->wbFBcb(wb);
    return;
  }

//Update current views, since those might become necessary.
//TODO: move this after message verification? to save processing cost if not necessary to compute views?
//TODO: Currently verifying signature for p1 reply, p2 reply and view seperately, that is wasteful
//-> integrate current view into all the responses? Problem: Makes messages different.
  if(!params.all_to_all_fb){
    UpdateViewStructure(pendingFB, p1fbr.attached_view());
  }
  //CASE 2: Received a p2 decision
  if(p1fbr.has_p2r()){
    proto::Phase2Reply p2r = p1fbr.p2r();
    ProcessP2FBR(p2r, pendingFB, txnDigest);   //--> this will invoke the Fallback if inconsistency observed
    //XXX do not return, so to also eval the p1 case
  }
  //CASE 3: Received a p1 vote
  if(p1fbr.has_p1r()){
    proto::Phase1Reply reply = p1fbr.p1r();
    ProcessP1FBR(reply, pendingFB, txnDigest);
  }
}

void ShardClient::ProcessP1FBR(proto::Phase1Reply &reply, PendingFB *pendingFB, const std::string &txnDigest){

  // PendingPhase1 *pendingPhase1 = new PendingPhase1(group,
  //     txnDigest, config, keyManager, params, verifier); //req id, and txn do not really matter,
  // pendingFB->pendingP1 = pendingPhase1;
  PendingPhase1 *pendingPhase1 = pendingFB->pendingP1;

  bool hasSigned = (params.validateProofs && params.signedMessages) &&
   (!reply.has_cc() || reply.cc().ccr() != proto::ConcurrencyControl::ABORT);

  const proto::ConcurrencyControl *cc = nullptr;
  //Check all validity criteria
  if (hasSigned) {
    Debug("[group %i] Verifying signed_cc because has_cc %d and ccr %d.", group, reply.has_cc(), reply.cc().ccr());
    if (!reply.has_signed_cc()) {
      return;
    }
    if (!IsReplicaInGroup(reply.signed_cc().process_id(), group, config)) {
      Debug("[group %d] Phase1FBReply from replica %lu who is not in group.",  group, reply.signed_cc().process_id());
      return;
    }
    if (!verifier->Verify(keyManager->GetPublicKey(reply.signed_cc().process_id()),
          reply.signed_cc().data(), reply.signed_cc().signature())) {
      Debug("[group %i] Signature %s %s from replica %lu is not valid.", group,
            BytesToHex(reply.signed_cc().data(), 100).c_str(),
            BytesToHex(reply.signed_cc().signature(), 100).c_str(),
            reply.signed_cc().process_id());

      return;
    }
    if (!validatedCC.ParseFromString(reply.signed_cc().data())) {  //validatedCC is a global variable of type proto:CC
      return;
    }
    cc = &validatedCC;
  } else {
    UW_ASSERT(reply.has_cc());

    cc = &reply.cc();
  }
  Debug("[group %i] PHASE1FB callback ccr=%d", group, cc->ccr());
  if (!pendingPhase1->p1Validator.ProcessMessage(*cc)) {
    return;
  }
<<<<<<< HEAD
=======
  if(p1fbr.has_p1r()){
      //If p1r :: //TODO: call existing HandlePingMessage

      //uint64_t reqID = p1fbr.req_id();
      proto::Phase1Reply reply = p1fbr.p1r();

      /// CODE PASTE:
          PendingPhase1 *pendingPhase1 = itr->second->pendingP1;

          bool hasSigned = (params.validateProofs && params.signedMessages) && (!reply.has_cc() || reply.cc().ccr() != proto::ConcurrencyControl::ABORT);

          const proto::ConcurrencyControl *cc = nullptr;
          //Check all validity criteria
          if (hasSigned) {
            Debug("[group %i] Verifying signed_cc because has_cc %d and ccr %d.", group, reply.has_cc(), reply.cc().ccr());
            if (!reply.has_signed_cc()) {
              return;
            }
            if (!IsReplicaInGroup(reply.signed_cc().process_id(), group, config)) {
              Debug("[group %d] Phase1FBReply from replica %lu who is not in group.",  group, reply.signed_cc().process_id());
              return;
            }
            if (!crypto::Verify(keyManager->GetPublicKey(reply.signed_cc().process_id()),
                  &reply.signed_cc().data()[0],
                  reply.signed_cc().data().length(),
                  &reply.signed_cc().signature()[0])) {
              Debug("[group %i] Signature %s from replica %lu is not valid.", group, BytesToHex(reply.signed_cc().signature(), 100).c_str(), reply.signed_cc().process_id());
              return;
            }
            if (!validatedCC.ParseFromString(reply.signed_cc().data())) {  //validatedCC is a global variable of type proto:CC
              return;
            }
            cc = &validatedCC;
          } else {
            UW_ASSERT(reply.has_cc());

            cc = &reply.cc();
          }
          Debug("[group %i] PHASE1FB callback ccr=%d", group, cc->ccr());
          if (!pendingPhase1->p1Validator.ProcessMessage(*cc, failureActive)) {
            return;
          }
>>>>>>> bb1c95b3

  if (hasSigned) {
    proto::Signature *sig = pendingPhase1->p1ReplySigs[cc->ccr()].add_sigs();
    sig->set_process_id(reply.signed_cc().process_id());
    *sig->mutable_signature() = reply.signed_cc().signature();
  }

  Phase1ValidationState state = pendingPhase1->p1Validator.GetState();
  switch (state) {
    case FAST_COMMIT:
      pendingPhase1->decision = proto::COMMIT;
      pendingPhase1->fast = true;
      Phase1FBDecision(pendingFB);  //Phase1DecisionDirector(itr) (overload this function for 2 iter types)
      break;
    case FAST_ABORT:
      pendingPhase1->decision = proto::ABORT;
      pendingPhase1->fast = true;
      pendingPhase1->conflict_flag = true;
      if (params.validateProofs) {
        pendingPhase1->conflict = cc->committed_conflict();
      }
      Phase1FBDecision(pendingFB);
      break;
    case FAST_ABSTAIN:  //INSERTED THIS NEW
      Debug("Fast_abstain path is taken");
      pendingPhase1->decision = proto::ABORT;
      pendingPhase1->fast = true;
      Phase1FBDecision(pendingFB);
      break;
    case SLOW_COMMIT_FINAL:
      pendingPhase1->decision = proto::COMMIT;
      pendingPhase1->fast = false;
      Phase1FBDecision(pendingFB);
      break;
    case SLOW_ABORT_FINAL:
      pendingPhase1->decision = proto::ABORT;
      pendingPhase1->fast = false;
      Phase1FBDecision(pendingFB);
      break;
    case SLOW_COMMIT_TENTATIVE:
      if(phase1DecisionTimeout == 0){
        pendingPhase1->decision = proto::COMMIT;
        pendingPhase1->fast = false;
        Phase1FBDecision(pendingFB);
      }
      //edited appropriately
      else{
        if (!pendingPhase1->decisionTimeoutStarted) {
          pendingPhase1->decisionTimeout = new Timeout(transport,
              phase1DecisionTimeout, [this, txnDigest]() {
                auto itr = pendingFallbacks.find(txnDigest);
                if (itr == pendingFallbacks.end()) {
                  return;
                }
                itr->second->pendingP1->decision = proto::COMMIT;
                itr->second->pendingP1->fast = false;
                Phase1FBDecision(itr->second);
              }
            );
          pendingPhase1->decisionTimeout->Reset();
          pendingPhase1->decisionTimeoutStarted = true;
        }
      }
      break;

    case SLOW_ABORT_TENTATIVE:
      if(phase1DecisionTimeout == 0){
        pendingPhase1->decision = proto::ABORT;
        pendingPhase1->fast = false;
        Phase1FBDecision(pendingFB);
      }
      else{
        if (!pendingPhase1->decisionTimeoutStarted) {
          pendingPhase1->decisionTimeout = new Timeout(transport,
              phase1DecisionTimeout, [this, txnDigest]() {
                auto itr = pendingFallbacks.find(txnDigest);
                if (itr == pendingFallbacks.end()) {
                  return;
                }
                itr->second->pendingP1->decision = proto::ABORT;
                itr->second->pendingP1->fast = false;
                Phase1FBDecision(itr->second);
              }
            );
          pendingPhase1->decisionTimeout->Reset();
          pendingPhase1->decisionTimeoutStarted = true;
        }
      }
      break;
    case SLOW_ABORT_TENTATIVE2:
      if(phase1DecisionTimeout == 0){
          pendingPhase1->decision = proto::ABORT;
          pendingPhase1->fast = false;
          Phase1FBDecision(pendingFB);
          }
      else{
        if (!pendingPhase1->decisionTimeoutStarted) {
          pendingPhase1->decisionTimeout = new Timeout(transport,
              phase1DecisionTimeout, [this, txnDigest]() {
                auto itr = pendingFallbacks.find(txnDigest);
                if (itr == pendingFallbacks.end()) {
                  return;
                }
               itr->second->pendingP1->decision = proto::ABORT;
               itr->second->pendingP1->fast = false;
               Phase1FBDecision(itr->second);
              }
            );
          pendingPhase1->decisionTimeout->Reset();
          pendingPhase1->decisionTimeoutStarted = true;
        }
      }
      break;
    case NOT_ENOUGH:
      break;
    default:
      break;
  }

}


  void ShardClient::Phase1FBDecision(PendingFB *pendingFB) {
    // itr->second->p1 = false;
    // PendingFB *pendingFB = itr->second;
    pendingFB->p1 = false;
    PendingPhase1 *pendingPhase1 = pendingFB->pendingP1;

    pendingFB->p1FBcbA(pendingPhase1->decision, pendingPhase1->fast, pendingPhase1->conflict_flag, pendingPhase1->conflict, pendingPhase1->p1ReplySigs);
    //pendingPhase1 needs to be deleted -->> happens in pendingFB destructor
  }

//version A) for p1 based Phase2.  grouped_sigs. //TODO:change callbacks.
  void ShardClient::Phase2FB(uint64_t id,
      const proto::Transaction &txn, const std::string &txnDigest,
      proto::CommitDecision decision,
      const proto::GroupedSignatures &groupedSigs) {

    Debug("[group %i] Sending PHASE2FB [%lu]", group, id);

    phase2FB.Clear();
    phase2FB.set_req_id(id);
    phase2FB.set_decision(decision);
    *phase2FB.mutable_txn_digest() = txnDigest;
    if (params.validateProofs && params.signedMessages) {
      *phase2FB.mutable_p1_sigs() = groupedSigs;
    }
    transport->SendMessageToGroup(this, group, phase2FB);


  }
  //version B) for p2 based Phase2. p2_replies
//OVERLOAD Phase2FB so it has the 2 cases
  void ShardClient::Phase2FB(uint64_t id,
      const proto::Transaction &txn, const std::string &txnDigest,
      proto::CommitDecision decision,
      const proto::P2Replies &p2Replies) {

        return;
    Debug("[group %i] Sending PHASE2FB [%lu]", group, id);

    phase2FB.Clear();
    phase2FB.set_req_id(id);
    phase2FB.set_decision(decision);
    *phase2FB.mutable_txn_digest() = txnDigest;
    if (params.validateProofs && params.signedMessages) {
      *phase2FB.mutable_p2_replies() = p2Replies;
    }
    transport->SendMessageToGroup(this, group, phase2FB);


  }

void ShardClient::UpdateViewStructure(PendingFB *pendingFB, const proto::AttachedView &ac){

  uint64_t stored_view;
  bool update = false;
  uint64_t id;
  uint64_t set_view;
  //TODO:: check whether txn_digest matches

  if (params.validateProofs && params.signedMessages) {
        if(!ac.has_signed_current_view()) return;
        proto::SignedMessage signed_msg = ac.signed_current_view();
        proto::CurrentView new_view;
        new_view.ParseFromString(signed_msg.data());

        //only update data strucure if new view is bigger.
        if(pendingFB->current_views.find(signed_msg.process_id()) != pendingFB->current_views.end()){
          stored_view =  pendingFB->current_views[signed_msg.process_id()].view;
          if(new_view.current_view() <= stored_view) return;
        }
        // Check if replica ID in group. //TODO:: only need to do all this for the logging group.
        if(!IsReplicaInGroup(signed_msg.process_id(), group, config)) return;

        if(!verifier->Verify(keyManager->GetPublicKey(signed_msg.process_id()),
              signed_msg.data(), signed_msg.signature())) return;

        set_view = new_view.current_view();
        update = true;
        pendingFB->current_views.emplace(new_view.replica_id(), SignedView(set_view, signed_msg));
        // itr->second->current_views[new_view.replica_id()].view = set_view;
        // itr->second->current_views[new_view.replica_id()].signed_view = signed_msg;
        id = signed_msg.process_id();
  } else{
    if(!ac.has_current_view()) return;
    proto::CurrentView new_view = ac.current_view();

    if(pendingFB->current_views.find(new_view.replica_id()) != pendingFB->current_views.end()){
        stored_view =  pendingFB->current_views[new_view.replica_id()].view;
        if(new_view.current_view() <= stored_view) return;
    }
    if(!IsReplicaInGroup(new_view.replica_id(), group, config)) return;
    uint64_t set_view = new_view.current_view();
    update=true;
    pendingFB->current_views[new_view.replica_id()].view = set_view;
    id = new_view.replica_id();
  }

  if(update){
    pendingFB->view_levels[stored_view].erase(id);
    if(pendingFB->view_levels[stored_view].size() == 0){
      pendingFB->view_levels.erase(stored_view);
    }

    pendingFB->view_levels[set_view].insert(id);

    //Dont do this here?
    // if(new_view.view() >= itr->second->max_view){
    //   ComputeMaxLevel(txnDigest);
    // }
    //logic to call Invoke callback if it was missing new views to invoked
    if(pendingFB->call_invokeFB){
      pendingFB->view_invoker();
    }

  }
}

void ShardClient::ComputeMaxLevel(PendingFB *pendingFB){

    std::map<uint64_t, std::set<uint64_t>>::reverse_iterator rit;
    uint64_t count = 0;

    for (rit=pendingFB->view_levels.rbegin(); rit != pendingFB->view_levels.rend(); ++rit){
      if(rit->first < pendingFB->max_view) return;
      if(count + rit->second.size() >= 3*config->f + 1){
        pendingFB->max_view = rit->first + 1;
        pendingFB->catchup = false;
        return;
      }
      else if(count+ rit->second.size() >= config->f +1){
        pendingFB->max_view = rit->first;
        pendingFB->catchup = true;
        return;
      }
      count += rit->second.size();

    }
  return;
}

void ShardClient::HandlePhase2FBReply(proto::Phase2FBReply &p2fbr){

  const std::string &txnDigest = p2fbr.txn_digest();
  auto itr = this->pendingFallbacks.find(txnDigest);
  if (itr == this->pendingFallbacks.end()) {
    Debug("[group %i] Received stale Phase2FBReply for txn %s.", group, txnDigest.c_str());
    return; // this is a stale request
  }
  PendingFB *pendingFB = itr->second;

//TODO: move this after message verification? to save processing cost if not necessary to compute views?
  if(!params.all_to_all_fb){
      UpdateViewStructure(pendingFB, p2fbr.attached_view());
  }

  proto::Phase2Reply p2r = p2fbr.p2r();
  ProcessP2FBR(p2r, pendingFB, txnDigest); //, p2fbr.attached_view());

}


void ShardClient::ProcessP2FBR(proto::Phase2Reply &reply, PendingFB *pendingFB, const std::string &txnDigest){ //, proto::AttachedView &view){

    const proto::Phase2Decision *p2Decision = nullptr;
    if (params.validateProofs && params.signedMessages) {
      if (!reply.has_signed_p2_decision()) {
        Debug("[group %i] Phase2FBReply missing signed_p2_decision.", group);
        return;
      }
      if (!IsReplicaInGroup(reply.signed_p2_decision().process_id(), group, config)) {
        Debug("[group %d] Phase2FBReply from replica %lu who is not in group.",
            group, reply.signed_p2_decision().process_id());
        return;
      }

      if(!verifier->Verify(keyManager->GetPublicKey(reply.signed_p2_decision().process_id()),
            reply.signed_p2_decision().data(), reply.signed_p2_decision().signature())) return;

      if (!validatedP2Decision.ParseFromString(reply.signed_p2_decision().data())) {
        return;
      }

      p2Decision = &validatedP2Decision;

    } else {
      p2Decision = &reply.p2_decision();
    }
    //if(!p2Decision->has_view()) return;
    proto::CommitDecision decision = p2Decision->decision();
    uint64_t view = p2Decision->view();
    uint64_t reqID = reply.req_id();

    Debug("[group %i] PHASE2FB reply with decision %d and view %lu", group,
        decision, view);

    //that message is from likely obsolete views.
    if(pendingFB->max_decision_view > view +1 ){
            return;
    }

    bool delete_old_views = false;

    //update respective view/decision pendingP2 item.
    //TODO: make sure that each replica is only counted once. (dont want byz providing full quorum)
    auto &pendingP2 = pendingFB->pendingP2s[view][decision];
    pendingP2.reqId = reqID;
    pendingP2.decision = decision;
    if (params.validateProofs && params.signedMessages) {
      proto::Signature *sig = pendingP2.p2ReplySigs.add_sigs();
      sig->set_process_id(reply.signed_p2_decision().process_id());
      *sig->mutable_signature()= reply.signed_p2_decision().signature();
    }
    pendingP2.matchingReplies++;

    if(pendingP2.matchingReplies > config->f){
      if(pendingFB->max_decision_view < view){
            pendingFB->max_decision_view = view;
            delete_old_views = true;
      } //TODO: can just add the check for 3f+1 also, in which case we go to v + 1? Maybe not quite as trivial due to vote subsumption
    }

    //can return directly to writeback (p2 complete)
    if (pendingP2.matchingReplies == QuorumSize(config)) { //make it >=? potentially duplicate cb then..
      //TODO:Edit this callback so that it includes view too. Then modify both client and server code to check proofs for matching view as well.
      pendingFB->p2FBcb(pendingP2.decision, pendingP2.p2ReplySigs);
      //XXX could use CleanFB instead (but currently has a redundant search.)
      this->pendingFallbacks.erase(txnDigest);
      delete pendingFB;
      return;
    }

    //XXX Fast case for completing p2 forwarding
    //XXX have to story full reply here because the decision views might differ.
   if(pendingFB->p1){
      uint64_t id = reply.signed_p2_decision().process_id();
      if(pendingFB->process_ids.find(id) == pendingFB->process_ids.end()){
        pendingFB->process_ids.insert(id);
        proto::Phase2Reply *new_item  = pendingFB->p2Replies[decision].add_p2replies();
        *new_item = reply;
      }
      proto::P2Replies &p2Replies = pendingFB->p2Replies[decision];
      if(p2Replies.p2replies().size() == config->f +1 ){
        pendingFB->p1 = false;
        pendingFB->p1FBcbB(decision, p2Replies);
      }
    }

                          //XXX If I used this case, then Signatures suffice since decision views are the same
                          //XXX But it might prove impossible to arrive at this case.
                          //Otherwise, check if we are still doing p1 simultaneously
                          // if(pendingFB->p1){
                          //   if(pendingP2.matchingReplies == config->f +1 ){
                          //     pendingFB->p1 = false;
                          //     pendingFB->p1FBcbB(pendingP2.decision, pendingP2.p2ReplySigs);
                          //   }
                          // }

  ////FALLBACK INVOCATION
  //max decision view represents f+1 replicas. Implies that this is the current view.
  //CALL Fallback if detected divergence for newest accepted view. (calling it for older ones is useless)
  if(pendingFB->max_decision_view == view
    && pendingFB->pendingP2s[view][proto::COMMIT].matchingReplies == config->f +1
    && pendingFB->pendingP2s[view][proto::ABORT].matchingReplies == config->f +1){ //== so we only call it once per view.
      pendingFB->invFBcb();
  }
      //TODO: Also need to call it after some timeout. I.e. if 4f+1 received are all honest but diverge.

  ////////////Garbage collection
  if(delete_old_views){
                  //delete all entries for views < max_view -1. They are pretty much obsolete.
                  //reasoning: if received f+1 for max view, then 2f+1 correct are in view >= max view -1 --> cant receive Quorum anymore. (still possible to receive a few outstanding ones)
    std::map<uint64_t, std::map<proto::CommitDecision, PendingPhase2>>::iterator it;
    for (it=pendingFB->pendingP2s.begin(); it != pendingFB->pendingP2s.end(); it++){
      if(it->first >= pendingFB->max_decision_view -1){
        break;
      }
      else{
        pendingFB->pendingP2s.erase(it->first);
      }
    }
  }
  ///////////END
}

void ShardClient::InvokeFB(uint64_t conflict_id, std::string txnDigest, proto::Transaction &txn, proto::CommitDecision decision, proto::P2Replies &p2Replies){

  auto itr = this->pendingFallbacks.find(txnDigest);
  if(itr == this->pendingFallbacks.end()) return;
  PendingFB *pendingFB = itr->second;

  if(params.all_to_all_fb){
      //TODO: might not need to send this p2 always..
      phase2FB.Clear();
      phase2FB.set_req_id(conflict_id);
      phase2FB.set_decision(decision);
      phase2FB.set_txn_digest(txnDigest);
      *phase2FB.mutable_txn() = txn;
      *phase2FB.mutable_p2_replies() = p2Replies;

      invokeFB.Clear();
      invokeFB.set_req_id(conflict_id);
      invokeFB.set_txn_digest(txnDigest);
      *invokeFB.mutable_p2fb() = std::move(phase2FB); //XXX assuming FIFO channels, including the p2 is not necessary since it will already have been sent.

      transport->SendMessageToGroup(this, group, invokeFB);
      Debug("[group %i] Sent InvokeFB[%lu]", group, client_id);
  }

  else{
      ComputeMaxLevel(pendingFB);

      if(pendingFB->max_view <= itr->second->last_view){
        pendingFB->call_invokeFB = true;
        pendingFB->view_invoker = std::move(std::bind(&ShardClient::InvokeFB, this, conflict_id, txnDigest, txn, decision, std::ref(p2Replies)));
        return; //Call only later, we already invoked for this view (or a larger one)
      }

      pendingFB->call_invokeFB = false;
      pendingFB->last_view = itr->second->max_view;


        proto::SignedMessages view_signed;
        uint64_t count;
        if(pendingFB->catchup){
          count = config->f+1;
        }
        else{
          count = 3*config->f +1;
        }
        std::map<uint64_t, std::set<uint64_t>>::reverse_iterator rit;
        for (rit=itr->second->view_levels.rbegin(); rit != itr->second->view_levels.rend(); ++rit){
          for(auto id: rit->second){
            SignedView &sv = itr->second->current_views[id];
            proto::SignedMessage* sm = view_signed.add_sig_msgs();
            *sm = sv.signed_view;
            count++;
            if(count == 0) break;
          }
          if(count == 0) break;
        }

        //TODO: might not need to send this p2 always..
        phase2FB.Clear();
        phase2FB.set_req_id(conflict_id);
        phase2FB.set_decision(decision);
        phase2FB.set_txn_digest(txnDigest);
        *phase2FB.mutable_txn() = txn;
        *phase2FB.mutable_p2_replies() = p2Replies;

        invokeFB.Clear();
        invokeFB.set_req_id(conflict_id);
        invokeFB.set_txn_digest(txnDigest);
        *invokeFB.mutable_p2fb() = std::move(phase2FB); //XXX assuming FIFO channels, including the p2 is not necessary since it will already have been sent.
        invokeFB.set_proposed_view(itr->second->max_view);
        *invokeFB.mutable_view_signed() = std::move(view_signed);

        transport->SendMessageToGroup(this, group, invokeFB);
        Debug("[group %i] Sent InvokeFB[%lu]", group, client_id);
  }
}

void ShardClient::HandleSendViewMessage(proto::SendView &sendView){
  const std::string &txnDigest = sendView.txn_digest();
  auto itr = this->pendingFallbacks.find(txnDigest);
  if (itr == this->pendingFallbacks.end()) {
    Debug("[group %i] Received stale Phase2FBReply for txn %s.", group, txnDigest.c_str());
    return; // this is a stale request
  }
  PendingFB *pendingFB = itr->second;

//TODO: move this after message verification? to save processing cost if not necessary to compute views?
  if(!params.all_to_all_fb){
      UpdateViewStructure(pendingFB, sendView.attached_view());
  }
}

void ShardClient::WritebackFB_fast(std::string txnDigest, proto::Writeback &wb) {

  transport->SendMessageToGroup(this, group, wb);
  Debug("[group %i] Sent FB-WRITEBACK[%lu]", group, client_id);

  // Delete PendingFB instance.  //TODO: delete dependents of instance as well (if we support more than depth 1)
  auto itr = pendingFallbacks.find(txnDigest);
  if(itr != pendingFallbacks.end()){
    PendingFB *pendFB = itr->second;
    pendingFallbacks.erase(txnDigest);
    delete pendFB;
  }

}


} // namespace indicus<|MERGE_RESOLUTION|>--- conflicted
+++ resolved
@@ -806,12 +806,204 @@
 
 
 void ShardClient::HandlePhase1Reply(const proto::Phase1Reply &reply) {
-  auto itr = this->pendingPhase1s.find(reply.req_id());
-  if (itr == this->pendingPhase1s.end()) {
-    return; // this is a stale request
-  }
-
-  PendingPhase1 *pendingPhase1 = itr->second;
+
+  ProcessP1R(reply);
+  // auto itr = this->pendingPhase1s.find(reply.req_id());
+  // if (itr == this->pendingPhase1s.end()) {
+  //   return; // this is a stale request
+  // }
+  //
+  // PendingPhase1 *pendingPhase1 = itr->second;
+  //
+  // bool hasSigned = (params.validateProofs && params.signedMessages) &&
+  //  (!reply.has_cc() || reply.cc().ccr() != proto::ConcurrencyControl::ABORT);
+  //
+  // const proto::ConcurrencyControl *cc = nullptr;
+  // if (hasSigned) {
+  //   Debug("[group %i] Verifying signed_cc from %lu with signatures bytes %lu"
+  //       " because has_cc %d and ccr %d.",
+  //       group, reply.signed_cc().process_id(), reply.signed_cc().signature().length(),
+  //       reply.has_cc(),
+  //       reply.cc().ccr());
+  //   if (!reply.has_signed_cc()) {
+  //     return;
+  //   }
+  //
+  //   if (!IsReplicaInGroup(reply.signed_cc().process_id(), group, config)) {
+  //     Debug("[group %d] Phase1Reply from replica %lu who is not in group.",
+  //         group, reply.signed_cc().process_id());
+  //     return;
+  //   }
+  //
+  //   if (!verifier->Verify(keyManager->GetPublicKey(reply.signed_cc().process_id()),
+  //         reply.signed_cc().data(), reply.signed_cc().signature())) {
+  //     Debug("[group %i] Signature %s %s from replica %lu is not valid.", group,
+  //           BytesToHex(reply.signed_cc().data(), 100).c_str(),
+  //           BytesToHex(reply.signed_cc().signature(), 100).c_str(),
+  //           reply.signed_cc().process_id());
+  //
+  //     return;
+  //   }
+  //   if (!validatedCC.ParseFromString(reply.signed_cc().data())) { //validatedCC is a global variable of type proto:CC
+  //     return;
+  //   }
+  //
+  //   cc = &validatedCC;
+  // } else {
+  //   UW_ASSERT(reply.has_cc());
+  //
+  //   cc = &reply.cc();
+  //
+  // }
+  //
+  // Debug("[group %i] PHASE1 callback ccr=%d", group, cc->ccr());
+  //
+  // if (!pendingPhase1->p1Validator.ProcessMessage(*cc, failureActive)) {
+  //   return;
+  // }
+  //
+  // if (hasSigned) {
+  //   proto::Signature *sig = pendingPhase1->p1ReplySigs[cc->ccr()].add_sigs();
+  //   sig->set_process_id(reply.signed_cc().process_id());
+  //   *sig->mutable_signature() = reply.signed_cc().signature();
+  // }
+  //
+  // Phase1ValidationState state = pendingPhase1->p1Validator.GetState();
+  // switch (state) {
+  //   case EQUIVOCATE:
+  //     Debug("[group %i] Equivocation path taken [%lu]", group, reply.req_id());
+  //     pendingPhase1->decision = proto::COMMIT;
+  //     pendingPhase1->fast = false;
+  //     Phase1DecisionEquivocation(itr, true);
+  //     break;
+  //   case FAST_COMMIT:
+  //     pendingPhase1->decision = proto::COMMIT;
+  //     pendingPhase1->fast = true;
+  //     Phase1Decision(itr);
+  //     break;
+  //   case FAST_ABORT:
+  //     pendingPhase1->decision = proto::ABORT;
+  //     pendingPhase1->fast = true;
+  //     pendingPhase1->conflict_flag = true;
+  //     if (params.validateProofs) {
+  //       pendingPhase1->conflict = cc->committed_conflict();
+  //     }
+  //     Phase1Decision(itr);
+  //     break;
+  //   case FAST_ABSTAIN:  //INSERTED THIS NEW
+  //     Debug("Fast_abstain path is taken");
+  //     pendingPhase1->decision = proto::ABORT;
+  //     pendingPhase1->fast = true;
+  //     Phase1Decision(itr);
+  //     break;
+  //   case SLOW_COMMIT_FINAL:
+  //     pendingPhase1->decision = proto::COMMIT;
+  //     pendingPhase1->fast = false;
+  //     Phase1Decision(itr);
+  //     break;
+  //   case SLOW_ABORT_FINAL:
+  //     pendingPhase1->decision = proto::ABORT;
+  //     pendingPhase1->fast = false;
+  //     Phase1Decision(itr);
+  //     break;
+  //   case SLOW_COMMIT_TENTATIVE:
+  //     if(phase1DecisionTimeout == 0){
+  //       itr->second->decision = proto::COMMIT;
+  //       itr->second->fast = false;
+  //       Phase1Decision(itr);
+  //     }
+  //     else{
+  //       if (!pendingPhase1->decisionTimeoutStarted) {
+  //         uint64_t reqId = reply.req_id();
+  //         pendingPhase1->decisionTimeout = new Timeout(transport,
+  //             phase1DecisionTimeout, [this, reqId]() {
+  //               auto itr = pendingPhase1s.find(reqId);
+  //               if (itr == pendingPhase1s.end()) {
+  //                 return;
+  //               }
+  //               itr->second->decision = proto::COMMIT;
+  //               itr->second->fast = false;
+  //               Phase1Decision(itr);
+  //             }
+  //           );
+  //         pendingPhase1->decisionTimeout->Reset();
+  //         pendingPhase1->decisionTimeoutStarted = true;
+  //       }
+  //     }
+  //     break;
+  //
+  //   case SLOW_ABORT_TENTATIVE:
+  //     if(phase1DecisionTimeout == 0){
+  //       itr->second->decision = proto::ABORT;
+  //       itr->second->fast = false;
+  //       Phase1Decision(itr);
+  //     }
+  //     else{
+  //       if (!pendingPhase1->decisionTimeoutStarted) {
+  //         uint64_t reqId = reply.req_id();
+  //         pendingPhase1->decisionTimeout = new Timeout(transport,
+  //             phase1DecisionTimeout, [this, reqId]() {
+  //               auto itr = pendingPhase1s.find(reqId);
+  //               if (itr == pendingPhase1s.end()) {
+  //                 return;
+  //               }
+  //               itr->second->decision = proto::ABORT;
+  //               itr->second->fast = false;
+  //               Phase1Decision(itr);
+  //             }
+  //           );
+  //         pendingPhase1->decisionTimeout->Reset();
+  //         pendingPhase1->decisionTimeoutStarted = true;
+  //       }
+  //     }
+  //     break;
+  //   case SLOW_ABORT_TENTATIVE2:
+  //       if(phase1DecisionTimeout == 0){
+  //         itr->second->decision = proto::ABORT;
+  //         itr->second->fast = false;
+  //         Phase1Decision(itr);
+  //       }
+  //       else{
+  //         if (!pendingPhase1->decisionTimeoutStarted) {
+  //           uint64_t reqId = reply.req_id();
+  //           pendingPhase1->decisionTimeout = new Timeout(transport,
+  //               phase1DecisionTimeout, [this, reqId]() {
+  //                 auto itr = pendingPhase1s.find(reqId);
+  //                 if (itr == pendingPhase1s.end()) {
+  //                   return;
+  //                 }
+  //                 itr->second->decision = proto::ABORT;
+  //                 itr->second->fast = false;
+  //                 Phase1Decision(itr);
+  //               }
+  //             );
+  //           pendingPhase1->decisionTimeout->Reset();
+  //           pendingPhase1->decisionTimeoutStarted = true;
+  //         }
+  //       }
+  //       break;
+  //   case NOT_ENOUGH:
+  //     break;
+  //   default:
+  //     break;
+  // }
+}
+
+void ShardClient::ProcessP1R(const proto::Phase1Reply &reply, bool FB_path, PendingFB *pendingFB, const std::string *txnDigest){
+
+  PendingPhase1 *pendingPhase1;
+  std::unordered_map<uint64_t, PendingPhase1 *>::iterator itr;
+  if(!FB_path){
+    itr = this->pendingPhase1s.find(reply.req_id());
+    if (itr == this->pendingPhase1s.end()) {
+      return; // this is a stale request
+    }
+
+    pendingPhase1 = itr->second;
+  }
+  else {
+    pendingPhase1 = pendingFB->pendingP1;
+  }
 
   bool hasSigned = (params.validateProofs && params.signedMessages) &&
    (!reply.has_cc() || reply.cc().ccr() != proto::ConcurrencyControl::ABORT);
@@ -856,7 +1048,7 @@
 
   Debug("[group %i] PHASE1 callback ccr=%d", group, cc->ccr());
 
-  if (!pendingPhase1->p1Validator.ProcessMessage(*cc, failureActive)) {
+  if (!pendingPhase1->p1Validator.ProcessMessage(*cc, (failureActive && !FB_path) )) {
     return;
   }
 
@@ -877,7 +1069,7 @@
     case FAST_COMMIT:
       pendingPhase1->decision = proto::COMMIT;
       pendingPhase1->fast = true;
-      Phase1Decision(itr);
+      !FB_path ? Phase1Decision(itr) : Phase1FBDecision(pendingFB);
       break;
     case FAST_ABORT:
       pendingPhase1->decision = proto::ABORT;
@@ -886,44 +1078,59 @@
       if (params.validateProofs) {
         pendingPhase1->conflict = cc->committed_conflict();
       }
-      Phase1Decision(itr);
+      !FB_path ? Phase1Decision(itr) : Phase1FBDecision(pendingFB);
       break;
     case FAST_ABSTAIN:  //INSERTED THIS NEW
       Debug("Fast_abstain path is taken");
       pendingPhase1->decision = proto::ABORT;
       pendingPhase1->fast = true;
-      Phase1Decision(itr);
+      !FB_path ? Phase1Decision(itr) : Phase1FBDecision(pendingFB);
       break;
     case SLOW_COMMIT_FINAL:
       pendingPhase1->decision = proto::COMMIT;
       pendingPhase1->fast = false;
-      Phase1Decision(itr);
+      !FB_path ? Phase1Decision(itr) : Phase1FBDecision(pendingFB);
       break;
     case SLOW_ABORT_FINAL:
       pendingPhase1->decision = proto::ABORT;
       pendingPhase1->fast = false;
-      Phase1Decision(itr);
+      !FB_path ? Phase1Decision(itr) : Phase1FBDecision(pendingFB);
       break;
     case SLOW_COMMIT_TENTATIVE:
       if(phase1DecisionTimeout == 0){
         itr->second->decision = proto::COMMIT;
         itr->second->fast = false;
-        Phase1Decision(itr);
+        !FB_path ? Phase1Decision(itr) : Phase1FBDecision(pendingFB);
       }
       else{
-        if (!pendingPhase1->decisionTimeoutStarted) {
-          uint64_t reqId = reply.req_id();
-          pendingPhase1->decisionTimeout = new Timeout(transport,
-              phase1DecisionTimeout, [this, reqId]() {
-                auto itr = pendingPhase1s.find(reqId);
-                if (itr == pendingPhase1s.end()) {
-                  return;
+        if (!pendingPhase1->decisionTimeoutStarted){
+          if(!FB_path){
+            uint64_t reqId = reply.req_id();
+            pendingPhase1->decisionTimeout = new Timeout(transport,
+                phase1DecisionTimeout, [this, reqId]() {
+                  auto itr = pendingPhase1s.find(reqId);
+                  if (itr == pendingPhase1s.end()) {
+                    return;
+                  }
+                  itr->second->decision = proto::COMMIT;
+                  itr->second->fast = false;
+                  Phase1Decision(itr);
                 }
-                itr->second->decision = proto::COMMIT;
-                itr->second->fast = false;
-                Phase1Decision(itr);
-              }
-            );
+              );
+          }
+          else{
+            pendingPhase1->decisionTimeout = new Timeout(transport,
+              phase1DecisionTimeout, [this, txnDig = *txnDigest]() {
+                auto itr = pendingFallbacks.find(txnDig);
+                  if (itr == pendingFallbacks.end()) {
+                    return;
+                  }
+                  itr->second->pendingP1->decision = proto::COMMIT;
+                  itr->second->pendingP1->fast = false;
+                  Phase1FBDecision(itr->second);
+                }
+              );
+          }
           pendingPhase1->decisionTimeout->Reset();
           pendingPhase1->decisionTimeoutStarted = true;
         }
@@ -934,35 +1141,11 @@
       if(phase1DecisionTimeout == 0){
         itr->second->decision = proto::ABORT;
         itr->second->fast = false;
-        Phase1Decision(itr);
+        !FB_path ? Phase1Decision(itr) : Phase1FBDecision(pendingFB);
       }
       else{
         if (!pendingPhase1->decisionTimeoutStarted) {
-          uint64_t reqId = reply.req_id();
-          pendingPhase1->decisionTimeout = new Timeout(transport,
-              phase1DecisionTimeout, [this, reqId]() {
-                auto itr = pendingPhase1s.find(reqId);
-                if (itr == pendingPhase1s.end()) {
-                  return;
-                }
-                itr->second->decision = proto::ABORT;
-                itr->second->fast = false;
-                Phase1Decision(itr);
-              }
-            );
-          pendingPhase1->decisionTimeout->Reset();
-          pendingPhase1->decisionTimeoutStarted = true;
-        }
-      }
-      break;
-    case SLOW_ABORT_TENTATIVE2:
-        if(phase1DecisionTimeout == 0){
-          itr->second->decision = proto::ABORT;
-          itr->second->fast = false;
-          Phase1Decision(itr);
-        }
-        else{
-          if (!pendingPhase1->decisionTimeoutStarted) {
+          if(!FB_path){
             uint64_t reqId = reply.req_id();
             pendingPhase1->decisionTimeout = new Timeout(transport,
                 phase1DecisionTimeout, [this, reqId]() {
@@ -975,6 +1158,60 @@
                   Phase1Decision(itr);
                 }
               );
+          }
+          else{
+            pendingPhase1->decisionTimeout = new Timeout(transport,
+              phase1DecisionTimeout, [this, txnDig = *txnDigest]() {
+                auto itr = pendingFallbacks.find(txnDig);
+                  if (itr == pendingFallbacks.end()) {
+                    return;
+                  }
+                  itr->second->pendingP1->decision = proto::ABORT;
+                  itr->second->pendingP1->fast = false;
+                  Phase1FBDecision(itr->second);
+                }
+              );
+          }
+          pendingPhase1->decisionTimeout->Reset();
+          pendingPhase1->decisionTimeoutStarted = true;
+        }
+      }
+      break;
+    case SLOW_ABORT_TENTATIVE2:
+        if(phase1DecisionTimeout == 0){
+          itr->second->decision = proto::ABORT;
+          itr->second->fast = false;
+          !FB_path ? Phase1Decision(itr) : Phase1FBDecision(pendingFB);
+        }
+        else{
+          if (!pendingPhase1->decisionTimeoutStarted) {
+            if(!FB_path){
+              uint64_t reqId = reply.req_id();
+              pendingPhase1->decisionTimeout = new Timeout(transport,
+                  phase1DecisionTimeout, [this, reqId]() {
+                    auto itr = pendingPhase1s.find(reqId);
+                    if (itr == pendingPhase1s.end()) {
+                      return;
+                    }
+                    itr->second->decision = proto::ABORT;
+                    itr->second->fast = false;
+                    Phase1Decision(itr);
+                  }
+                );
+            }
+            else{
+              pendingPhase1->decisionTimeout = new Timeout(transport,
+                  phase1DecisionTimeout, [this, txnDig = *txnDigest]() {
+                    auto itr = pendingFallbacks.find(txnDig);
+                    if (itr == pendingFallbacks.end()) {
+                      return;
+                    }
+                    itr->second->pendingP1->decision = proto::ABORT;
+                    itr->second->pendingP1->fast = false;
+                    Phase1FBDecision(itr->second);
+                  }
+                );
+            }
             pendingPhase1->decisionTimeout->Reset();
             pendingPhase1->decisionTimeoutStarted = true;
           }
@@ -987,6 +1224,7 @@
   }
 }
 
+
 void ShardClient::HandlePhase2Reply(const proto::Phase2Reply &reply) {
   auto itr = this->pendingPhase2s.find(reply.req_id());
   if (itr == this->pendingPhase2s.end()) {
@@ -1278,212 +1516,170 @@
   }
 }
 
+
 void ShardClient::ProcessP1FBR(proto::Phase1Reply &reply, PendingFB *pendingFB, const std::string &txnDigest){
 
+  ProcessP1R(reply, true, pendingFB, &txnDigest);
   // PendingPhase1 *pendingPhase1 = new PendingPhase1(group,
   //     txnDigest, config, keyManager, params, verifier); //req id, and txn do not really matter,
   // pendingFB->pendingP1 = pendingPhase1;
-  PendingPhase1 *pendingPhase1 = pendingFB->pendingP1;
-
-  bool hasSigned = (params.validateProofs && params.signedMessages) &&
-   (!reply.has_cc() || reply.cc().ccr() != proto::ConcurrencyControl::ABORT);
-
-  const proto::ConcurrencyControl *cc = nullptr;
-  //Check all validity criteria
-  if (hasSigned) {
-    Debug("[group %i] Verifying signed_cc because has_cc %d and ccr %d.", group, reply.has_cc(), reply.cc().ccr());
-    if (!reply.has_signed_cc()) {
-      return;
-    }
-    if (!IsReplicaInGroup(reply.signed_cc().process_id(), group, config)) {
-      Debug("[group %d] Phase1FBReply from replica %lu who is not in group.",  group, reply.signed_cc().process_id());
-      return;
-    }
-    if (!verifier->Verify(keyManager->GetPublicKey(reply.signed_cc().process_id()),
-          reply.signed_cc().data(), reply.signed_cc().signature())) {
-      Debug("[group %i] Signature %s %s from replica %lu is not valid.", group,
-            BytesToHex(reply.signed_cc().data(), 100).c_str(),
-            BytesToHex(reply.signed_cc().signature(), 100).c_str(),
-            reply.signed_cc().process_id());
-
-      return;
-    }
-    if (!validatedCC.ParseFromString(reply.signed_cc().data())) {  //validatedCC is a global variable of type proto:CC
-      return;
-    }
-    cc = &validatedCC;
-  } else {
-    UW_ASSERT(reply.has_cc());
-
-    cc = &reply.cc();
-  }
-  Debug("[group %i] PHASE1FB callback ccr=%d", group, cc->ccr());
-  if (!pendingPhase1->p1Validator.ProcessMessage(*cc)) {
-    return;
-  }
-<<<<<<< HEAD
-=======
-  if(p1fbr.has_p1r()){
-      //If p1r :: //TODO: call existing HandlePingMessage
-
-      //uint64_t reqID = p1fbr.req_id();
-      proto::Phase1Reply reply = p1fbr.p1r();
-
-      /// CODE PASTE:
-          PendingPhase1 *pendingPhase1 = itr->second->pendingP1;
-
-          bool hasSigned = (params.validateProofs && params.signedMessages) && (!reply.has_cc() || reply.cc().ccr() != proto::ConcurrencyControl::ABORT);
-
-          const proto::ConcurrencyControl *cc = nullptr;
-          //Check all validity criteria
-          if (hasSigned) {
-            Debug("[group %i] Verifying signed_cc because has_cc %d and ccr %d.", group, reply.has_cc(), reply.cc().ccr());
-            if (!reply.has_signed_cc()) {
-              return;
-            }
-            if (!IsReplicaInGroup(reply.signed_cc().process_id(), group, config)) {
-              Debug("[group %d] Phase1FBReply from replica %lu who is not in group.",  group, reply.signed_cc().process_id());
-              return;
-            }
-            if (!crypto::Verify(keyManager->GetPublicKey(reply.signed_cc().process_id()),
-                  &reply.signed_cc().data()[0],
-                  reply.signed_cc().data().length(),
-                  &reply.signed_cc().signature()[0])) {
-              Debug("[group %i] Signature %s from replica %lu is not valid.", group, BytesToHex(reply.signed_cc().signature(), 100).c_str(), reply.signed_cc().process_id());
-              return;
-            }
-            if (!validatedCC.ParseFromString(reply.signed_cc().data())) {  //validatedCC is a global variable of type proto:CC
-              return;
-            }
-            cc = &validatedCC;
-          } else {
-            UW_ASSERT(reply.has_cc());
-
-            cc = &reply.cc();
-          }
-          Debug("[group %i] PHASE1FB callback ccr=%d", group, cc->ccr());
-          if (!pendingPhase1->p1Validator.ProcessMessage(*cc, failureActive)) {
-            return;
-          }
->>>>>>> bb1c95b3
-
-  if (hasSigned) {
-    proto::Signature *sig = pendingPhase1->p1ReplySigs[cc->ccr()].add_sigs();
-    sig->set_process_id(reply.signed_cc().process_id());
-    *sig->mutable_signature() = reply.signed_cc().signature();
-  }
-
-  Phase1ValidationState state = pendingPhase1->p1Validator.GetState();
-  switch (state) {
-    case FAST_COMMIT:
-      pendingPhase1->decision = proto::COMMIT;
-      pendingPhase1->fast = true;
-      Phase1FBDecision(pendingFB);  //Phase1DecisionDirector(itr) (overload this function for 2 iter types)
-      break;
-    case FAST_ABORT:
-      pendingPhase1->decision = proto::ABORT;
-      pendingPhase1->fast = true;
-      pendingPhase1->conflict_flag = true;
-      if (params.validateProofs) {
-        pendingPhase1->conflict = cc->committed_conflict();
-      }
-      Phase1FBDecision(pendingFB);
-      break;
-    case FAST_ABSTAIN:  //INSERTED THIS NEW
-      Debug("Fast_abstain path is taken");
-      pendingPhase1->decision = proto::ABORT;
-      pendingPhase1->fast = true;
-      Phase1FBDecision(pendingFB);
-      break;
-    case SLOW_COMMIT_FINAL:
-      pendingPhase1->decision = proto::COMMIT;
-      pendingPhase1->fast = false;
-      Phase1FBDecision(pendingFB);
-      break;
-    case SLOW_ABORT_FINAL:
-      pendingPhase1->decision = proto::ABORT;
-      pendingPhase1->fast = false;
-      Phase1FBDecision(pendingFB);
-      break;
-    case SLOW_COMMIT_TENTATIVE:
-      if(phase1DecisionTimeout == 0){
-        pendingPhase1->decision = proto::COMMIT;
-        pendingPhase1->fast = false;
-        Phase1FBDecision(pendingFB);
-      }
-      //edited appropriately
-      else{
-        if (!pendingPhase1->decisionTimeoutStarted) {
-          pendingPhase1->decisionTimeout = new Timeout(transport,
-              phase1DecisionTimeout, [this, txnDigest]() {
-                auto itr = pendingFallbacks.find(txnDigest);
-                if (itr == pendingFallbacks.end()) {
-                  return;
-                }
-                itr->second->pendingP1->decision = proto::COMMIT;
-                itr->second->pendingP1->fast = false;
-                Phase1FBDecision(itr->second);
-              }
-            );
-          pendingPhase1->decisionTimeout->Reset();
-          pendingPhase1->decisionTimeoutStarted = true;
-        }
-      }
-      break;
-
-    case SLOW_ABORT_TENTATIVE:
-      if(phase1DecisionTimeout == 0){
-        pendingPhase1->decision = proto::ABORT;
-        pendingPhase1->fast = false;
-        Phase1FBDecision(pendingFB);
-      }
-      else{
-        if (!pendingPhase1->decisionTimeoutStarted) {
-          pendingPhase1->decisionTimeout = new Timeout(transport,
-              phase1DecisionTimeout, [this, txnDigest]() {
-                auto itr = pendingFallbacks.find(txnDigest);
-                if (itr == pendingFallbacks.end()) {
-                  return;
-                }
-                itr->second->pendingP1->decision = proto::ABORT;
-                itr->second->pendingP1->fast = false;
-                Phase1FBDecision(itr->second);
-              }
-            );
-          pendingPhase1->decisionTimeout->Reset();
-          pendingPhase1->decisionTimeoutStarted = true;
-        }
-      }
-      break;
-    case SLOW_ABORT_TENTATIVE2:
-      if(phase1DecisionTimeout == 0){
-          pendingPhase1->decision = proto::ABORT;
-          pendingPhase1->fast = false;
-          Phase1FBDecision(pendingFB);
-          }
-      else{
-        if (!pendingPhase1->decisionTimeoutStarted) {
-          pendingPhase1->decisionTimeout = new Timeout(transport,
-              phase1DecisionTimeout, [this, txnDigest]() {
-                auto itr = pendingFallbacks.find(txnDigest);
-                if (itr == pendingFallbacks.end()) {
-                  return;
-                }
-               itr->second->pendingP1->decision = proto::ABORT;
-               itr->second->pendingP1->fast = false;
-               Phase1FBDecision(itr->second);
-              }
-            );
-          pendingPhase1->decisionTimeout->Reset();
-          pendingPhase1->decisionTimeoutStarted = true;
-        }
-      }
-      break;
-    case NOT_ENOUGH:
-      break;
-    default:
-      break;
-  }
+  // PendingPhase1 *pendingPhase1 = pendingFB->pendingP1;
+  //
+  // bool hasSigned = (params.validateProofs && params.signedMessages) &&
+  //  (!reply.has_cc() || reply.cc().ccr() != proto::ConcurrencyControl::ABORT);
+  //
+  // const proto::ConcurrencyControl *cc = nullptr;
+  // //Check all validity criteria
+  // if (hasSigned) {
+  //   Debug("[group %i] Verifying signed_cc because has_cc %d and ccr %d.", group, reply.has_cc(), reply.cc().ccr());
+  //   if (!reply.has_signed_cc()) {
+  //     return;
+  //   }
+  //   if (!IsReplicaInGroup(reply.signed_cc().process_id(), group, config)) {
+  //     Debug("[group %d] Phase1FBReply from replica %lu who is not in group.",  group, reply.signed_cc().process_id());
+  //     return;
+  //   }
+  //   if (!verifier->Verify(keyManager->GetPublicKey(reply.signed_cc().process_id()),
+  //         reply.signed_cc().data(), reply.signed_cc().signature())) {
+  //     Debug("[group %i] Signature %s %s from replica %lu is not valid.", group,
+  //           BytesToHex(reply.signed_cc().data(), 100).c_str(),
+  //           BytesToHex(reply.signed_cc().signature(), 100).c_str(),
+  //           reply.signed_cc().process_id());
+  //
+  //     return;
+  //   }
+  //   if (!validatedCC.ParseFromString(reply.signed_cc().data())) {  //validatedCC is a global variable of type proto:CC
+  //     return;
+  //   }
+  //   cc = &validatedCC;
+  // } else {
+  //   UW_ASSERT(reply.has_cc());
+  //
+  //   cc = &reply.cc();
+  // }
+  // Debug("[group %i] PHASE1FB callback ccr=%d", group, cc->ccr());
+  //
+  // if (!pendingPhase1->p1Validator.ProcessMessage(*cc)) {
+  //   return;
+  // }
+  //
+  // if (hasSigned) {
+  //   proto::Signature *sig = pendingPhase1->p1ReplySigs[cc->ccr()].add_sigs();
+  //   sig->set_process_id(reply.signed_cc().process_id());
+  //   *sig->mutable_signature() = reply.signed_cc().signature();
+  // }
+  //
+  // Phase1ValidationState state = pendingPhase1->p1Validator.GetState();
+  // switch (state) {
+  //   case FAST_COMMIT:
+  //     pendingPhase1->decision = proto::COMMIT;
+  //     pendingPhase1->fast = true;
+  //     Phase1FBDecision(pendingFB);  //Phase1DecisionDirector(itr) (overload this function for 2 iter types)
+  //     break;
+  //   case FAST_ABORT:
+  //     pendingPhase1->decision = proto::ABORT;
+  //     pendingPhase1->fast = true;
+  //     pendingPhase1->conflict_flag = true;
+  //     if (params.validateProofs) {
+  //       pendingPhase1->conflict = cc->committed_conflict();
+  //     }
+  //     Phase1FBDecision(pendingFB);
+  //     break;
+  //   case FAST_ABSTAIN:  //INSERTED THIS NEW
+  //     Debug("Fast_abstain path is taken");
+  //     pendingPhase1->decision = proto::ABORT;
+  //     pendingPhase1->fast = true;
+  //     Phase1FBDecision(pendingFB);
+  //     break;
+  //   case SLOW_COMMIT_FINAL:
+  //     pendingPhase1->decision = proto::COMMIT;
+  //     pendingPhase1->fast = false;
+  //     Phase1FBDecision(pendingFB);
+  //     break;
+  //   case SLOW_ABORT_FINAL:
+  //     pendingPhase1->decision = proto::ABORT;
+  //     pendingPhase1->fast = false;
+  //     Phase1FBDecision(pendingFB);
+  //     break;
+  //   case SLOW_COMMIT_TENTATIVE:
+  //     if(phase1DecisionTimeout == 0){
+  //       pendingPhase1->decision = proto::COMMIT;
+  //       pendingPhase1->fast = false;
+  //       Phase1FBDecision(pendingFB);
+  //     }
+  //     //edited appropriately
+  //     else{
+  //       if (!pendingPhase1->decisionTimeoutStarted) {
+  //         pendingPhase1->decisionTimeout = new Timeout(transport,
+  //             phase1DecisionTimeout, [this, txnDigest]() {
+  //               auto itr = pendingFallbacks.find(txnDigest);
+  //               if (itr == pendingFallbacks.end()) {
+  //                 return;
+  //               }
+  //               itr->second->pendingP1->decision = proto::COMMIT;
+  //               itr->second->pendingP1->fast = false;
+  //               Phase1FBDecision(itr->second);
+  //             }
+  //           );
+  //         pendingPhase1->decisionTimeout->Reset();
+  //         pendingPhase1->decisionTimeoutStarted = true;
+  //       }
+  //     }
+  //     break;
+  //
+  //   case SLOW_ABORT_TENTATIVE:
+  //     if(phase1DecisionTimeout == 0){
+  //       pendingPhase1->decision = proto::ABORT;
+  //       pendingPhase1->fast = false;
+  //       Phase1FBDecision(pendingFB);
+  //     }
+  //     else{
+  //       if (!pendingPhase1->decisionTimeoutStarted) {
+  //         pendingPhase1->decisionTimeout = new Timeout(transport,
+  //             phase1DecisionTimeout, [this, txnDigest]() {
+  //               auto itr = pendingFallbacks.find(txnDigest);
+  //               if (itr == pendingFallbacks.end()) {
+  //                 return;
+  //               }
+  //               itr->second->pendingP1->decision = proto::ABORT;
+  //               itr->second->pendingP1->fast = false;
+  //               Phase1FBDecision(itr->second);
+  //             }
+  //           );
+  //         pendingPhase1->decisionTimeout->Reset();
+  //         pendingPhase1->decisionTimeoutStarted = true;
+  //       }
+  //     }
+  //     break;
+  //   case SLOW_ABORT_TENTATIVE2:
+  //     if(phase1DecisionTimeout == 0){
+  //         pendingPhase1->decision = proto::ABORT;
+  //         pendingPhase1->fast = false;
+  //         Phase1FBDecision(pendingFB);
+  //         }
+  //     else{
+  //       if (!pendingPhase1->decisionTimeoutStarted) {
+  //         pendingPhase1->decisionTimeout = new Timeout(transport,
+  //             phase1DecisionTimeout, [this, txnDigest]() {
+  //               auto itr = pendingFallbacks.find(txnDigest);
+  //               if (itr == pendingFallbacks.end()) {
+  //                 return;
+  //               }
+  //              itr->second->pendingP1->decision = proto::ABORT;
+  //              itr->second->pendingP1->fast = false;
+  //              Phase1FBDecision(itr->second);
+  //             }
+  //           );
+  //         pendingPhase1->decisionTimeout->Reset();
+  //         pendingPhase1->decisionTimeoutStarted = true;
+  //       }
+  //     }
+  //     break;
+  //   case NOT_ENOUGH:
+  //     break;
+  //   default:
+  //     break;
+  // }
 
 }
 
