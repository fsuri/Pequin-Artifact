--- conflicted
+++ resolved
@@ -28,14 +28,14 @@
  *
  **********************************************************************/
 #include <algorithm>
-#include <cstdint>
+#include <variant>
+#include <iostream>
+#include <sstream>
+#include <cstdint>  
+#include <regex>
+#include <string_view>
 #include <fmt/core.h>
 #include <fmt/ranges.h>
-#include <iostream>
-#include <regex>
-#include <sstream>
-#include <string_view>
-#include <variant>
 
 #include "store/pequinstore/sql_interpreter.h"
 
@@ -43,927 +43,747 @@
 
 using namespace std;
 
-// Note on Value quoting:
-// We expect the following input syntax:
-// https://www.prisma.io/dataguide/postgresql/short-guides/quoting-rules
-//  Insert: Only strings are single quoted (i.e. TEXT or VARCHAR)
-//  Update SET: Only strings are single quoted ''  -- put differently, you can
-//  write "col1 = col1 + 5", or "col1 = 5" without quotes around 5. WHERE: Only
-//  strings single quoted. E.g write WHERE col1 = 5 or col = true or col =
-//  'monkey'.
-// The client side Transformer functions remove all quotes and produce a) a
-// quote free primary key encoding, and b) a quote free TableWrite set The
-// serverside Generator function adds quotes to all values indiscriminately
-// Note: The Peloton result set (and consequently the QueryResult set) contains
-// no quotes.
-
-// Table Write byte encoding:
-//"Stringify" all values
-//  Peloton Engine is able to convert to appropriate Table type using Schema
-//  information. Currently we just turn Values into a joint Insert statement
-
-// Alternatively:
-//  Could encode the column values as generic bytes using the cereal library
-//  At server would then need to decode the column value. This requires knowing
-//  the type and passing it to the decoder function
-
-// Alternatively:
-// Could use Protobuf as Variant of types (oneof) for TableWrite
-// Peloton would have to pick the desired type to retrieve.
-
-// Current full ser/deser lifcycle:
-//  1. SQL statement (string) --> Peloton: Outputs serialized Peloton result
-//  2. Serialized Peloton Result --> Proto Wrapper: Deserialize Peloton +
-//  Cerialize into Proto
-//  3. Proto Wrapper -> WriteCont: deCerialize Proto (perform arithmetic) +
-//  Stringify TableWrite     //Note: Can only stringify basic types; if we want
-//  to support Array, then we need to serialize somehow
-//  4. TableWrite -> Peloton: De-stringify into correct type.
-
-void SQLTransformer::RegisterTables(
-    std::string &table_registry) { // TODO: This table registry file does not
-                                   // need to include the rows.
-
-  std::ifstream generated_tables(table_registry);
-  json tables_to_load = json::parse(generated_tables);
-
-  // Load all tables.
-  for (auto &[table_name, table_args] : tables_to_load.items()) {
-    const std::vector<std::pair<std::string, std::string>>
-        &column_names_and_types = table_args["column_names_and_types"];
-    const std::vector<uint32_t> &primary_key_col_idx =
-        table_args["primary_key_col_idx"];
-
-    ColRegistry &col_registry = TableRegistry[table_name];
-    // std::cerr << "Register table " << table_name << std::endl;
-
-    // register column types
-    uint32_t i = 0;
-    for (auto &[col_name, col_type] : column_names_and_types) {
-      col_registry.col_name_type[col_name] = col_type;
-      // col_registry.col_name_index.emplace_back(col_name, i++);
-      col_registry.col_name_index[col_name] = i++;
-      col_registry.col_names.push_back(col_name);
-      (col_type == "TEXT" || col_type == "VARCHAR")
-          ? col_registry.col_quotes.push_back(true)
-          : col_registry.col_quotes.push_back(false);
-
-      // std::cerr << "   Register column " << col_name << " : " << col_type <<
-      // std::endl;
-    }
-    // register primary key
-    for (auto &p_idx : primary_key_col_idx) {
-      // col_registry.primary_key_cols_idx[column_names_and_types[p_idx].first]
-      // = p_idx;
-      col_registry.primary_key_cols_idx.emplace_back(
-          column_names_and_types[p_idx].first, p_idx);
-      col_registry.primary_key_cols.insert(column_names_and_types[p_idx].first);
-      (col_registry.col_quotes[p_idx])
-          ? col_registry.p_col_quotes.push_back(true)
-          : col_registry.p_col_quotes.push_back(false);
-      // std::cerr << "Primary key col " << column_names_and_types[p_idx].first
-      // << std::endl;
-    }
-    col_registry.primary_col_idx = primary_key_col_idx;
-
-    // register secondary indexes
-    for (auto &[index_name, index_col_idx] : table_args["indexes"].items()) {
-      std::vector<std::string> &index_cols =
-          col_registry.secondary_key_cols[index_name];
-      // std::cerr << "  Register secondary index " << index_name << std::endl;
-      for (auto &i_idx : index_col_idx) {
-        index_cols.push_back(column_names_and_types[i_idx].first);
-        // std::cerr << "   Secondary key col " <<
-        // column_names_and_types[i_idx].first << std::endl;
-      }
-    }
-  }
-}
-
-bool SQLTransformer::InterpretQueryRange(const std::string &_query,
-                                         std::string &table_name,
-                                         std::vector<std::string> &p_col_values,
-                                         bool relax) {
-  // Using Syntax from:
-  // https://www.postgresqltutorial.com/postgresql-tutorial/postgresql-select/
-
-  std::string_view query_statement(_query);
-  // Parse Table name.
-  size_t from_pos = query_statement.find(from_hook);
-  if (from_pos == std::string::npos)
-    return false; // Reading full DB.
-
-  query_statement.remove_prefix(from_pos + from_hook.length());
-
-  // If query contains a JOIN statement --> Cannot be point read.
-  if (size_t join_pos = query_statement.find(join_hook);
-      join_pos != std::string::npos)
-    return false;
-
-  size_t where_pos = query_statement.find(where_hook);
-
-  // Parse where cond (if none, then it's automatically a range)
-  if (where_pos == std::string::npos)
-    return false;
-
-  table_name =
-      std::move(static_cast<std::string>(query_statement.substr(0, where_pos)));
-  // If query tries to read from multiple tables --> Cannot be point read. E.g.
-  // "Select * FROM table1, table2 WHERE"
-  if (size_t pos = table_name.find(","); pos != std::string::npos)
-    return false;
-
-  std::string_view cond_statement =
-      query_statement.substr(where_pos + where_hook.length());
-
-  // std::cerr << "checking col conds: " << cond_statement << std::endl;
-  return CheckColConditions(cond_statement, table_name, p_col_values,
-                            relax); // TODO: Enable Relax
-  // true == point, false == range read --> use table_name + p_col_value to do a
-  // point read.
-}
-
-void SQLTransformer::TransformWriteStatement(
-    std::string &_write_statement, std::string &read_statement,
-    std::function<void(int, query_result::QueryResult *)> &write_continuation,
-    write_callback &wcb, bool skip_query_interpretation) {
-
-  // match on write type:
-  size_t pos = 0;
-
-  // TODO: Make write_statement a string view already.
-  std::string_view write_statement(_write_statement);
-
-  // Case 1) INSERT INTO <table_name> (<column_list>) VALUES (<value_list>)
-  if ((pos = write_statement.find(insert_hook) !=
-             string::npos)) { //  if(write_statement.rfind("INSERT", 0) == 0){
-    TransformInsert(pos, write_statement, read_statement, write_continuation,
-                    wcb);
-  }
-  // Case 2) UPDATE <table_name> SET {(column = value)} WHERE <condition>
-  else if ((pos = write_statement.find(update_hook) !=
-                  string::npos)) { //  else if(write_statement.rfind("UPDATE",
-                                   //  0) == 0){
-    TransformUpdate(pos, write_statement, read_statement, write_continuation,
-                    wcb);
-  }
-  // Case 3) DELETE FROM <table_name> WHERE <condition>
-  else if ((pos = write_statement.find(delete_hook) !=
-                  string::npos)) { //   else if(write_statement.rfind("DELETE",
-                                   //   0) == 0){
-    TransformDelete(pos, write_statement, read_statement, write_continuation,
-                    wcb, skip_query_interpretation);
-  } else {
-    Panic("Currently only support the following Write statement operations: "
-          "INSERT, DELETE, UPDATE");
-  }
-  // Case 4) REPLACE INTO:  Probably don't want to support either -- could turn
-  // into a Delete + Insert. Or just make it a blind write for efficiency Case
-  // 4) SELECT INTO : Not supported, write statement as Select followed by
-  // Insert Into (new table)? Or parse into INSERT INTO statement with nested
-  // SELECT (same logic)
-}
-
-void SQLTransformer::TransformInsert(
-    size_t pos, std::string_view &write_statement, std::string &read_statement,
-    std::function<void(int, query_result::QueryResult *)> &write_continuation,
-    write_callback &wcb) {
-  // Based on Syntax from:
-  // https://www.postgresqltutorial.com/postgresql-tutorial/postgresql-insert/
-  //  https://www.postgresqltutorial.com/postgresql-tutorial/postgresql-insert-multiple-rows/
-  //  https://www.digitalocean.com/community/tutorials/sql-insert-multiple-rows
-  //  (TODO: Not yet implemented)
-
-  // Case 1) INSERT INTO <table_name> (<column_list>) VALUES (<value_list>)
-  // Note: Value list may be the output of a nested SELECT statement. In that
-  // case, embed the nested select statement as part of the read_statement
-  //-> Turn into read_statement: Result(column, column_value) SELECT
-  //<primary_columns> FROM <table_name> WHERE <col = value>  // Nested Select
-  // Statement.
-  //             write_cont: if(Result.empty()) create TableWrite with primary
-  //             column encoded key, column_list, value_list
-  //     TODO: Need to add to read set the time stamp of read "empty" version:
-  //     I.e. for no existing version (result = empty) -> 0 (genesis TS); for
-  //     deleted version --> version that deleted row.
-  // I think it's always fine to just set version to 0 here.
-  // During CC, should ignore conflicts of genesis against delete versions (i.e.
-  // they are equivalent)
-  // TODO: Also need to write new "Table version" (in write set) -- to indicate
-  // set of rows changes
-
-  std::string table_name;
-  std::vector<std::string> column_list;
-  std::vector<std::string_view> value_list;
-
-  // 1 Remove insert hook
-  write_statement = write_statement.substr(pos + insert_hook.length() - 1);
-
-  // 2 Split on values
-  pos = write_statement.find(values_hook);
-  UW_ASSERT(pos != std::string::npos);
-  // Everything from 0 - pos is "<table_name>(columns)". Everything from pos +
-  // values_hook.length() --> end is "(values)"
-  std::string_view table_col_statement = write_statement.substr(0, pos);
-  std::string_view values_statement =
-      write_statement.substr(pos + values_hook.length());
-
-  // 3) Extract table
-  // std::string table_col = write_statement.substr(0, pos);
-  //  Look for "(" (before end)
-  pos = table_col_statement.find(
-      "("); // Look only until start of values_hook   // Might be easier if we
-            // just create substring.
-  // NOTE: With TableRegistry extractic columsn is obsolete.
-  if (pos ==
-      std::string::npos) { // if > val_pos then we found the "(" for Values
-    // If "(" doesn't exist --> whole string is table_name.. Throw error ->
-    // can't compute Select Statement
-    table_name = std::move(static_cast<std::string>(table_col_statement));
-    // Panic("Codebase requires INSERT statement to contain (at least primary)
-    // column names for translation into SELECT statement");
-  } else {
-    // Extract table name
-    table_name =
-        std::move(static_cast<std::string>(table_col_statement.substr(0, pos)));
-
+
+//Note on Value quoting:
+    //We expect the following input syntax: https://www.prisma.io/dataguide/postgresql/short-guides/quoting-rules 
+        // Insert: Only strings are single quoted (i.e. TEXT or VARCHAR)
+        // Update SET: Only strings are single quoted ''  -- put differently, you can write "col1 = col1 + 5", or "col1 = 5" without quotes around 5.
+        // WHERE: Only strings single quoted. E.g write WHERE col1 = 5 or col = true or col = 'monkey'.
+    //The client side Transformer functions remove all quotes and produce a) a quote free primary key encoding, and b) a quote free TableWrite set
+    //The serverside Generator function adds quotes to all values indiscriminately
+    //Note: The Peloton result set (and consequently the QueryResult set) contains no quotes.
+
+//Table Write byte encoding:
+    //"Stringify" all values
+    // Peloton Engine is able to convert to appropriate Table type using Schema information.
+    // Currently we just turn Values into a joint Insert statement
+
+    //Alternatively:
+        // Could encode the column values as generic bytes using the cereal library
+        // At server would then need to decode the column value. This requires knowing the type and passing it to the decoder function
+
+    //Alternatively:
+        //Could use Protobuf as Variant of types (oneof) for TableWrite
+        //Peloton would have to pick the desired type to retrieve.
+
+//Current full ser/deser lifcycle:
+    // 1. SQL statement (string) --> Peloton: Outputs serialized Peloton result
+    // 2. Serialized Peloton Result --> Proto Wrapper: Deserialize Peloton + Cerialize into Proto
+    // 3. Proto Wrapper -> WriteCont: deCerialize Proto (perform arithmetic) + Stringify TableWrite     //Note: Can only stringify basic types; if we want to support Array, then we need to serialize somehow
+    // 4. TableWrite -> Peloton: De-stringify into correct type.
+
+void SQLTransformer::RegisterTables(std::string &table_registry){ //TODO: This table registry file does not need to include the rows.
+
+    std::ifstream generated_tables(table_registry);
+    json tables_to_load = json::parse(generated_tables);
+       
+       //Load all tables. 
+       for(auto &[table_name, table_args]: tables_to_load.items()){ 
+          const std::vector<std::pair<std::string, std::string>> &column_names_and_types = table_args["column_names_and_types"];
+          const std::vector<uint32_t> &primary_key_col_idx = table_args["primary_key_col_idx"];
+
+          ColRegistry &col_registry = TableRegistry[table_name];
+          //std::cerr << "Register table " << table_name << std::endl;
+          
+          //register column types
+          uint32_t i = 0;
+          for(auto &[col_name, col_type]: column_names_and_types){
+            col_registry.col_name_type[col_name] = col_type;
+            //col_registry.col_name_index.emplace_back(col_name, i++);
+            col_registry.col_name_index[col_name] = i++;
+            col_registry.col_names.push_back(col_name);
+            (col_type == "TEXT" || col_type == "VARCHAR") ? col_registry.col_quotes.push_back(true) : col_registry.col_quotes.push_back(false);
+            
+            //std::cerr << "   Register column " << col_name << " : " << col_type << std::endl;
+          }
+          //register primary key
+          for(auto &p_idx: primary_key_col_idx){
+            //col_registry.primary_key_cols_idx[column_names_and_types[p_idx].first] = p_idx;
+            col_registry.primary_key_cols_idx.emplace_back(column_names_and_types[p_idx].first, p_idx);
+            col_registry.primary_key_cols.insert(column_names_and_types[p_idx].first);
+            (col_registry.col_quotes[p_idx]) ? col_registry.p_col_quotes.push_back(true) : col_registry.p_col_quotes.push_back(false);
+            //std::cerr << "Primary key col " << column_names_and_types[p_idx].first << std::endl;
+          }
+          col_registry.primary_col_idx = primary_key_col_idx;
+
+          //register secondary indexes
+          for(auto &[index_name, index_col_idx]: table_args["indexes"].items()){
+             std::vector<std::string> &index_cols = col_registry.secondary_key_cols[index_name];
+              //std::cerr << "  Register secondary index " << index_name << std::endl;
+             for(auto &i_idx: index_col_idx){
+                index_cols.push_back(column_names_and_types[i_idx].first);
+                //std::cerr << "   Secondary key col " << column_names_and_types[i_idx].first << std::endl;
+             }
+          }
+       }
+}
+
+
+bool SQLTransformer::InterpretQueryRange(const std::string &_query, std::string &table_name, std::vector<std::string> &p_col_values, bool relax){
+    //Using Syntax from: https://www.postgresqltutorial.com/postgresql-tutorial/postgresql-select/
+
+    std::string_view query_statement(_query);
+    //Parse Table name.
+    size_t from_pos = query_statement.find(from_hook);
+    if(from_pos == std::string::npos) return false; //Reading full DB.
+    
+    query_statement.remove_prefix(from_pos + from_hook.length());
+
+    //If query contains a JOIN statement --> Cannot be point read.
+    if(size_t join_pos = query_statement.find(join_hook); join_pos != std::string::npos) return false; 
+    
+    size_t where_pos = query_statement.find(where_hook);
+
+    //Parse where cond (if none, then it's automatically a range)
+    if(where_pos == std::string::npos) return false;
+    
+    table_name = std::move(static_cast<std::string>(query_statement.substr(0, where_pos)));
+    //If query tries to read from multiple tables --> Cannot be point read. E.g. "Select * FROM table1, table2 WHERE"
+    if(size_t pos = table_name.find(","); pos != std::string::npos) return false;
+   
+    std::string_view cond_statement = query_statement.substr(where_pos + where_hook.length());
+
+    //std::cerr << "checking col conds: " << cond_statement << std::endl;
+    return CheckColConditions(cond_statement, table_name, p_col_values, relax); //TODO: Enable Relax
+    //true == point, false == range read --> use table_name + p_col_value to do a point read.
+}
+
+void SQLTransformer::TransformWriteStatement(std::string &_write_statement, 
+    std::string &read_statement, std::function<void(int, query_result::QueryResult*)>  &write_continuation, write_callback &wcb, bool skip_query_interpretation){
+
+    //match on write type:
+    size_t pos = 0;
+
+    //TODO: Make write_statement a string view already.
+    std::string_view write_statement(_write_statement);
+
+    //Case 1) INSERT INTO <table_name> (<column_list>) VALUES (<value_list>)
+    if( (pos = write_statement.find(insert_hook) != string::npos)){   //  if(write_statement.rfind("INSERT", 0) == 0){
+        TransformInsert(pos, write_statement, read_statement, write_continuation, wcb);
+    }
+    //Case 2) UPDATE <table_name> SET {(column = value)} WHERE <condition>
+    else if( (pos = write_statement.find(update_hook) != string::npos)){  //  else if(write_statement.rfind("UPDATE", 0) == 0){
+        TransformUpdate(pos, write_statement, read_statement, write_continuation, wcb);
+    }
+    //Case 3) DELETE FROM <table_name> WHERE <condition>
+    else if( (pos = write_statement.find(delete_hook) != string::npos)){  //   else if(write_statement.rfind("DELETE", 0) == 0){
+        TransformDelete(pos, write_statement, read_statement, write_continuation, wcb, skip_query_interpretation);
+    }
+    else{
+        Panic("Currently only support the following Write statement operations: INSERT, DELETE, UPDATE");
+    }
+    //Case 4) REPLACE INTO:  Probably don't want to support either -- could turn into a Delete + Insert. Or just make it a blind write for efficiency
+    //Case 4) SELECT INTO : Not supported, write statement as Select followed by Insert Into (new table)? Or parse into INSERT INTO statement with nested SELECT (same logic)
+}
+
+
+void SQLTransformer::TransformInsert(size_t pos, std::string_view &write_statement,
+    std::string &read_statement, std::function<void(int, query_result::QueryResult*)>  &write_continuation, write_callback &wcb){
+    //Based on Syntax from: https://www.postgresqltutorial.com/postgresql-tutorial/postgresql-insert/ 
+    // https://www.postgresqltutorial.com/postgresql-tutorial/postgresql-insert-multiple-rows/ https://www.digitalocean.com/community/tutorials/sql-insert-multiple-rows (TODO: Not yet implemented)
+
+     //Case 1) INSERT INTO <table_name> (<column_list>) VALUES (<value_list>)
+              //Note: Value list may be the output of a nested SELECT statement. In that case, embed the nested select statement as part of the read_statement
+        //-> Turn into read_statement: Result(column, column_value) SELECT <primary_columns> FROM <table_name> WHERE <col = value>  // Nested Select Statement.
+        //             write_cont: if(Result.empty()) create TableWrite with primary column encoded key, column_list, value_list
+        //     TODO: Need to add to read set the time stamp of read "empty" version: I.e. for no existing version (result = empty) -> 0 (genesis TS); for deleted version --> version that deleted row.
+                                                                                        // I think it's always fine to just set version to 0 here.
+                                                                                        // During CC, should ignore conflicts of genesis against delete versions (i.e. they are equivalent)
+        // TODO: Also need to write new "Table version" (in write set) -- to indicate set of rows changes     
+
+    std::string table_name;
+    std::vector<std::string> column_list;
+    std::vector<std::string_view> value_list;
+
+    //1 Remove insert hook
+    write_statement = write_statement.substr(pos + insert_hook.length()-1);
+  
+    //2 Split on values
+    pos = write_statement.find(values_hook);
+    UW_ASSERT(pos != std::string::npos);
+    //Everything from 0 - pos is "<table_name>(columns)". Everything from pos + values_hook.length() --> end is "(values)"
+    std::string_view table_col_statement = write_statement.substr(0, pos);
+    std::string_view values_statement = write_statement.substr(pos + values_hook.length());
+
+    
+    //3) Extract table
+    //std::string table_col = write_statement.substr(0, pos);
+    // Look for "(" (before end)
+    pos = table_col_statement.find("("); //Look only until start of values_hook   // Might be easier if we just create substring.
+    //NOTE: With TableRegistry extractic columsn is obsolete.
+    if(pos == std::string::npos){ //if > val_pos then we found the "(" for Values
+        // If "(" doesn't exist --> whole string is table_name.. Throw error -> can't compute Select Statement
+        table_name = std::move(static_cast<std::string>(table_col_statement));
+        //Panic("Codebase requires INSERT statement to contain (at least primary) column names for translation into SELECT statement");
+    }
+    else{
+        //Extract table name
+        table_name = std::move(static_cast<std::string>(table_col_statement.substr(0, pos)));
+
+        //Remove "()"
+        //NOTE: with col registry there is no longer a need to parse cols.
+        if(false){
+             std::string_view col_statement = table_col_statement.substr(pos);
+            col_statement.remove_prefix(1); //remove "("
+            pos = col_statement.find(")"); 
+            UW_ASSERT(pos != std::string::npos);
+            col_statement.remove_suffix(1); //remove ")"
+
+            // split on ", "
+            // add item inbetween to cols vector   -- only search until 
+            if(false){
+                size_t next_col;
+                while((next_col = col_statement.find(", ")) != string::npos){
+                    column_list.push_back(std::move(static_cast<std::string>(col_statement.substr(0, next_col))));
+                    col_statement = col_statement.substr(next_col + 2);
+                }
+                column_list.push_back(std::move(static_cast<std::string>(col_statement))); //push back last col (only remaining).
+                }
+        }
+        // Done.
+    }
+
+    auto itr = TableRegistry.find(table_name);
+    UW_ASSERT(itr != TableRegistry.end()); //Panic if ColRegistry does not exist.
+    const ColRegistry &col_registry = itr->second;//TableRegistry[table_name];
+    
+    //4) Extract values
     // Remove "()"
-    // NOTE: with col registry there is no longer a need to parse cols.
-    if (false) {
-      std::string_view col_statement = table_col_statement.substr(pos);
-      col_statement.remove_prefix(1); // remove "("
-      pos = col_statement.find(")");
-      UW_ASSERT(pos != std::string::npos);
-      col_statement.remove_suffix(1); // remove ")"
-
-      // split on ", "
-      // add item inbetween to cols vector   -- only search until
-      if (false) {
-        size_t next_col;
-        while ((next_col = col_statement.find(", ")) != string::npos) {
-          column_list.push_back(std::move(
-              static_cast<std::string>(col_statement.substr(0, next_col))));
-          col_statement = col_statement.substr(next_col + 2);
-        }
-        column_list.push_back(std::move(static_cast<std::string>(
-            col_statement))); // push back last col (only remaining).
-      }
-    }
+    pos = values_statement.find("("); //Look only from after values_hook  
+    UW_ASSERT(pos != std::string::npos);
+    values_statement.remove_prefix(1); //remove "("
+    pos = values_statement.find_last_of(")"); //Look only from after values_hook  
+    UW_ASSERT(pos != std::string::npos);
+    values_statement.remove_suffix(values_statement.length()-pos); //remove ")"
+
+    //Check that there are no nested Selects
+    pos = values_statement.find("SELECT");
+    if(pos != std::string::npos) Panic("Pequinstore does not support Write Parsing for Inserts with nested Select statements. Please write the statements sequentially");
+    //Note: If we wanted to support nested Inserts: We'd have to parse all present Selects, execute them in parallel ideally, and pass the write_cont as callback that is exec once all select results ready...
+         //E.g. Value might be a nested Select + arithmetic. Extract Select statement and create a callback that adds result to a map<col_name, select>. 
+                                                         // Then execute all the select statements to find all relevant values. 
+                                                         // Once callback is notified that alls selects are done --> call write_cont with the result map
+                                                         // Alternatively: Extract all selects and store any arithmetic (cont statements) in a map
+                                                                            //Then Union all the selects and perform as one query --> produces one query result
+                                                                            //Callback Write_cont ==> Loop through results and apply update with arithmetic.
+
+    // split on ", "
+    // add item inbetween to values vector    
+    int i = 0;        //remove quotes if applicable                        
+    size_t next_val;                                                                
+    while((next_val = values_statement.find(", ")) != string::npos){
+        std::string_view curr_val = values_statement.substr(0, next_val);
+        value_list.push_back(std::move(TrimValue(curr_val, col_registry.col_quotes[i++]))); //value_list.push_back(std::move(static_cast<std::string>(values_statement.substr(0, next_val))));
+        values_statement = values_statement.substr(next_val+2);
+    }
+    value_list.push_back(std::move(TrimValue(values_statement, col_registry.col_quotes[i++]))); //value_list.push_back(std::move(static_cast<std::string>(values_statement))); //push back last value (only remaining).
+
     // Done.
-  }
-
-  auto itr = TableRegistry.find(table_name);
-  UW_ASSERT(itr != TableRegistry.end()); // Panic if ColRegistry does not exist.
-  const ColRegistry &col_registry = itr->second; // TableRegistry[table_name];
-
-  // 4) Extract values
-  //  Remove "()"
-  pos = values_statement.find("("); // Look only from after values_hook
-  UW_ASSERT(pos != std::string::npos);
-  values_statement.remove_prefix(1);        // remove "("
-  pos = values_statement.find_last_of(")"); // Look only from after values_hook
-  UW_ASSERT(pos != std::string::npos);
-  values_statement.remove_suffix(values_statement.length() - pos); // remove ")"
-
-  // Check that there are no nested Selects
-  pos = values_statement.find("SELECT");
-  if (pos != std::string::npos)
-    Panic("Pequinstore does not support Write Parsing for Inserts with nested "
-          "Select statements. Please write the statements sequentially");
-  // Note: If we wanted to support nested Inserts: We'd have to parse all
-  // present Selects, execute them in parallel ideally, and pass the write_cont
-  // as callback that is exec once all select results ready... E.g. Value might
-  // be a nested Select + arithmetic. Extract Select statement and create a
-  // callback that adds result to a map<col_name, select>.
-  //  Then execute all the select statements to find all relevant values.
-  //  Once callback is notified that alls selects are done --> call write_cont
-  //  with the result map Alternatively: Extract all selects and store any
-  //  arithmetic (cont statements) in a map
-  // Then Union all the selects and perform as one query --> produces one query
-  // result Callback Write_cont ==> Loop through results and apply update with
-  // arithmetic.
-
-  // split on ", "
-  // add item inbetween to values vector
-  int i = 0; // remove quotes if applicable
-  size_t next_val;
-  while ((next_val = values_statement.find(", ")) != string::npos) {
-    std::string_view curr_val = values_statement.substr(0, next_val);
-    value_list.push_back(std::move(TrimValue(
-        curr_val,
-        col_registry.col_quotes
-            [i++]))); // value_list.push_back(std::move(static_cast<std::string>(values_statement.substr(0,
-                      // next_val))));
-    values_statement = values_statement.substr(next_val + 2);
-  }
-  value_list.push_back(std::move(TrimValue(
-      values_statement,
-      col_registry.col_quotes
-          [i++]))); // value_list.push_back(std::move(static_cast<std::string>(values_statement)));
-                    // //push back last value (only remaining).
-
-  // Done.
-
-  // UW_ASSERT(value_list.size() == column_list.size()); //Require to pass all
-  // columns currently. UW_ASSERT(column_list.size() >= 1); // At least one
-  // column specified (e.g. single column primary key)
-  // UW_ASSERT(column_list.size() >= 1); // At least one column specified (e.g.
-  // single column primary key)
-
-  ///////// //Create Read statement:  ==> Ideally for Inserts we'd just use a
-  /// point get on the primary keys. (instead of a sql select statement that's a
-  /// bit overkill)
-
-  std::vector<const std::string_view *> primary_key_column_values;
-
-  UW_ASSERT(value_list.size() == col_registry.col_name_type.size());
-
-  if (false) { // NOTE: DO NOT NEED TO CREATE ANY READ STATEMENT FOR SINGLE ROW
-               // INSERTS. ==> Just set read version = 0 (TODO: Confirm OCC
-               // check will check vs latest version = delete) THIS WAY WILL
-               // SAVE QUERY ROUNDTRIP + WONT HAVE TO REMOVE TABLE VERSION
-               // POSSIBLY ADDED BY SCAN
-
-    // read_statement = "SELECT ";
-    std::string col_statement;
-    // insert primary columns --> Can already concat them with delimiter:   col1
-    // || '###' || col2 ==> but then how do we look up column?
-    for (auto [col_name, p_idx] : col_registry.primary_key_cols_idx) {
-      col_statement += col_name + ", "; // TODO: Can just do Select *...
-      // read_statement += column_list[p_idx] +  ", ";   //TODO: Can just do
-      // Select *...
-    }
-    col_statement.resize(read_statement.size() - 2); // remove trailing ", "
-
-    // read_statement += " FROM " + table_name;
-
-    // read_statement += " WHERE ";
-    std::string cond_statement;
-    for (auto [col_name, p_idx] : col_registry.primary_key_cols_idx) {
-      const std::string_view &val = value_list[p_idx];
-      // read_statement += column_list[p_idx] + " = " + val + ", ";
-      cond_statement += col_name + " = ";
-      cond_statement += val;
-      cond_statement += ", ";
-      primary_key_column_values.push_back(&val);
-    }
-    // insert primary col conditions.
-    cond_statement.resize(read_statement.size() - 2); // remove trailing ", "
-
-    // read_statement += ";";
-
-    // use fmt::format to create more readable read_statement generation.
-    // read_statement = fmt::format("SELECT {0} FROM {1} WHERE {2};",
-    // std::move(col_statement), table_name, std::move(cond_statement));
-  } else {
-    for (auto [col_name, p_idx] : col_registry.primary_key_cols_idx) {
-      const std::string_view &val = value_list[p_idx];
-      primary_key_column_values.push_back(&val);
-    }
-  }
-
-  std::string enc_key = EncodeTableRow(table_name, primary_key_column_values);
-
-  //////// Create Write continuation:
-
-  write_continuation = [this, wcb](int status,
-                                   query_result::QueryResult *result) {
-    // TODO: Does one need to use status? --> Query should not fail?
-
-    // Create result object with rows affected = 1.
-    result->set_rows_affected(1);
-    wcb(REPLY_OK, result);
-  };
-
-  // Write Table Version itself. //Only for kv-store.
-  WriteMessage *table_ver = txn->add_write_set();
-  table_ver->set_key(table_name);
-  table_ver->set_value("");
-
-  // Read genesis timestamp (0) for key ==> FIXME: THIS CURRENTLY DOES NOT WORK
-  // WITH EXISTING OCC CHECK.
-  ReadMessage *read = txn->add_read_set();
-  read->set_key(enc_key);
-  read->mutable_readtime()->set_id(0);
-  read->mutable_readtime()->set_timestamp(0);
-
-  // Create Table Write for key. Note: Enc_key encodes table_name + primary key
-  // column values.
-  WriteMessage *write = txn->add_write_set();
-  write->set_key(enc_key);
-  // // for(int i=0; i<column_list.size(); ++i){
-  // //
-  // (*write->mutable_rowupdates()->mutable_attribute_writes())[column_list[i]]
-  // = value_list[i];
-  // // }
-  // for(auto &[col_name, col_idx]: col_registry_ptr->col_name_index){
-  //     (*write->mutable_rowupdates()->mutable_attribute_writes())[col_name] =
-  //     value_list[col_idx];
-  // }
-
-  // New version:
-  TableWrite *table_write = AddTableWrite(table_name, col_registry);
-  write->mutable_rowupdates()->set_row_idx(
-      table_write->rows().size()); // set row_idx for proof reference
-
-  RowUpdates *row_update = table_write->add_rows();
-  *row_update->mutable_column_values() = {value_list.begin(), value_list.end()};
-  // for(auto &[col_name, col_idx]: col_registry_ptr->col_name_index){
-  //     std::string *col_val = row_update->add_column_values();
-  //     *col_val = std::move(value_list[col_idx]);
-  // }
-
-  // Write cont that takes in a result (from read)
-  //  write_continuation = [this, wcb, enc_key, table_name, col_registry_ptr =
-  //  &col_registry, value_list](int status, query_result::QueryResult* result){
-  //      //TODO: Does one need to use status? --> Query should not fail?
-  //      if(result->empty()){
-
-  //         //Write Table Version itself. //Only for kv-store.
-  //         WriteMessage *table_ver = txn->add_write_set();
-  //         table_ver->set_key(table_name);
-  //         table_ver->set_value("");
-
-  //         //Read genesis timestamp (0) for key ==> FIXME: THIS CURRENTLY DOES
-  //         NOT WORK WITH EXISTING OCC CHECK. ReadMessage *read =
-  //         txn->add_read_set(); read->set_key(enc_key);
-  //         read->mutable_readtime()->set_id(0);
-  //         read->mutable_readtime()->set_timestamp(0);
-
-  //         //Create Table Write for key. Note: Enc_key encodes table_name +
-  //         primary key column values. WriteMessage *write =
-  //         txn->add_write_set(); write->set_key(enc_key);
-  //         // // for(int i=0; i<column_list.size(); ++i){
-  //         // //
-  //         (*write->mutable_rowupdates()->mutable_attribute_writes())[column_list[i]]
-  //         = value_list[i];
-  //         // // }
-  //         // for(auto &[col_name, col_idx]:
-  //         col_registry_ptr->col_name_index){
-  //         //
-  //         (*write->mutable_rowupdates()->mutable_attribute_writes())[col_name]
-  //         = value_list[col_idx];
-  //         // }
-
-  //         //New version:
-  //         TableWrite *table_write = AddTableWrite(table_name,
-  //         *col_registry_ptr);
-  //         write->mutable_rowupdates()->set_row_idx(table_write->rows().size());
-  //         //set row_idx for proof reference RowUpdates *row_update =
-  //         table_write->add_rows(); *row_update->mutable_column_values() =
-  //         {value_list.begin(), value_list.end()};
-  //         // for(auto &[col_name, col_idx]:
-  //         col_registry_ptr->col_name_index){
-  //         //     std::string *col_val = row_update->add_column_values();
-  //         //     *col_val = std::move(value_list[col_idx]);
-  //         // }
-
-  //         //Create result object with rows affected = 1.
-  //         result->set_rows_affected(1);
-  //         wcb(REPLY_OK, result);
-  //     }
-  //     else{
-  //         //Create result object with rows affected = 0.
-  //         result->set_rows_affected(0);
-  //         wcb(REPLY_OK, result);
-  //     }
-  // };
-
-  return;
-}
-
-void SQLTransformer::TransformUpdate(
-    size_t pos, std::string_view &write_statement, std::string &read_statement,
-    std::function<void(int, query_result::QueryResult *)> &write_continuation,
-    write_callback &wcb) {
-  // Based on Syntax from:
-  // https://www.postgresqltutorial.com/postgresql-tutorial/postgresql-update/
-
-  // Case 2) UPDATE <table_name> SET {(column = value)} WHERE <col_name =
-  // condition>
-  //-> Turn into read_statement: Result(column, column_value = rows(attributes))
-  //              SELECT * FROM <table_name> (value_columns) WHERE <condition>
-  //              //Note "*" returns all columns for the rows. Use the primary
-  //              key encoding to find primary columns
-  // Alternatively, would select only the columns required by the Values; and
-  // pass the primary columns in separately.
-  //             write_cont: for (column = value) statement, create TableWrite
-  //             with primary column encoded key, column_list, and column_values
-  //             (or direct inputs)
-
-  std::string table_name;
-  std::map<std::string_view, Col_Update> col_updates;
-  std::string_view where_cond;
-
-  // 1 Remove insert hook
-  write_statement.remove_prefix(pos + update_hook.length() - 1);
-
-  // 2 Split on values
-  pos = write_statement.find(set_hook);
-  UW_ASSERT(pos != std::string::npos);
-
-  // 3) Extract table name
-  table_name =
-      std::move(static_cast<std::string>(write_statement.substr(0, pos)));
-
-  // Skip ahead past "SET" hook
-  // Everything from 0 - pos is "<table_name>". Everything from set_pos -
-  // where_pos is the content between Set and Where --> "SET <CONTENT> WHERE"
-  size_t set_pos = pos + set_hook.length();
-  write_statement.remove_prefix(set_pos);
-
-  size_t where_pos = write_statement.find(where_hook);
-  UW_ASSERT(where_pos !=
-            std::string::npos); // TODO: Assuming here it has a Where hook. If
-                                // not (i.e. update all rows), then ignore
-                                // parsing it. (i.e. set where_pos to length of
-                                // string, and skip where clause)
-
-  std::string_view set_statement = write_statement.substr(0, where_pos);
-
-  // split on ", " to identify the updates.
-  // for each string split again on "=" and insert into column and value lists
-  size_t next_up;
-  while ((next_up = set_statement.find(", ")) !=
-         string::npos) { // Find next ", ", look only up to where hook.
-    ParseColUpdate(set_statement.substr(0, next_up), col_updates);
-    set_statement.remove_prefix(next_up + 2); // skip past ", "
-  }
-  // Note: After loop is done next_up == npos
-  // process last set statement (only one remaining)
-  ParseColUpdate(set_statement, col_updates);
-
-  // isolate the Whole where condition and just re-use in the SELECT statement?
-  // -- can keep the Where hook.
-  // Skip past "WHERE" hook
-  // where_pos += where_hook.length();
-  where_cond = write_statement.substr(where_pos);
-  // If we want to isolate the where conditions:
-  // split conditions on "AND" or "OR"
-  // Within cond, split string on "=" --> extract cond column and cond value
-
-  UW_ASSERT(col_updates.size() >=
-            1); // At least one column specified to be updated
-
-  ///////// //Create Read statement:  Just Select * with Where condition
-  //==> TODO: Ideally for Updates we'd just select on the primary key columns.
-  //(instead of a sql select * statement which is a bit overkill): But then we
-  // can't copy col values std::vector<const std::string*>
-  // primary_key_column_values;
-  // read_statement = "SELECT * FROM ";
-  // read_statement += table_name;
-  // read_statement += where_cond;  //Note: Where cond starts with a " " and
-  // ends with ";"
-
-  where_cond = where_cond.substr(where_hook.length());
-  read_statement =
-      fmt::format("SELECT * FROM {0} WHERE {1}", table_name,
-                  std::move(where_cond)); // Note: Where cond ends with ";"
-
-  //////// Create Write continuation:
-  // Note: Reading and copying all column values ("Select *"")
-  // Could optimize to only read select columns, and supply read time TS to copy
-  // on demand at write time. (Note: This is tricky if the replica does not own
-  // the read version)
-  //  --> Procedure:
-  //  CreateTable Write entry with Timestamp and the column values to be
-  //  updated. Note: Timestamp identifies the row from which no copy from ->
-  //  i.e. the one thats updated. Include additionally the read version of the
-  //  row that was read. This is already part of the read set of the txn --> can
-  //  be found by looking up latest query seq in the txn. For each row in
-  //  result, map primary key to the primary key in the query read set to
-  //  identify the read version. Note: if we want to support parallel writes
-  //  (async) then we might need to identify the query explicitly (rather than
-  //  just checking the latest query seq)
-
-  write_continuation = [this, wcb, table_name, col_updates](
-                           int status,
-                           query_result::QueryResult *result) mutable {
-    // std::cerr << "TEST WRITE CONT" << std::endl;
-    Debug("Issuing write_continuation"); // FIXME: Debug doesnt seem to be
-                                         // registered
+            
+    //UW_ASSERT(value_list.size() == column_list.size()); //Require to pass all columns currently.
+    //UW_ASSERT(column_list.size() >= 1); // At least one column specified (e.g. single column primary key)
+     //UW_ASSERT(column_list.size() >= 1); // At least one column specified (e.g. single column primary key)
+        
+
+    ///////// //Create Read statement:  ==> Ideally for Inserts we'd just use a point get on the primary keys. (instead of a sql select statement that's a bit overkill)
+    
+    std::vector<const std::string_view*> primary_key_column_values;
+
+
+    UW_ASSERT(value_list.size() == col_registry.col_name_type.size());
+
+    if(false){  //NOTE: DO NOT NEED TO CREATE ANY READ STATEMENT FOR SINGLE ROW INSERTS. ==> Just set read version = 0 (TODO: Confirm OCC check will check vs latest version = delete)
+                    //THIS WAY WILL SAVE QUERY ROUNDTRIP + WONT HAVE TO REMOVE TABLE VERSION POSSIBLY ADDED BY SCAN
+           
+        //read_statement = "SELECT ";  
+        std::string col_statement;
+        //insert primary columns --> Can already concat them with delimiter:   col1  || '###' || col2 ==> but then how do we look up column?  
+        for(auto [col_name, p_idx]: col_registry.primary_key_cols_idx){
+            col_statement += col_name +  ", ";   //TODO: Can just do Select *...
+            //read_statement += column_list[p_idx] +  ", ";   //TODO: Can just do Select *...
+        }
+        col_statement.resize(read_statement.size() - 2); //remove trailing ", "
+
+
+        // read_statement += " FROM " + table_name;
+
+        // read_statement += " WHERE ";
+        std::string cond_statement;
+        for(auto [col_name, p_idx]: col_registry.primary_key_cols_idx){
+            const std::string_view &val = value_list[p_idx];
+            //read_statement += column_list[p_idx] + " = " + val + ", ";
+            cond_statement += col_name + " = ";
+            cond_statement += val;
+            cond_statement += ", ";
+            primary_key_column_values.push_back(&val);
+        }
+        //insert primary col conditions.
+        cond_statement.resize(read_statement.size() - 2); //remove trailing ", "
+
+        //read_statement += ";";
+
+        //use fmt::format to create more readable read_statement generation.
+        //read_statement = fmt::format("SELECT {0} FROM {1} WHERE {2};", std::move(col_statement), table_name, std::move(cond_statement));
+    }
+    else{
+        for(auto [col_name, p_idx]: col_registry.primary_key_cols_idx){
+            const std::string_view &val = value_list[p_idx];
+            primary_key_column_values.push_back(&val);
+        }
+    }
+
+    
+    std::string enc_key = EncodeTableRow(table_name, primary_key_column_values);
+
+    //////// Create Write continuation:  
+
+     write_continuation = [this, wcb](int status, query_result::QueryResult* result){
+        //TODO: Does one need to use status? --> Query should not fail?
+        
+        //Create result object with rows affected = 1.
+        result->set_rows_affected(1);
+        wcb(REPLY_OK, result); 
+    };
+
+    //Write Table Version itself. //Only for kv-store.
+        WriteMessage *table_ver = txn->add_write_set();
+        table_ver->set_key(table_name);
+        table_ver->set_value("");
+
+        
+        //Read genesis timestamp (0) for key ==> FIXME: THIS CURRENTLY DOES NOT WORK WITH EXISTING OCC CHECK.
+        ReadMessage *read = txn->add_read_set();
+        read->set_key(enc_key);
+        read->mutable_readtime()->set_id(0);
+        read->mutable_readtime()->set_timestamp(0);
+
+        //Create Table Write for key. Note: Enc_key encodes table_name + primary key column values.
+        WriteMessage *write = txn->add_write_set();
+        write->set_key(enc_key);
+        // // for(int i=0; i<column_list.size(); ++i){
+        // //     (*write->mutable_rowupdates()->mutable_attribute_writes())[column_list[i]] = value_list[i];
+        // // }
+        // for(auto &[col_name, col_idx]: col_registry_ptr->col_name_index){
+        //     (*write->mutable_rowupdates()->mutable_attribute_writes())[col_name] = value_list[col_idx];
+        // }
+
+        //New version: 
+        TableWrite *table_write = AddTableWrite(table_name, col_registry);
+        write->mutable_rowupdates()->set_row_idx(table_write->rows().size()); //set row_idx for proof reference
+
+        RowUpdates *row_update = table_write->add_rows();
+        *row_update->mutable_column_values() = {value_list.begin(), value_list.end()};
+        // for(auto &[col_name, col_idx]: col_registry_ptr->col_name_index){
+        //     std::string *col_val = row_update->add_column_values();
+        //     *col_val = std::move(value_list[col_idx]);
+        // }
+
+    //Write cont that takes in a result (from read)
+    // write_continuation = [this, wcb, enc_key, table_name, col_registry_ptr = &col_registry, value_list](int status, query_result::QueryResult* result){
+    //     //TODO: Does one need to use status? --> Query should not fail?
+    //     if(result->empty()){
+
+    //         //Write Table Version itself. //Only for kv-store.
+    //         WriteMessage *table_ver = txn->add_write_set();
+    //         table_ver->set_key(table_name);
+    //         table_ver->set_value("");
+
+            
+    //         //Read genesis timestamp (0) for key ==> FIXME: THIS CURRENTLY DOES NOT WORK WITH EXISTING OCC CHECK.
+    //         ReadMessage *read = txn->add_read_set();
+    //         read->set_key(enc_key);
+    //         read->mutable_readtime()->set_id(0);
+    //         read->mutable_readtime()->set_timestamp(0);
+
+    //         //Create Table Write for key. Note: Enc_key encodes table_name + primary key column values.
+    //         WriteMessage *write = txn->add_write_set();
+    //         write->set_key(enc_key);
+    //         // // for(int i=0; i<column_list.size(); ++i){
+    //         // //     (*write->mutable_rowupdates()->mutable_attribute_writes())[column_list[i]] = value_list[i];
+    //         // // }
+    //         // for(auto &[col_name, col_idx]: col_registry_ptr->col_name_index){
+    //         //     (*write->mutable_rowupdates()->mutable_attribute_writes())[col_name] = value_list[col_idx];
+    //         // }
+
+    //         //New version: 
+    //         TableWrite *table_write = AddTableWrite(table_name, *col_registry_ptr);
+    //         write->mutable_rowupdates()->set_row_idx(table_write->rows().size()); //set row_idx for proof reference
+    //         RowUpdates *row_update = table_write->add_rows();
+    //         *row_update->mutable_column_values() = {value_list.begin(), value_list.end()};
+    //         // for(auto &[col_name, col_idx]: col_registry_ptr->col_name_index){
+    //         //     std::string *col_val = row_update->add_column_values();
+    //         //     *col_val = std::move(value_list[col_idx]);
+    //         // }
+
+            
+    //         //Create result object with rows affected = 1.
+    //         result->set_rows_affected(1);
+    //         wcb(REPLY_OK, result);
+    //     }
+    //     else{
+    //         //Create result object with rows affected = 0.
+    //         result->set_rows_affected(0);
+    //         wcb(REPLY_OK, result);
+    //     }
+    // };
+
+    return;
+
+}
+
+
+void SQLTransformer::TransformUpdate(size_t pos, std::string_view &write_statement,
+    std::string &read_statement, std::function<void(int, query_result::QueryResult*)>  &write_continuation, write_callback &wcb){
+    //Based on Syntax from: https://www.postgresqltutorial.com/postgresql-tutorial/postgresql-update/ 
+
+    //Case 2) UPDATE <table_name> SET {(column = value)} WHERE <col_name = condition>
+    //-> Turn into read_statement: Result(column, column_value = rows(attributes))
+    //             SELECT * FROM <table_name> (value_columns) WHERE <condition>         //Note "*" returns all columns for the rows. Use the primary key encoding to find primary columns
+                                                                                    //Alternatively, would select only the columns required by the Values; and pass the primary columns in separately.
+    //             write_cont: for (column = value) statement, create TableWrite with primary column encoded key, column_list, and column_values (or direct inputs)
+
+    std::string table_name;
+    std::map<std::string_view, Col_Update> col_updates;
+    std::string_view where_cond;
+
+    //1 Remove insert hook
+    write_statement.remove_prefix(pos + update_hook.length()-1);  
+    
+    //2 Split on values
+    pos = write_statement.find(set_hook);
+    UW_ASSERT(pos != std::string::npos);
+    
+    //3) Extract table name
+    table_name = std::move(static_cast<std::string>(write_statement.substr(0, pos)));
+    
+    //Skip ahead past "SET" hook
+    //Everything from 0 - pos is "<table_name>". Everything from set_pos - where_pos is the content between Set and Where --> "SET <CONTENT> WHERE"
+    size_t set_pos = pos + set_hook.length();
+    write_statement.remove_prefix(set_pos);
+
+    size_t where_pos = write_statement.find(where_hook);  
+    UW_ASSERT(where_pos != std::string::npos); //TODO: Assuming here it has a Where hook. If not (i.e. update all rows), then ignore parsing it. (i.e. set where_pos to length of string, and skip where clause)
+
+    std::string_view set_statement = write_statement.substr(0, where_pos);
+    
+    // split on ", " to identify the updates.
+    // for each string split again on "=" and insert into column and value lists
+    size_t next_up;
+    while((next_up = set_statement.find(", ")) != string::npos){ //Find next ", ", look only up to where hook.
+        ParseColUpdate(set_statement.substr(0, next_up), col_updates);
+        set_statement.remove_prefix(next_up + 2); //skip past ", "
+    }
+    //Note: After loop is done next_up == npos
+    //process last set statement (only one remaining)
+    ParseColUpdate(set_statement, col_updates);
+    
+   
+    // isolate the Whole where condition and just re-use in the SELECT statement? -- can keep the Where hook.
+    //Skip past "WHERE" hook
+    //where_pos += where_hook.length();
+    where_cond = write_statement.substr(where_pos);
+        //If we want to isolate the where conditions:
+        //split conditions on "AND" or "OR"
+        //Within cond, split string on "=" --> extract cond column and cond value
+   
+    UW_ASSERT(col_updates.size() >= 1); // At least one column specified to be updated
+        
+    ///////// //Create Read statement:  Just Select * with Where condition
+            //==> TODO: Ideally for Updates we'd just select on the primary key columns. (instead of a sql select * statement which is a bit overkill): But then we can't copy col values
+            //std::vector<const std::string*> primary_key_column_values;
+    // read_statement = "SELECT * FROM ";
+    // read_statement += table_name;
+    // read_statement += where_cond;  //Note: Where cond starts with a " " and ends with ";"
+
+    where_cond = where_cond.substr(where_hook.length());
+    read_statement = fmt::format("SELECT * FROM {0} WHERE {1}", table_name, std::move(where_cond));  //Note: Where cond ends with ";"
+       
+       
+    //////// Create Write continuation:  
+    //Note: Reading and copying all column values ("Select *"")
+        //Could optimize to only read select columns, and supply read time TS to copy on demand at write time. (Note: This is tricky if the replica does not own the read version)
+        // --> Procedure:
+               // CreateTable Write entry with Timestamp and the column values to be updated. Note: Timestamp identifies the row from which no copy from -> i.e. the one thats updated.
+               // Include additionally the read version of the row that was read. This is already part of the read set of the txn --> can be found by looking up latest query seq in the txn.
+               // For each row in result, map primary key to the primary key in the query read set to identify the read version.
+               // Note: if we want to support parallel writes (async) then we might need to identify the query explicitly (rather than just checking the latest query seq)
+                                        
+    
+    write_continuation = [this, wcb, table_name, col_updates](int status, query_result::QueryResult* result) mutable {
+        //std::cerr << "TEST WRITE CONT" << std::endl;
+        Debug("Issuing write_continuation"); //FIXME: Debug doesnt seem to be registered
+
+        auto itr = TableRegistry.find(table_name);
+        UW_ASSERT(itr != TableRegistry.end());
+        ColRegistry &col_registry = itr->second; //TableRegistry[table_name];
+
+         //Write Table Version itself. //Only for kv-store. //FIXME: This is for coarse CC -- Update conflicts with ALL Selects on Table
+        WriteMessage *table_ver = txn->add_write_set();
+        table_ver->set_key(table_name);
+        table_ver->set_value("");
+
+        TableWrite *table_write = AddTableWrite(table_name, col_registry);
+       
+        //For each row in query result
+        for(int i = 0; i < result->size(); ++i){
+            std::unique_ptr<query_result::Row> row = (*result)[i]; 
+
+            //Note: Enc key is based on pkey values, not col names!!!  -- if we want access to index; can store in primary key map too.
+            std::vector<std::string> primary_key_column_values;
+            
+            WriteMessage *write = txn->add_write_set();
+            write->mutable_rowupdates()->set_row_idx(table_write->rows().size()); //set row_idx for proof reference
+            
+            RowUpdates *row_update = AddTableWriteRow(table_write, col_registry); //row_update->mutable_column_values()->Resize(col_registry.col_names.size(), ""); Resize seems to not work for strings
+            //std::cerr << "Row size: " <<  row_update->mutable_column_values()->size() << std::endl;
+
+          
+            //TODO: Do this for UPDATE and DELETE too. //TODO: For Delete: Set all columns. Set values only for the columns we care about.
+            bool update_primary_key = false;
+            std::vector<std::string> backup_primary_key_column_values;
+
+            // For col in col_updates update the columns specified by update_cols. Set value to update_values
+            for(int j=0; j<row->num_columns(); ++j){
+                const std::string &col = row->name(j);
+                std::unique_ptr<query_result::Field> field = (*row)[j];
+              
+                //Deserialize encoding to be a stringified type (e.g. whether it's int/bool/string store all as normal readable string)
+                const std::string &col_type = col_registry.col_name_type[col];
+                auto field_val(DecodeType(field, col_type));
+                //std::string field_val(DecodeType(field, col_registry.col_name_type[col]));
+
+
+                //std::cerr << "Checking column " << col << " with field " << std::visit(StringVisitor(), field_val) << std::endl;
+                
+               
+                //Replace value with col value if applicable. Then operate arithmetic by casting ops to uint64_t and then turning back to string.
+                //(*write->mutable_rowupdates()->mutable_attribute_writes())[col] = std::move(GetUpdateValue(col, field_val, field, col_updates));
+                bool change_val = false;
+                std::string set_val = GetUpdateValue(col, field_val, field, col_updates, col_type, change_val);
+              
+               
+                if(col_registry.primary_key_cols.count(col)){
+                   
+                    if(!update_primary_key && change_val){ //If primary key changes: Create TableWrite/WriteMsg for deletion of current row.
+                        update_primary_key = true;
+                        backup_primary_key_column_values = primary_key_column_values; //Copy map
+                    } 
+
+                     //Isolate primary keys ==> create encoding and table write
+                    primary_key_column_values.emplace_back(set_val);
+                   
+                    if(update_primary_key){ //If primary key changes: Record current value too
+                        backup_primary_key_column_values.emplace_back(std::visit(StringVisitor(), field_val));
+                        
+                    } 
+                }
+
+             
+                (*row_update->mutable_column_values())[col_registry.col_name_index[col]] = std::move(set_val); //Realistically row columns will be in correct order. But in case they are not, must insert at the right position.
+                
+            }    
+        
+            std::string enc_key = EncodeTableRow(table_name, primary_key_column_values);
+            write->set_key(enc_key);
+
+            if(update_primary_key){ //Also set Primary key we replace.
+                write = txn->add_write_set();
+                enc_key = EncodeTableRow(table_name, backup_primary_key_column_values);
+                write->set_key(enc_key);
+                write->set_value("d");
+                write->mutable_rowupdates()->set_deletion(true);
+
+                 row_update = AddTableWriteRow(table_write, col_registry);
+
+                int i = 0;
+                for(auto &[col_name, p_idx]: col_registry.primary_key_cols_idx){
+                    (*row_update->mutable_column_values())[p_idx] = std::move(backup_primary_key_column_values[i++]);
+                }
+                row_update->set_deletion(true);
+
+                
+                Warning("Trying to update primary key value");
+            }
+        }
+
+
+
+        Debug("Completed Write with %lu rows written", result->size());
+        //std::cerr << "Completed Write with " << result->size() << " row(s) written" << std::endl;
+        result->set_rows_affected(result->size()); 
+        wcb(REPLY_OK, result);
+        
+    };
+}
+
+
+void SQLTransformer::TransformDelete(size_t pos, std::string_view &write_statement, 
+    std::string &read_statement, std::function<void(int, query_result::QueryResult*)>  &write_continuation, write_callback &wcb, bool skip_query_interpretation){
+    //Based on Syntax from: https://www.postgresqltutorial.com/postgresql-tutorial/postgresql-delete/ 
+    
+     //Case 3) DELETE FROM <table_name> WHERE <condition>
+         //-> Turn into read_statement: Result(column, column_value) SELECT FROM <table_name>(primary_columns) 
+         //             write_cont: for(row in result) create TableWrite with primary column encoded key, bool = delete (create new version with empty values/some meta data indicating delete)
+         // TODO: Handle deleted versions: Create new version with special delete marker. NOTE: Read Sets of queries should include the empty version; but result computation should ignore it.
+         // But how can one distinguish deleted versions from rows not yet created? Maybe one MUST have semantic CC to support new row inserts/row deletions.
+                //--> Simple solution: change table version
+    std::string table_name;
+    
+    std::string_view where_cond;
+
+    //1 Remove insert hook
+    write_statement.remove_prefix(pos + delete_hook.length()-1);
+    
+    //2 Split on values
+    pos = write_statement.find(where_hook);
+    UW_ASSERT(pos != std::string::npos);
+    
+    //3) Extract table name
+    table_name = std::move(static_cast<std::string>(write_statement.substr(0, pos)));
+    
+    // isolate the Whole where condition and just re-use in the SELECT statement? -- can keep the Where hook.
+    //Skip past "WHERE" hook
+    size_t where_pos = pos + where_hook.length();
+    where_cond = write_statement.substr(where_pos);
 
     auto itr = TableRegistry.find(table_name);
     UW_ASSERT(itr != TableRegistry.end());
-    ColRegistry &col_registry = itr->second; // TableRegistry[table_name];
-
-    // Write Table Version itself. //Only for kv-store. //FIXME: This is for
-    // coarse CC -- Update conflicts with ALL Selects on Table
-    WriteMessage *table_ver = txn->add_write_set();
-    table_ver->set_key(table_name);
-    table_ver->set_value("");
-
-    TableWrite *table_write = AddTableWrite(table_name, col_registry);
-
-    // For each row in query result
-    for (int i = 0; i < result->size(); ++i) {
-      std::unique_ptr<query_result::Row> row = (*result)[i];
-
-      // Note: Enc key is based on pkey values, not col names!!!  -- if we want
-      // access to index; can store in primary key map too.
-      std::vector<std::string> primary_key_column_values;
-
-      WriteMessage *write = txn->add_write_set();
-      write->mutable_rowupdates()->set_row_idx(
-          table_write->rows().size()); // set row_idx for proof reference
-
-      RowUpdates *row_update = AddTableWriteRow(
-          table_write,
-          col_registry); // row_update->mutable_column_values()->Resize(col_registry.col_names.size(),
-                         // ""); Resize seems to not work for strings
-      // std::cerr << "Row size: " <<
-      // row_update->mutable_column_values()->size() << std::endl;
-
-      // TODO: Do this for UPDATE and DELETE too. //TODO: For Delete: Set all
-      // columns. Set values only for the columns we care about.
-      bool update_primary_key = false;
-      std::vector<std::string> backup_primary_key_column_values;
-
-      // For col in col_updates update the columns specified by update_cols. Set
-      // value to update_values
-      for (int j = 0; j < row->num_columns(); ++j) {
-        const std::string &col = row->name(j);
-        std::unique_ptr<query_result::Field> field = (*row)[j];
-
-        // Deserialize encoding to be a stringified type (e.g. whether it's
-        // int/bool/string store all as normal readable string)
-        const std::string &col_type = col_registry.col_name_type[col];
-        auto field_val(DecodeType(field, col_type));
-        // std::string field_val(DecodeType(field,
-        // col_registry.col_name_type[col]));
-
-        // std::cerr << "Checking column " << col << " with field " <<
-        // std::visit(StringVisitor(), field_val) << std::endl;
-
-        // Replace value with col value if applicable. Then operate arithmetic
-        // by casting ops to uint64_t and then turning back to string.
-        //(*write->mutable_rowupdates()->mutable_attribute_writes())[col] =
-        // std::move(GetUpdateValue(col, field_val, field, col_updates));
-        bool change_val = false;
-        std::string set_val = GetUpdateValue(col, field_val, field, col_updates,
-                                             col_type, change_val);
-
-        if (col_registry.primary_key_cols.count(col)) {
-
-          if (!update_primary_key &&
-              change_val) { // If primary key changes: Create
-                            // TableWrite/WriteMsg for deletion of current row.
-            update_primary_key = true;
-            backup_primary_key_column_values =
-                primary_key_column_values; // Copy map
-          }
-
-          // Isolate primary keys ==> create encoding and table write
-          primary_key_column_values.emplace_back(set_val);
-
-          if (update_primary_key) { // If primary key changes: Record current
-                                    // value too
-            backup_primary_key_column_values.emplace_back(
-                std::visit(StringVisitor(), field_val));
-          }
-        }
-
-        (*row_update
-              ->mutable_column_values())[col_registry.col_name_index[col]] =
-            std::move(set_val); // Realistically row columns will be in correct
-                                // order. But in case they are not, must insert
-                                // at the right position.
-      }
-
-      std::string enc_key =
-          EncodeTableRow(table_name, primary_key_column_values);
-      write->set_key(enc_key);
-
-      if (update_primary_key) { // Also set Primary key we replace.
-        write = txn->add_write_set();
-        enc_key = EncodeTableRow(table_name, backup_primary_key_column_values);
+    ColRegistry &col_registry = itr->second; //TableRegistry[table_name]; 
+
+
+    //Check whether delete is for single key (point) or flexible amount of rows
+   
+    //std::map<std::string, std::string> p_col_values;  
+    std::vector<std::string> p_col_values;  
+    bool is_point_delete = CheckColConditions(where_cond, col_registry, p_col_values); 
+    skip_query_interpretation = true;
+
+    if(is_point_delete){
+        //Add to write set.
+        std::cerr << "IS POINT DELETE" << std::endl;
+
+        //Write Table Version itself. //Only for kv-store.
+        WriteMessage *table_ver = txn->add_write_set();
+        table_ver->set_key(table_name);
+        table_ver->set_value("");
+
+        //Add Delete also to Table Write : 
+        TableWrite *table_write = AddTableWrite(table_name, col_registry);
+
+        WriteMessage *write = txn->add_write_set();
+        write->mutable_rowupdates()->set_row_idx(table_write->rows().size()); //set row_idx for proof reference
+
+        RowUpdates *row_update = AddTableWriteRow(table_write, col_registry);
+        row_update->set_deletion(true);
+
+        std::string enc_key = EncodeTableRow(table_name, p_col_values);
+        
         write->set_key(enc_key);
         write->set_value("d");
         write->mutable_rowupdates()->set_deletion(true);
-
-        row_update = AddTableWriteRow(table_write, col_registry);
-
-        int i = 0;
-        for (auto &[col_name, p_idx] : col_registry.primary_key_cols_idx) {
-          (*row_update->mutable_column_values())[p_idx] =
-              std::move(backup_primary_key_column_values[i++]);
-        }
-        row_update->set_deletion(true);
-
-        Warning("Trying to update primary key value");
-      }
-    }
-
-    Debug("Completed Write with %lu rows written", result->size());
-    // std::cerr << "Completed Write with " << result->size() << " row(s)
-    // written" << std::endl;
-    result->set_rows_affected(result->size());
-    wcb(REPLY_OK, result);
-  };
-}
-
-void SQLTransformer::TransformDelete(
-    size_t pos, std::string_view &write_statement, std::string &read_statement,
-    std::function<void(int, query_result::QueryResult *)> &write_continuation,
-    write_callback &wcb, bool skip_query_interpretation) {
-  // Based on Syntax from:
-  // https://www.postgresqltutorial.com/postgresql-tutorial/postgresql-delete/
-
-  // Case 3) DELETE FROM <table_name> WHERE <condition>
-  //-> Turn into read_statement: Result(column, column_value) SELECT FROM
-  //<table_name>(primary_columns)
-  //              write_cont: for(row in result) create TableWrite with primary
-  //              column encoded key, bool = delete (create new version with
-  //              empty values/some meta data indicating delete)
-  //  TODO: Handle deleted versions: Create new version with special delete
-  //  marker. NOTE: Read Sets of queries should include the empty version; but
-  //  result computation should ignore it. But how can one distinguish deleted
-  //  versions from rows not yet created? Maybe one MUST have semantic CC to
-  //  support new row inserts/row deletions.
-  //--> Simple solution: change table version
-  std::string table_name;
-
-  std::string_view where_cond;
-
-  // 1 Remove insert hook
-  write_statement.remove_prefix(pos + delete_hook.length() - 1);
-
-  // 2 Split on values
-  pos = write_statement.find(where_hook);
-  UW_ASSERT(pos != std::string::npos);
-
-  // 3) Extract table name
-  table_name =
-      std::move(static_cast<std::string>(write_statement.substr(0, pos)));
-
-  // isolate the Whole where condition and just re-use in the SELECT statement?
-  // -- can keep the Where hook.
-  // Skip past "WHERE" hook
-  size_t where_pos = pos + where_hook.length();
-  where_cond = write_statement.substr(where_pos);
-
-  auto itr = TableRegistry.find(table_name);
-  UW_ASSERT(itr != TableRegistry.end());
-  ColRegistry &col_registry = itr->second; // TableRegistry[table_name];
-
-  // Check whether delete is for single key (point) or flexible amount of rows
-
-  // std::map<std::string, std::string> p_col_values;
-  std::vector<std::string> p_col_values;
-  bool is_point_delete =
-      CheckColConditions(where_cond, col_registry, p_col_values);
-  skip_query_interpretation = true;
-
-  if (is_point_delete) {
-    // Add to write set.
-    std::cerr << "IS POINT DELETE" << std::endl;
-
-    // Write Table Version itself. //Only for kv-store.
-    WriteMessage *table_ver = txn->add_write_set();
-    table_ver->set_key(table_name);
-    table_ver->set_value("");
-
-    // Add Delete also to Table Write :
-    TableWrite *table_write = AddTableWrite(table_name, col_registry);
-
-    WriteMessage *write = txn->add_write_set();
-    write->mutable_rowupdates()->set_row_idx(
-        table_write->rows().size()); // set row_idx for proof reference
-
-    RowUpdates *row_update = AddTableWriteRow(table_write, col_registry);
-    row_update->set_deletion(true);
-
-    std::string enc_key = EncodeTableRow(table_name, p_col_values);
-
-    write->set_key(enc_key);
-    write->set_value("d");
-    write->mutable_rowupdates()->set_deletion(true);
-
-    std::vector<const std::string *> primary_key_column_values;
-    int col_idx = 0;
-    for (auto &[col_name, _] : col_registry.primary_key_cols_idx) {
-      std::string &col_value =
-          (*row_update->mutable_column_values())[col_registry
-                                                     .col_name_index[col_name]];
-      col_value = std::move(p_col_values.at(col_idx++));
-    }
-
-    // Create a QueryResult -- set rows affected to 1.
-    write_continuation = [this, wcb](int status,
-                                     query_result::QueryResult *result) {
-      result->set_rows_affected(result->size());
-      wcb(REPLY_OK, result);
+    
+        std::vector<const std::string*> primary_key_column_values;
+        int col_idx = 0;
+        for(auto &[col_name, _]: col_registry.primary_key_cols_idx){
+            std::string &col_value = (*row_update->mutable_column_values())[col_registry.col_name_index[col_name]];
+            col_value = std::move(p_col_values.at(col_idx++));
+        }
+        
+        //Create a QueryResult -- set rows affected to 1.
+        write_continuation = [this, wcb](int status, query_result::QueryResult* result){
+            result->set_rows_affected(result->size()); 
+            wcb(REPLY_OK, result);
+        };
+        return;
+        //Return
+    }
+
+    //Else: Is Query Delete
+
+    // read_statement = "SELECT * FROM ";  //Ideally select only primary column rows. To support this, need rows to allow access to columns by name (and not just index)
+
+    //read_statement = "SELECT ";
+    std::string col_statement;
+    for(auto [col_name, idx]: col_registry.primary_key_cols_idx){
+        //read_statement += col_name + ", "; 
+        col_statement += col_name + ", ";
+    }
+    col_statement.resize(col_statement.length() - 2); // drop last ", "
+
+    // read_statement.resize(read_statement.length() - 2); // drop last ", "
+    // read_statement += " FROM ";  
+    // read_statement += table_name;
+    // read_statement += " WHERE ";
+    // read_statement += where_cond; 
+    // read_statement += ";"; // Add back ; --> was truncated by CheckColCond
+
+    //use fmt::format to create more readable read_statement generation.
+
+    //read_statement = fmt::format("SELECT {0} FROM {1} WHERE {2};", fmt::join(col_registry.primary_key_cols, ", "), table_name, std::move(where_cond));
+    //Could use this --> but then result might be out of order --> would need to look up pcols by name
+
+    read_statement = fmt::format("SELECT {0} FROM {1} WHERE {2};", std::move(col_statement), table_name, std::move(where_cond));
+    
+     //////// Create Write continuation:  
+    write_continuation = [this, wcb, table_name, col_registry_ptr = &col_registry](int status, query_result::QueryResult* result){
+
+         //Write Table Version itself. //Only for kv-store.
+        WriteMessage *table_ver = txn->add_write_set();
+        table_ver->set_key(table_name);
+        table_ver->set_value("");
+
+         TableWrite *table_write = AddTableWrite(table_name, *col_registry_ptr);
+
+        //For each row in query result
+        for(int i = 0; i < result->size(); ++i){
+            std::unique_ptr<query_result::Row> row = (*result)[i];
+
+            //Create TableWrite for Delete too.
+            WriteMessage *write = txn->add_write_set();
+            write->mutable_rowupdates()->set_row_idx(table_write->rows().size()); //set row_idx for proof reference
+            RowUpdates *row_update = AddTableWriteRow(table_write, *col_registry_ptr);
+            row_update->set_deletion(true);
+
+            std::vector<const std::string*> primary_key_column_values;
+            for(int idx = 0; idx < row->num_columns(); ++idx){ //Note: Assume here that cols are in correct order of primary key cols.
+            //for(auto [col_name, idx]: col_registry_ptr->primary_key_cols_idx){
+                
+                std::unique_ptr<query_result::Field> field = (*row)[idx];
+                //Deserialize encoding to be a stringified type (e.g. whether it's int/bool/string store all as normal readable string)
+                const std::string &col_name = field->name();
+              
+                if(col_registry_ptr->primary_key_cols_idx[idx].first != col_name){ Panic("Primary Columns out of order");}
+                if(col_registry_ptr->primary_key_cols.find(col_name) == col_registry_ptr->primary_key_cols.end()){ Panic("Delete Read Result includes column that is not part of primary key");}
+
+                auto field_val(DecodeType(field, col_registry_ptr->col_name_type[col_name]));
+                //auto field_val(DecodeType(field, col_registry_ptr->col_name_type[col_name]));
+                //primary_key_column_values.emplace_back(std::visit(StringVisitor(), field_val));
+
+
+                std::string &col_value = (*row_update->mutable_column_values())[col_registry_ptr->col_name_index[col_name]]; //Alternatively: col_registry_ptr->primary_key_cols_idx[idx].first
+                col_value = std::visit(StringVisitor(), field_val);
+
+                primary_key_column_values.push_back(&col_value);
+            }
+
+            std::string enc_key = EncodeTableRow(table_name, primary_key_column_values);
+
+            
+            write->set_key(enc_key);
+            write->set_value("d");
+            write->mutable_rowupdates()->set_deletion(true);
+        }
+
+        result->set_rows_affected(result->size()); 
+        wcb(REPLY_OK, result);
+        
     };
-    return;
-    // Return
-  }
-
-  // Else: Is Query Delete
-
-  // read_statement = "SELECT * FROM ";  //Ideally select only primary column
-  // rows. To support this, need rows to allow access to columns by name (and
-  // not just index)
-
-  // read_statement = "SELECT ";
-  std::string col_statement;
-  for (auto [col_name, idx] : col_registry.primary_key_cols_idx) {
-    // read_statement += col_name + ", ";
-    col_statement += col_name + ", ";
-  }
-  col_statement.resize(col_statement.length() - 2); // drop last ", "
-
-  // read_statement.resize(read_statement.length() - 2); // drop last ", "
-  // read_statement += " FROM ";
-  // read_statement += table_name;
-  // read_statement += " WHERE ";
-  // read_statement += where_cond;
-  // read_statement += ";"; // Add back ; --> was truncated by CheckColCond
-
-  // use fmt::format to create more readable read_statement generation.
-
-  // read_statement = fmt::format("SELECT {0} FROM {1} WHERE {2};",
-  // fmt::join(col_registry.primary_key_cols, ", "), table_name,
-  // std::move(where_cond)); Could use this --> but then result might be out of
-  // order --> would need to look up pcols by name
-
-  read_statement =
-      fmt::format("SELECT {0} FROM {1} WHERE {2};", std::move(col_statement),
-                  table_name, std::move(where_cond));
-
-  //////// Create Write continuation:
-  write_continuation = [this, wcb, table_name,
-                        col_registry_ptr = &col_registry](
-                           int status, query_result::QueryResult *result) {
-    // Write Table Version itself. //Only for kv-store.
-    WriteMessage *table_ver = txn->add_write_set();
-    table_ver->set_key(table_name);
-    table_ver->set_value("");
-
-    TableWrite *table_write = AddTableWrite(table_name, *col_registry_ptr);
-
-    // For each row in query result
-    for (int i = 0; i < result->size(); ++i) {
-      std::unique_ptr<query_result::Row> row = (*result)[i];
-
-      // Create TableWrite for Delete too.
-      WriteMessage *write = txn->add_write_set();
-      write->mutable_rowupdates()->set_row_idx(
-          table_write->rows().size()); // set row_idx for proof reference
-      RowUpdates *row_update = AddTableWriteRow(table_write, *col_registry_ptr);
-      row_update->set_deletion(true);
-
-      std::vector<const std::string *> primary_key_column_values;
-      for (int idx = 0; idx < row->num_columns();
-           ++idx) { // Note: Assume here that cols are in correct order of
-                    // primary key cols.
-        // for(auto [col_name, idx]: col_registry_ptr->primary_key_cols_idx){
-
-        std::unique_ptr<query_result::Field> field = (*row)[idx];
-        // Deserialize encoding to be a stringified type (e.g. whether it's
-        // int/bool/string store all as normal readable string)
-        const std::string &col_name = field->name();
-
-        if (col_registry_ptr->primary_key_cols_idx[idx].first != col_name) {
-          Panic("Primary Columns out of order");
-        }
-        if (col_registry_ptr->primary_key_cols.find(col_name) ==
-            col_registry_ptr->primary_key_cols.end()) {
-          Panic("Delete Read Result includes column that is not part of "
-                "primary key");
-        }
-
-        auto field_val(
-            DecodeType(field, col_registry_ptr->col_name_type[col_name]));
-        // auto field_val(DecodeType(field,
-        // col_registry_ptr->col_name_type[col_name]));
-        // primary_key_column_values.emplace_back(std::visit(StringVisitor(),
-        // field_val));
-
-        std::string &col_value = (*row_update->mutable_column_values())
-            [col_registry_ptr->col_name_index
-                 [col_name]]; // Alternatively:
-                              // col_registry_ptr->primary_key_cols_idx[idx].first
-        col_value = std::visit(StringVisitor(), field_val);
-
-        primary_key_column_values.push_back(&col_value);
-      }
-
-      std::string enc_key =
-          EncodeTableRow(table_name, primary_key_column_values);
-
-      write->set_key(enc_key);
-      write->set_value("d");
-      write->mutable_rowupdates()->set_deletion(true);
-    }
-
-    result->set_rows_affected(result->size());
-    wcb(REPLY_OK, result);
-  };
-}
+}
+
 
 //////////////////// Table Write Generator
 
 static bool fine_grained_quotes = false;
-<<<<<<< HEAD
     //Using TableRegistry now. But still adding quotes to everything indiscriminately. That seems to work fine for Peloton
 void SQLTransformer::GenerateTableWriteStatement(std::string &write_statement, std::string &delete_statement, const std::string &table_name, const TableWrite &table_write){
    
@@ -1019,133 +839,52 @@
         
             write_statement.resize(write_statement.length()-2); //remove trailing ", "
             write_statement += "), ";
-=======
-// Using TableRegistry now. But still adding quotes to everything
-// indiscriminately. That seems to work fine for Peloton
-bool SQLTransformer::GenerateTableWriteStatement(
-    std::string &write_statement, std::string &delete_statement,
-    const std::string &table_name, const TableWrite &table_write) {
-
-  // Turn Table Writes into Upsert and Delete statement:
-  // ///https://www.postgresqltutorial.com/postgresql-tutorial/postgresql-upsert/
-  // Multi row Upsert:
-  // https://stackoverflow.com/questions/40647600/postgresql-multi-value-upserts
-  //  INSERT INTO table1 VALUES (1, 'foo'), (2,'bar'), (3,'baz')
-  //  ON CONFLICT (col1)
-  //  DO UPDATE SET col2 = EXCLUDED.col2;
-
-  // Multi row Delete:
-  // https://www.commandprompt.com/education/how-to-delete-multiple-rows-from-a-table-in-postgresql/
-  //  DELETE FROM article_details
-  //  WHERE article_id IN (2, 4, 7);
-
-  const ColRegistry &col_registry = TableRegistry.at(table_name);
-
-  // NOTE: Inserts must always insert -- even if value exists ==> Insert new
-  // row.
-  write_statement = fmt::format("INSERT INTO {0} VALUES ", table_name);
-
-  // In Write statement: for rows that are marked as delete: don't insert. -->
-  // split into write_statement and delete_statement.
-  std::map<std::string, std::vector<std::string>> delete_conds;
-
-  for (auto &row : table_write.rows()) {
-    // Alternatively: Move row contents to a vector and use: fmt::join(vec, ",")
-    if (row.deletion()) {
-
-      for (auto &[col_name, p_idx] : col_registry.primary_key_cols_idx) {
-        if (fine_grained_quotes) {
-          if (col_registry.col_quotes[p_idx])
-            delete_conds[col_name].push_back("\'" + row.column_values()[p_idx] +
-                                             "\'");
-          else
-            delete_conds[col_name].push_back(row.column_values()[p_idx]);
-        } else {
-          delete_conds[col_name].push_back("\'" + row.column_values()[p_idx] +
-                                           "\'");
-        }
-      }
-    } else {
-      write_statement += "(";
-      if (fine_grained_quotes) { // Use this to add fine grained quotes:
-        for (int i = 0; i < row.column_values_size(); ++i) {
-          if (col_registry.col_quotes[i])
-            write_statement += "\'" + row.column_values()[i] + "\'" + ", ";
-          else
-            write_statement += row.column_values()[i] + ", ";
-        }
-      } else {
-        for (auto &col_val : row.column_values()) {
-          write_statement += "\'" + col_val + "\'" + ", ";
->>>>>>> 7f35a466
-        }
-      }
-
-      write_statement.resize(write_statement.length() -
-                             2); // remove trailing ", "
-      write_statement += "), ";
-    }
-
-    // write_statement += fmt::format("{}, ", fmt::join(row.column_values(),
-    // ','));
-  }
-  write_statement.resize(write_statement.length() - 2); // remove trailing ", "
-
-  // TODO: If we are hacking Insert to always insert --> then can remove this
-  // block
-  if (false) {
-    write_statement += " ON CONFLICT (";
-    for (auto &[col_name, _] : col_registry.primary_key_cols_idx) {
-      write_statement += col_name + ", ";
-    }
-    write_statement.resize(write_statement.length() - 2); // remove trailing ",
-                                                          // "
-
-    write_statement +=
-        ") VALUES DO UPDATE SET "; // TODO: loop, replace with index
-    for (auto &col : col_registry.col_names) {
-      write_statement += fmt::format("{0} = EXCLUDED.{0}, ", col);
-    }
-    write_statement.resize(write_statement.length() - 2); // remove trailing ",
-                                                          // "
-  }
-
-<<<<<<< HEAD
+        }
+      
+
+        //write_statement += fmt::format("{}, ", fmt::join(row.column_values(), ','));
+    }
+    write_statement.resize(write_statement.length()-2); //remove trailing ", "
+
+    //TODO: If we are hacking Insert to always insert --> then can remove this block 
+    if(false){
+         write_statement += " ON CONFLICT (";
+        for(auto &[col_name, _]: col_registry.primary_key_cols_idx){
+            write_statement += col_name + ", ";
+        }
+        write_statement.resize(write_statement.length()-2); //remove trailing ", "
+
+        write_statement += ") VALUES DO UPDATE SET "; //TODO: loop, replace with index
+        for(auto &col: col_registry.col_names){
+            write_statement += fmt::format("{0} = EXCLUDED.{0}, ", col);
+        }
+        write_statement.resize(write_statement.length()-2); //remove trailing ", "
+
+    }
+   
+    write_statement += ";";
+
     if(!has_write) write_statement = "";
     //std::cerr << "delete_conds size: " << delete_conds[0].size() << std::endl;
     if(delete_conds.empty()) return;  //i.e. !has_delete
-=======
-  write_statement += ";";
->>>>>>> 7f35a466
-
-  // std::cerr << "delete_conds size: " << delete_conds[0].size() << std::endl;
-  if (delete_conds.empty())
-    return false;
-
-  // Else: Construct also a delete statement
-
-  // NOTE: Deletes must always delete -- even if no value exists ==> Insert
-  // empty row.
-
-<<<<<<< HEAD
+
+    //Else: Construct also a delete statement
+
+    //NOTE: Deletes must always delete -- even if no value exists ==> Insert empty row.
+
+    delete_statement = fmt::format("DELETE FROM {0} WHERE ", table_name);
+    for(auto &[col_name, p_idx]: col_registry.primary_key_cols_idx){
+        delete_statement += fmt::format("{0} in ({1}) AND ", col_name, fmt::join(delete_conds[col_name], ", "));
+    }
+    delete_statement.resize(delete_statement.length()-5); //Remove trailing " AND "
+    delete_statement += ";";
+
     //FIXME: If no delete clauses --> should not delete anything
     return;  //I.e. there is delete conds.
-=======
-  delete_statement = fmt::format("DELETE FROM {0} WHERE ", table_name);
-  for (auto &[col_name, p_idx] : col_registry.primary_key_cols_idx) {
-    delete_statement += fmt::format("{0}={1} AND ", col_name,
-                                    fmt::join(delete_conds[col_name], ", "));
-  }
-  delete_statement.resize(delete_statement.length() -
-                          5); // Remove trailing " AND "
-  delete_statement += ";";
->>>>>>> 7f35a466
-
-  // FIXME: If no delete clauses --> should not delete anything
-  return true; // I.e. there is delete conds.
-}
-
-<<<<<<< HEAD
+
+}
+
+// std::vector<std::string> &purge_statements, 
 void SQLTransformer::GenerateTablePurgeStatement(std::string &purge_statement, const std::string &table_name, const TableWrite &table_write){
     //Abort all TableWrites: Previous writes must be deleted; Previous deletes must be un-done
     //Puts all write and deletes into one purge
@@ -1165,36 +904,8 @@
             }
         }
         //write_statement += fmt::format("{}, ", fmt::join(row.column_values(), ','));
-=======
-bool SQLTransformer::GenerateTablePurgeStatement(
-    std::string &purge_statement, const std::string &table_name,
-    const TableWrite &table_write) {
-  // Abort all TableWrites: Previous writes must be deleted; Previous deletes
-  // must be un-done
-
-  const ColRegistry &col_registry = TableRegistry.at(table_name);
-  std::map<std::string, std::vector<std::string>> purge_conds;
-
-  for (auto &row : table_write.rows()) {
-    // Alternatively: Move row contents to a vector and use: fmt::join(vec, ",")
-    for (auto &[col_name, p_idx] : col_registry.primary_key_cols_idx) {
-      if (fine_grained_quotes) {
-        if (col_registry.col_quotes[p_idx])
-          purge_conds[col_name].push_back("\'" + row.column_values()[p_idx] +
-                                          "\'");
-        else
-          purge_conds[col_name].push_back(row.column_values()[p_idx]);
-      } else {
-        purge_conds[col_name].push_back("\'" + row.column_values()[p_idx] +
-                                        "\'");
-      }
->>>>>>> 7f35a466
-    }
-    // write_statement += fmt::format("{}, ", fmt::join(row.column_values(),
-    // ','));
-  }
-
-<<<<<<< HEAD
+    }
+
     if(purge_conds.empty()) return;
 
     purge_statement = fmt::format("DELETE FROM {0} WHERE ", table_name);
@@ -1237,102 +948,37 @@
     return; //I.e. there is delete conds.
    
    //extract all positive values
-=======
-  if (purge_conds.empty())
-    return false;
-
-  purge_statement = fmt::format("DELETE FROM {0} WHERE ", table_name);
-  for (auto &[col_name, p_idx] : col_registry.primary_key_cols_idx) {
-    std::cout << fmt::format("{0}={1} AND ", col_name,
-                             fmt::join(purge_conds[col_name], ", "))
-              << std::endl;
-    purge_statement += fmt::format("{0}={1} AND ", col_name,
-                                   fmt::join(purge_conds[col_name], ", "));
-  }
-  purge_statement.resize(purge_statement.length() -
-                         5); // Remove trailing " AND "
-  purge_statement += ";";
-
-  /////////////////////////
-  // This code only deletes table writes meant for insertion. However, we must
-  // also undo table writes for deletion
-  //  const ColRegistry &col_registry = TableRegistry.at(table_name);
-  //  std::map<std::string, std::vector<std::string>> delete_conds;
-
-  // for(auto &row: table_write.rows()){
-  //         //Alternatively: Move row contents to a vector and use:
-  //         fmt::join(vec, ",") if(!row.deletion()){
-  //             for(auto &[col_name, p_idx]:
-  //             col_registry.primary_key_cols_idx){
-  //                 if(fine_grained_quotes){
-  //                     if(col_registry.col_quotes[p_idx])
-  //                     delete_conds[col_name].push_back("\'" +
-  //                     row.column_values()[p_idx] + "\'"); else
-  //                     delete_conds[col_name].push_back(row.column_values()[p_idx]
-  //                     );
-  //                 }
-  //                 else{
-  //                     delete_conds[col_name].push_back("\'" +
-  //                     row.column_values()[p_idx] + "\'");
-  //                 }
-  //             }
-  //         }
-  // }
-
-  // if(delete_conds.empty()) return false;
-
-  // purge_statement = fmt::format("DELETE FROM {0} WHERE ", table_name);
-  // for(auto &[col_name, p_idx]: col_registry.primary_key_cols_idx){
-  //     purge_statement += fmt::format("{0} in ({1}) AND ", col_name,
-  //     fmt::join(delete_conds[col_name], ", "));
-  // }
-  // purge_statement.resize(purge_statement.length()-5); //Remove trailing " AND
-  // " purge_statement += ";";
-
-  // FIXME: If no delete clauses --> should not delete anything
-  return true; // I.e. there is delete conds.
-
-  // extract all positive values
->>>>>>> 7f35a466
-}
+}
+
 
 //////////////////// OLD: Without TableRegistry
 
-// //Note: If we turn table writes into a sql statement, then don't actually
-// need to decode type into anything else than a string...
-//             //could just send statement (with replaced columnvalue) and skip
-//             performing arithmetic ourselves.
-//             //(Note: this makes it harder to perform proofs for point reads,
-//             because the reader would need to perform the arithmetic ad hoc)
-// bool SQLTransformer::GenerateTableWriteStatement(std::string
-// &write_statement, std::string &delete_statement, const std::string
-// &table_name, const TableWrite &table_write){
-
-// //Turn Table Writes into Upsert and Delete statement:
-// ///https://www.postgresqltutorial.com/postgresql-tutorial/postgresql-upsert/
-//     //Multi row Upsert:
-//     https://stackoverflow.com/questions/40647600/postgresql-multi-value-upserts
+
+// //Note: If we turn table writes into a sql statement, then don't actually need to decode type into anything else than a string... 
+//             //could just send statement (with replaced columnvalue) and skip performing arithmetic ourselves. 
+//             //(Note: this makes it harder to perform proofs for point reads, because the reader would need to perform the arithmetic ad hoc)
+// bool SQLTransformer::GenerateTableWriteStatement(std::string &write_statement, std::string &delete_statement, const std::string &table_name, const TableWrite &table_write){
+
+
+// //Turn Table Writes into Upsert and Delete statement:  ///https://www.postgresqltutorial.com/postgresql-tutorial/postgresql-upsert/ 
+//     //Multi row Upsert:  https://stackoverflow.com/questions/40647600/postgresql-multi-value-upserts 
 //     // INSERT INTO table1 VALUES (1, 'foo'), (2,'bar'), (3,'baz')
 //     // ON CONFLICT (col1)
 //     // DO UPDATE SET col2 = EXCLUDED.col2;
 
-//     //Multi row Delete:
-//     https://www.commandprompt.com/education/how-to-delete-multiple-rows-from-a-table-in-postgresql/
+//     //Multi row Delete: https://www.commandprompt.com/education/how-to-delete-multiple-rows-from-a-table-in-postgresql/ 
 //     // DELETE FROM article_details
 //     // WHERE article_id IN (2, 4, 7);
 
 //     write_statement = fmt::format("INSERT INTO {0} VALUES ", table_name);
 
-//     std::vector<std::vector<std::string>>
-//     delete_conds(table_write.col_primary_idx_size());
+//     std::vector<std::vector<std::string>> delete_conds(table_write.col_primary_idx_size());
 
 //     for(auto &row: table_write.rows()){
-//         //Alternatively: Move row contents to a vector and use:
-//         fmt::join(vec, ",") if(row.deletion()){
+//         //Alternatively: Move row contents to a vector and use: fmt::join(vec, ",")
+//         if(row.deletion()){
 //             for(int i = 0; i<table_write.col_primary_idx_size(); ++i){
-//                 delete_conds[i].push_back("\'" +
-//                 row.column_values()[table_write.col_primary_idx()[i]] +
-//                 "\'");
+//                 delete_conds[i].push_back("\'" + row.column_values()[table_write.col_primary_idx()[i]] + "\'");
 //             }
 //         }
 //         else{
@@ -1340,830 +986,698 @@
 //             for(auto &col_val: row.column_values()){
 //                 write_statement += "\'" + col_val  + "\'" + ", ";
 //             }
-//             write_statement.resize(write_statement.length()-2); //remove
-//             trailing ", " write_statement += "), ";
+//             write_statement.resize(write_statement.length()-2); //remove trailing ", "
+//             write_statement += "), ";
 //         }
-
-//         //write_statement += fmt::format("{}, ",
-//         fmt::join(row.column_values(), ','));
+      
+
+//         //write_statement += fmt::format("{}, ", fmt::join(row.column_values(), ','));
 //     }
-//     write_statement.resize(write_statement.length()-2); //remove trailing ",
-//     "
-
-//     //TODO: If we are hacking Insert to always insert --> then can remove
-//     this block if(true){
+//     write_statement.resize(write_statement.length()-2); //remove trailing ", "
+
+//     //TODO: If we are hacking Insert to always insert --> then can remove this block 
+//     if(true){
 //          write_statement += " ON CONFLICT (";
 //         for(auto &p_idx: table_write.col_primary_idx()){
 //             write_statement += table_write.column_names()[p_idx] + ", ";
 //         }
-//         write_statement.resize(write_statement.length()-2); //remove trailing
-//         ", "
-
-//         write_statement += ") VALUES DO UPDATE SET "; //TODO: loop, replace
-//         with index for(auto &col: table_write.column_names()){
+//         write_statement.resize(write_statement.length()-2); //remove trailing ", "
+
+//         write_statement += ") VALUES DO UPDATE SET "; //TODO: loop, replace with index
+//         for(auto &col: table_write.column_names()){
 //             write_statement += fmt::format("{0} = EXCLUDED.{0}, ", col);
 //         }
-//         write_statement.resize(write_statement.length()-2); //remove trailing
-//         ", "
+//         write_statement.resize(write_statement.length()-2); //remove trailing ", "
 
 //     }
-
+   
 //     write_statement += ";";
 
-//     //std::cerr << "delete_conds size: " << delete_conds[0].size() <<
-//     std::endl; if(delete_conds[0].empty()) return false;
+//     //std::cerr << "delete_conds size: " << delete_conds[0].size() << std::endl;
+//     if(delete_conds[0].empty()) return false;
 
 //     //Else: Construct also a delete statement
 
 //     delete_statement = fmt::format("DELETE FROM {0} WHERE ", table_name);
 //     for(int i = 0; i<table_write.col_primary_idx_size(); ++i){
-//         delete_statement += fmt::format("{0} in ({1}) AND ",
-//         table_write.column_names()[table_write.col_primary_idx()[i]],
-//         fmt::join(delete_conds[i], ", "));
+//         delete_statement += fmt::format("{0} in ({1}) AND ", table_write.column_names()[table_write.col_primary_idx()[i]], fmt::join(delete_conds[i], ", "));
 //     }
-//     delete_statement.resize(delete_statement.length()-5); //Remove trailing "
-//     AND " delete_statement += ";";
-
+//     delete_statement.resize(delete_statement.length()-5); //Remove trailing " AND "
+//     delete_statement += ";";
+
+   
 //     return true;  //I.e. there is delete conds.
 
 // }
 
-// bool SQLTransformer::GenerateTablePurgeStatement(std::string
-// &purge_statement, const std::string &table_name, const TableWrite
-// &table_write){
-
-//     std::vector<std::vector<std::string>>
-//     delete_conds(table_write.col_primary_idx_size());
+// bool SQLTransformer::GenerateTablePurgeStatement(std::string &purge_statement, const std::string &table_name, const TableWrite &table_write){
+   
+//     std::vector<std::vector<std::string>> delete_conds(table_write.col_primary_idx_size());
 
 //     for(auto &row: table_write.rows()){
-//             //Alternatively: Move row contents to a vector and use:
-//             fmt::join(vec, ",") if(!row.deletion()){
+//             //Alternatively: Move row contents to a vector and use: fmt::join(vec, ",")
+//             if(!row.deletion()){
 //                 for(int i = 0; i<table_write.col_primary_idx_size(); ++i){
-//                     delete_conds[i].push_back("\'" +
-//                     row.column_values()[table_write.col_primary_idx()[i]] +
-//                     "\'");
+//                     delete_conds[i].push_back("\'" + row.column_values()[table_write.col_primary_idx()[i]] + "\'");
 //                 }
 //             }
 //     }
-
+    
 //     if(delete_conds[0].empty()) return false;
-
+    
 //     purge_statement = fmt::format("DELETE FROM {0} WHERE ", table_name);
 //     for(int i = 0; i<table_write.col_primary_idx_size(); ++i){
-//         purge_statement += fmt::format("{0} in ({1}) AND ",
-//         table_write.column_names()[table_write.col_primary_idx()[i]],
-//         fmt::join(delete_conds[i], ", "));
+//         purge_statement += fmt::format("{0} in ({1}) AND ", table_write.column_names()[table_write.col_primary_idx()[i]], fmt::join(delete_conds[i], ", "));
 //     }
-//     purge_statement.resize(purge_statement.length()-5); //Remove trailing "
-//     AND " purge_statement += ";";
+//     purge_statement.resize(purge_statement.length()-5); //Remove trailing " AND "
+//     purge_statement += ";";
 
 //     return true; //I.e. there is delete conds.
-
+   
 // }
 
+
+
+
 //////////////////// Helper functions:
 
+
 static std::string eq_hook = " = ";
-void SQLTransformer::ParseColUpdate(
-    std::string_view col_update,
-    std::map<std::string_view, Col_Update> &col_updates) {
-
-  // split on "=" into col and update
-  size_t pos = col_update.find(eq_hook);
-  UW_ASSERT(pos != std::string::npos);
-
-  // Then parse Value based on operands.
-  Col_Update &val = col_updates[col_update.substr(
-      0,
-      pos)]; // col_updates[std::move(static_cast<std::string>(col_update.substr(0,
-             // pos)))];
-  col_update.remove_prefix(pos + eq_hook.length());
-
-  // find val.  //TODO: Add support for nesting if necessary.
-  pos = col_update.find_first_of("+-*/");
-  // pos = col_update.find(" ");
-  if (pos == std::string::npos) { // is string statement
-    val.l_value =
-        col_update; // std::move(static_cast<std::string>(col_update));
-    val.has_operand = false;
-  } else {
-    val.has_operand = true;
-    // Parse operand; //Assuming here it is of simple form:  x <operand> y  and
-    // operand = {+, -, *, /}   Note: Assuming all values are Integers. For "/"
-    // will cast to float.
-    val.l_value = col_update.substr(
-        0, pos - 1); // std::move(static_cast<std::string>(col_update.substr(0,
-                     // pos-1)));
-    val.operand = col_update.substr(
-        pos,
-        1); // std::move(static_cast<std::string>(col_update.substr(pos, 1)));
-    val.r_value = col_update.substr(
-        pos +
-        2); // std::move(static_cast<std::string>(col_update.substr(pos+2)));
-  }
-}
-
-std::string SQLTransformer::GetUpdateValue(
-    const std::string &col, std::variant<bool, int32_t, std::string> &field_val,
-    std::unique_ptr<query_result::Field> &field,
-    std::map<std::string_view, Col_Update> &col_updates,
-    const std::string &col_type, bool &change_val) {
-
-  // Copy all column values (unless in col_updates)
-  // Replace update value with read col value if applicable.
-  // Then operate arithmetic by casting ops to uint64_t and then turning back to
-  // string.
-
-  auto itr = col_updates.find(col);
-  if (itr == col_updates.end()) { // No update for the column --> just copy
-    return std::visit(StringVisitor(), field_val);
-  } else { // There is update for the column -> assign new value: possibly
-           // replace col:
-    change_val = true;
-    // std::cerr << "replacing col: " << col << std::endl;
-    // Update value.
-    Col_Update &col_update = itr->second;
-    if (col_update.has_operand) {
-      // std::cerr << "update has operand: " << col_update.operand << std::endl;
-      // std::cerr << "lvalue = " << col_update.l_value << std::endl;
-      int32_t l_value;
-      int32_t r_value;
-      // Check if l_value needs to be replaced
-      // For now just check current col name (field->name()) -- I assume that's
-      // always the case tbh.. //FIXME: Ideally search arbitrary Col by name...
-      if (col_update.l_value == field->name()) {
-        try {
-          l_value = std::get<int32_t>(field_val);
-        } catch (std::bad_variant_access &) {
-          Panic("Could not extract numeric type (int32_t) from field_val "
-                "variant");
-        }
-
-        // std::istringstream iss(field_val);
-        // iss.exceptions(std::ios::failbit | std::ios::badbit);
-        // iss >> l_value;
-        // std::cerr << "lvalue = " << l_value << std::endl;
-      } else { // Otherwise l_value is already the number...
-        std::istringstream iss(static_cast<std::string>(col_update.l_value));
-        iss >> l_value;
-      }
-
-      if (col_update.r_value == field->name()) {
-        try {
-          r_value = std::get<int32_t>(field_val);
-        } catch (std::bad_variant_access &) {
-          Panic("Could not extract numeric type (int32_t) from field_val "
-                "variant");
-        }
-        // std::istringstream iss(field_val);
-        // iss.exceptions(std::ios::failbit | std::ios::badbit);
-        // iss >> r_value;
-      } else { // Otherwise l_value is already the number...
-        std::istringstream iss(static_cast<std::string>(col_update.r_value));
-        iss >> r_value;
-      }
-
-      int32_t output;
-      if (col_update.operand == "+") {
-        output = l_value + r_value;
-      } else if (col_update.operand == "-") {
-        output = l_value - r_value;
-      } else if (col_update.operand == "*") {
-        output = l_value * r_value;
-      } else if (col_update.operand == "/") {
-        output = l_value /
-                 r_value; // Note: this will round instead of producing a float.
-      } else {
-        Panic("Unsupported operand %s", col_update.operand);
-      }
-
-      // std::cerr << "output = " << output << std::endl;
-      return std::to_string(output);
-    } else {
-      // Replace col value if it's a placeholder:  ///FIXME: Currently this just
-      // takes the same col name, i.e. it keeps the value the same... NOTE:
-      // Should never be triggered
-      if (col_update.l_value == field->name()) {
-        Panic("Placeholder should not be existing column value");
-        return std::visit(StringVisitor(), field_val);
-      } else {
-        return static_cast<std::string>(
-            std::move(TrimValueByType(col_update.l_value, col_type)));
-        // if(field_val.index() == 2){ //For now assuming numerics and bools are
-        // not quoted in Update Set Statements, but only strings are. Only trim
-        // if string..
-        //     std::cerr << "Trimming: " << col_update.l_value << std::endl;
-        //     return
-        //     static_cast<std::string>(std::move(TrimValue(col_update.l_value,
-        //     true)));
+void SQLTransformer::ParseColUpdate(std::string_view col_update, std::map<std::string_view, Col_Update> &col_updates){
+
+    //split on "=" into col and update
+        size_t pos = col_update.find(eq_hook);
+        UW_ASSERT(pos != std::string::npos);
+
+        //Then parse Value based on operands.
+        Col_Update &val = col_updates[col_update.substr(0, pos)]; // col_updates[std::move(static_cast<std::string>(col_update.substr(0, pos)))];
+        col_update.remove_prefix(pos + eq_hook.length());
+
+        // find val.  //TODO: Add support for nesting if necessary.
+        pos = col_update.find_first_of("+-*/");
+        //pos = col_update.find(" ");
+        if(pos == std::string::npos){  //is string statement
+            val.l_value = col_update; //std::move(static_cast<std::string>(col_update));
+            val.has_operand = false;
+        }
+        else{
+            val.has_operand = true;
+            //Parse operand; //Assuming here it is of simple form:  x <operand> y  and operand = {+, -, *, /}   Note: Assuming all values are Integers. For "/" will cast to float.
+            val.l_value = col_update.substr(0, pos-1);//std::move(static_cast<std::string>(col_update.substr(0, pos-1)));
+            val.operand = col_update.substr(pos, 1);//std::move(static_cast<std::string>(col_update.substr(pos, 1)));
+            val.r_value = col_update.substr(pos+2);//std::move(static_cast<std::string>(col_update.substr(pos+2)));
+        }
+}
+
+
+std::string SQLTransformer::GetUpdateValue(const std::string &col, std::variant<bool, int32_t, std::string> &field_val, std::unique_ptr<query_result::Field> &field, 
+    std::map<std::string_view, Col_Update> &col_updates, const std::string &col_type, bool &change_val){
+
+     //Copy all column values (unless in col_updates)
+            //Replace update value with read col value if applicable. 
+            //Then operate arithmetic by casting ops to uint64_t and then turning back to string.
+
+    auto itr = col_updates.find(col);
+    if(itr == col_updates.end()){ //No update for the column --> just copy
+        return std::visit(StringVisitor(), field_val); 
+    }
+    else{ //There is update for the column -> assign new value: possibly replace col:
+        change_val = true;
+        //std::cerr << "replacing col: " << col << std::endl;
+        //Update value.
+        Col_Update &col_update = itr->second;
+        if(col_update.has_operand){
+            //std::cerr << "update has operand: " << col_update.operand << std::endl;
+                //std::cerr << "lvalue = " << col_update.l_value << std::endl;
+            int32_t l_value;
+            int32_t r_value;
+            // Check if l_value needs to be replaced
+            //For now just check current col name (field->name()) -- I assume that's always the case tbh.. //FIXME: Ideally search arbitrary Col by name...
+            if(col_update.l_value == field->name()){
+                try {
+                    l_value = std::get<int32_t>(field_val);
+                }
+                catch (std::bad_variant_access&) {
+                    Panic("Could not extract numeric type (int32_t) from field_val variant");
+                }
+
+                // std::istringstream iss(field_val);
+                // iss.exceptions(std::ios::failbit | std::ios::badbit);
+                // iss >> l_value;  
+                //std::cerr << "lvalue = " << l_value << std::endl;
+            }
+            else{ //Otherwise l_value is already the number...
+                std::istringstream iss(static_cast<std::string>(col_update.l_value));
+                iss >> l_value;  
+            }
+
+            if(col_update.r_value == field->name()){
+                try {
+                    r_value = std::get<int32_t>(field_val);
+                }
+                catch (std::bad_variant_access&) {
+                    Panic("Could not extract numeric type (int32_t) from field_val variant");
+                }
+                // std::istringstream iss(field_val);
+                // iss.exceptions(std::ios::failbit | std::ios::badbit);
+                // iss >> r_value;  
+            }
+            else{ //Otherwise l_value is already the number...
+                std::istringstream iss(static_cast<std::string>(col_update.r_value));
+                iss >> r_value;  
+            }
+
+            int32_t output;
+            if(col_update.operand == "+"){
+                output = l_value + r_value;
+            }
+            else if(col_update.operand == "-"){
+                output = l_value - r_value;
+            }
+            else if(col_update.operand == "*"){
+                output = l_value * r_value;
+            }
+            else if(col_update.operand == "/"){
+                output = l_value / r_value;  //Note: this will round instead of producing a float.
+            }
+            else{
+                Panic("Unsupported operand %s", col_update.operand);
+            }
+            
+            //std::cerr << "output = " << output << std::endl;
+           return std::to_string(output);
+        }
+        else{
+            //Replace col value if it's a placeholder:  ///FIXME: Currently this just takes the same col name, i.e. it keeps the value the same... NOTE: Should never be triggered
+            if(col_update.l_value == field->name()){
+                Panic("Placeholder should not be existing column value");
+                return std::visit(StringVisitor(), field_val);
+            }
+            else{
+                return static_cast<std::string>(std::move(TrimValueByType(col_update.l_value, col_type)));
+                // if(field_val.index() == 2){ //For now assuming numerics and bools are not quoted in Update Set Statements, but only strings are. Only trim if string..
+                //     std::cerr << "Trimming: " << col_update.l_value << std::endl; 
+                //     return static_cast<std::string>(std::move(TrimValue(col_update.l_value, true)));
+                // }
+                // else{
+                //     return static_cast<std::string>(std::move(col_update.l_value));
+                // }
+            }
+        }
+    }
+    
+}
+
+TableWrite* SQLTransformer::AddTableWrite(const std::string &table_name, const ColRegistry &col_registry){
+    TableWrite &table_write = (*txn->mutable_table_writes())[table_name];
+
+    // if(table_write.column_names().empty()){
+    //     *table_write.mutable_column_names() = {col_registry.col_names.begin(), col_registry.col_names.end()}; //set columns if first TableWrite
+    //     *table_write.mutable_col_primary_idx() = {col_registry.primary_col_idx.begin(), col_registry.primary_col_idx.end()}; //set columns if first TableWrite
+    // } 
+   
+   return &table_write;
+}
+
+RowUpdates* SQLTransformer::AddTableWriteRow(TableWrite *table_write, const ColRegistry &col_registry){
+   
+    
+    RowUpdates *row_update = table_write->add_rows();
+   
+    //std::vector<std::string *> col_vals;
+    for(int q=0; q<col_registry.col_names.size(); ++q){
+        row_update->add_column_values();
+        //col_vals.push_back(row_update->add_column_values());
+    }
+    //std::cerr << "Row size: " <<  row_update->mutable_column_values()->size() << std::endl;
+    
+    return row_update;
+}
+
+std::variant<bool, int32_t, std::string> DecodeType(std::unique_ptr<query_result::Field> &field, const std::string &col_type){
+    size_t nbytes;
+    const char* field_val_char = field->get(&nbytes);
+    std::string field_val(field_val_char, nbytes);
+    return DecodeType(field_val, col_type);
+}
+
+std::variant<bool, int32_t, std::string> DecodeType(std::string &enc_value, const std::string &col_type){
+    //Based on Syntax from: https://www.postgresqltutorial.com/postgresql-tutorial/postgresql-data-types/ && https://www.postgresql.org/docs/current/datatype-numeric.html 
+    //Resource for std::variant: https://www.cppstories.com/2018/06/variant/ 
+   
+    //Note: currently the generated types are PostGresSQL types. We could however also input "normal types" and transform them into SQL types only for Peloton.
+
+    std::variant<bool, int32_t, std::string> type_variant;   //TODO: can pass variant to cereal? Then don't need all the redundant code
+
+    //match on col_type
+    if(col_type == "VARCHAR" || col_type == "TEXT"){ //FIXME: VARCHAR might actually look like "VARCHAR (n)"
+        std::string dec_value;
+        DeCerealize(enc_value, dec_value);
+        type_variant = std::move(dec_value);
+    }
+    // else if(col_type == "TEXT []"){
+    //     std::vector<std::string> dec_value;
+    //     DeCerealize(enc_value, dec_value);
+    //     type_variant = std::move(dec_value);
+    // }
+    else if(col_type == "INT" || col_type == "BIGINT" || col_type == "SMALLINT"){ // SMALLINT (2byteS) INT (4), BIGINT (8), DOUBLE () 
+       
+        int32_t dec_value;
+        DeCerealize(enc_value, dec_value);
+        type_variant = std::move(dec_value);
+    }
+    // else if(col_type == "INT []" || col_type == "BIGINT []" || col_type == "SMALLINT []"){
+    //     std::vector<int32_t> dec_value;
+    //     DeCerealize(enc_value, dec_value);
+    //     type_variant = std::move(dec_value);
+    // }
+    else if(col_type == "BOOL"){
+        bool dec_value;
+        DeCerealize(enc_value, dec_value);
+        type_variant = std::move(dec_value);
+    }
+    else{
+        Panic("Types other than {VARCHAR, INT, BIGINT, SMALLINT, BOOL} Currently not supported");
+        //e.g. // TIMESTAMP (time and date) or Array []
+
+        //Note: Array will never be primary key, so realistically any update to array won't need to be translated to string, but could be encoded as cereal.
+        //Note: we don't seem to need Array type... --> Auctionmark only uses it for arguments.
+    }
+
+    return type_variant;  //Use decoding..
+}
+
+  
+/////////////////////////////// Read parser:
+
+bool set_in_map(std::map<std::string, std::string> const &lhs, std::set<std::string> const &rhs){
+    //for(auto)
+    auto first1 = lhs.begin();
+    auto last1 = lhs.end();
+    auto first2 = rhs.begin();
+    auto last2 = rhs.end();
+    for (; first2 != last2; ++first1)
+    {
+        if (first1 == last1 || *first2 < first1->first)
+            return false;
+        if ( !(first1->first < *first2) )
+            ++first2;
+    }
+    return true;
+}
+
+//Note: input (cond_statement) contains everything following "WHERE" keyword
+//Returns true if cond_statement can be issued as Point Operation. P_col_value contains all extracted primary key col values (without quotes)
+bool SQLTransformer::CheckColConditions(std::string_view &cond_statement, std::string &table_name, std::vector<std::string> &p_col_values, bool relax){
+    //Using Syntax from: https://www.postgresqltutorial.com/postgresql-tutorial/postgresql-where/ ; https://www.postgresqltutorial.com/postgresql-tutorial/postgresql-order-by/ 
+    
+    auto itr = TableRegistry.find(table_name);
+    UW_ASSERT(itr != TableRegistry.end());
+    const ColRegistry &col_registry = itr->second; //TableRegistry[table_name]; 
+
+    return CheckColConditions(cond_statement, col_registry, p_col_values, relax);
+}
+
+
+bool SQLTransformer::CheckColConditions(std::string_view &cond_statement, const ColRegistry &col_registry, std::vector<std::string> &p_col_values, bool relax){
+
+    size_t pos;
+
+    //Check for Nested queries --> Cannot be point read
+    if((pos = cond_statement.find(select_hook)) != std::string::npos) return false; 
+
+    //Remove Order By condition for parsing
+    pos = cond_statement.find(order_hook);
+    if(pos != std::string::npos){
+        cond_statement.remove_suffix(cond_statement.length()-pos);
+    }
+    else {  //Remove last ";" (if not already removed)
+        pos = cond_statement.find(";");
+        if(pos != std::string::npos){
+            cond_statement.remove_suffix(cond_statement.length()-pos);
+        }
+    }
+
+    bool terminate_early = false;
+    size_t end = 0;
+
+    std::map<std::string, std::string> p_col_value;
+    if(!CheckColConditions(end, cond_statement, col_registry, p_col_value, terminate_early, relax)) return false;
+
+    // for(auto &[key, _]: p_col_value){
+    //     std::cerr << "extracted cols: " << key << std::endl;
+    // }
+
+    //Else: Transform map into p_col_values only (in correct order); extract just the primary key cols.
+    for(auto &[col_name, idx]: col_registry.primary_key_cols_idx){
+        p_col_values.push_back(std::move(p_col_value.at(col_name)));
+        //std::cerr << "extracted p_ cols: " << col_name << std::endl;
+    }
+   
+
+    return true; // is_point
+
+     //Return true if can definitely do a point key lookup
+    //E.g. if pkey = col1
+    //  Where col1 = 5 OR col2 = 6 ==> False
+    // Where col1 = 5 AND col2 = 6 ==> True   // but even more restrictive -- value of point read might want to be empty ;; but read set must hold the key
+    // Where col1 = 5 ==> True
+
+    //Harder cases:
+    // e.g. pkey = (col1, col2)
+    // Where (col1 = 5 AND col2 = 5) OR col3 = 5 ==> False
+    // Where (col1 = 5 AND col2 = 5) OR (col1 = 8 AND col2 = 9) ==> False  //TODO: Could do point read for both sides... // For now treat as query.
+
+    //Condition most basic: All bools need to be pcol and be bound by AND
+        // any more --> false
+        // anything more fancy --> false
+        
+     //Condition smart:
+    //Split on weakest binding recursively.
+    // Try to join in order of strongest binding: for AND --> merge both subsets; for OR, propagate up both subsets
+    // Return true at highest layer if both subsets bubbled up have all primary key cols (i.e are of size primary key cols)
+}
+
+
+//TODO: check that column type is primitive: If its array or Timestamp --> defer it to query engine.
+
+//Note: Don't pass cond_statement by reference inside recursion.
+bool SQLTransformer::CheckColConditions(size_t &end, std::string_view cond_statement, const ColRegistry &col_registry, std::map<std::string, std::string> &p_col_value, bool &terminate_early, bool relax){
+    //Note: If relax = true ==> primary_key_compare checks for subset, if false ==> checks for equality.
+
+    std::map<std::string, std::string> &left_p_col_value = p_col_value;
+    std::map<std::string, std::string> right_p_col_value;
+
+    size_t pos = 0;
+    pos = cond_statement.find_first_of("()");
+
+    //Base case:  
+    if(pos == std::string_view::npos || (pos > 0 && cond_statement.substr(pos, 1) == "(")){   //Either a) no () exist, or b) they are to the right of the first operator
+        //split on operators if existent. --> apply col merge left to right. //Note: Multi statements without () are left binding by default.
+        op_t op_type(SQL_START);
+        op_t next_op_type;
+        size_t op_pos; 
+        size_t op_pos_post = 0; 
+
+        while(op_type != SQL_NONE){
+            cond_statement = cond_statement.substr(op_pos_post);
+            pos -= op_pos_post; //adjust pos accordingly;
+
+            GetNextOperator(cond_statement, op_pos, op_pos_post, next_op_type); //returns SQL_NONE && op_pos = length if no more operators.
+            if(next_op_type == SQL_SPECIAL){
+                terminate_early = true;
+                return false;
+            } 
+
+            //std::cerr << "pos"
+             //Check if operator > pos. if so this is first op inside a >. Ignore setting it (just break while loop). Call recursion for right hand side.
+            if(op_pos > pos){
+                next_op_type = SQL_NONE; // equivalent to break;
+                size_t dummy = 0;
+                CheckColConditions(dummy, cond_statement.substr(pos), col_registry, right_p_col_value, terminate_early, relax);
+            }
+            else{
+                ExtractColCondition(cond_statement.substr(0, op_pos), col_registry, right_p_col_value);
+            }
+          
+            terminate_early = !MergeColConditions(op_type, p_col_value, right_p_col_value);
+            if(terminate_early) return false;
+
+            op_type = next_op_type;
+            
+        }
+
+        // std::cerr << "Combined" << std::endl;
+        // for(auto &[col, val]: p_col_value){
+        //     std::cerr << "col vals: " << col << ":" << val << std::endl;
         // }
-        // else{
-        //     return static_cast<std::string>(std::move(col_update.l_value));
-        // }
-      }
-    }
-  }
-}
-
-TableWrite *SQLTransformer::AddTableWrite(const std::string &table_name,
-                                          const ColRegistry &col_registry) {
-  TableWrite &table_write = (*txn->mutable_table_writes())[table_name];
-
-  // if(table_write.column_names().empty()){
-  //     *table_write.mutable_column_names() = {col_registry.col_names.begin(),
-  //     col_registry.col_names.end()}; //set columns if first TableWrite
-  //     *table_write.mutable_col_primary_idx() =
-  //     {col_registry.primary_col_idx.begin(),
-  //     col_registry.primary_col_idx.end()}; //set columns if first TableWrite
-  // }
-
-  return &table_write;
-}
-
-RowUpdates *SQLTransformer::AddTableWriteRow(TableWrite *table_write,
-                                             const ColRegistry &col_registry) {
-
-  RowUpdates *row_update = table_write->add_rows();
-
-  // std::vector<std::string *> col_vals;
-  for (int q = 0; q < col_registry.col_names.size(); ++q) {
-    row_update->add_column_values();
-    // col_vals.push_back(row_update->add_column_values());
-  }
-  // std::cerr << "Row size: " <<  row_update->mutable_column_values()->size()
-  // << std::endl;
-
-  return row_update;
-}
-
-std::variant<bool, int32_t, std::string>
-DecodeType(std::unique_ptr<query_result::Field> &field,
-           const std::string &col_type) {
-  size_t nbytes;
-  const char *field_val_char = field->get(&nbytes);
-  std::string field_val(field_val_char, nbytes);
-  return DecodeType(field_val, col_type);
-}
-
-std::variant<bool, int32_t, std::string>
-DecodeType(std::string &enc_value, const std::string &col_type) {
-  // Based on Syntax from:
-  // https://www.postgresqltutorial.com/postgresql-tutorial/postgresql-data-types/
-  // && https://www.postgresql.org/docs/current/datatype-numeric.html Resource
-  // for std::variant: https://www.cppstories.com/2018/06/variant/
-
-  // Note: currently the generated types are PostGresSQL types. We could however
-  // also input "normal types" and transform them into SQL types only for
-  // Peloton.
-
-  std::variant<bool, int32_t, std::string>
-      type_variant; // TODO: can pass variant to cereal? Then don't need all the
-                    // redundant code
-
-  // match on col_type
-  if (col_type == "VARCHAR" ||
-      col_type ==
-          "TEXT") { // FIXME: VARCHAR might actually look like "VARCHAR (n)"
-    std::string dec_value;
-    DeCerealize(enc_value, dec_value);
-    type_variant = std::move(dec_value);
-  }
-  // else if(col_type == "TEXT []"){
-  //     std::vector<std::string> dec_value;
-  //     DeCerealize(enc_value, dec_value);
-  //     type_variant = std::move(dec_value);
-  // }
-  else if (col_type == "INT" || col_type == "BIGINT" ||
-           col_type ==
-               "SMALLINT") { // SMALLINT (2byteS) INT (4), BIGINT (8), DOUBLE ()
-
-    int32_t dec_value;
-    DeCerealize(enc_value, dec_value);
-    type_variant = std::move(dec_value);
-  }
-  // else if(col_type == "INT []" || col_type == "BIGINT []" || col_type ==
-  // "SMALLINT []"){
-  //     std::vector<int32_t> dec_value;
-  //     DeCerealize(enc_value, dec_value);
-  //     type_variant = std::move(dec_value);
-  // }
-  else if (col_type == "BOOL") {
-    bool dec_value;
-    DeCerealize(enc_value, dec_value);
-    type_variant = std::move(dec_value);
-  } else {
-    Panic("Types other than {VARCHAR, INT, BIGINT, SMALLINT, BOOL} Currently "
-          "not supported");
-    // e.g. // TIMESTAMP (time and date) or Array []
-
-    // Note: Array will never be primary key, so realistically any update to
-    // array won't need to be translated to string, but could be encoded as
-    // cereal. Note: we don't seem to need Array type... --> Auctionmark only
-    // uses it for arguments.
-  }
-
-  return type_variant; // Use decoding..
-}
-
-/////////////////////////////// Read parser:
-
-bool set_in_map(std::map<std::string, std::string> const &lhs,
-                std::set<std::string> const &rhs) {
-  // for(auto)
-  auto first1 = lhs.begin();
-  auto last1 = lhs.end();
-  auto first2 = rhs.begin();
-  auto last2 = rhs.end();
-  for (; first2 != last2; ++first1) {
-    if (first1 == last1 || *first2 < first1->first)
-      return false;
-    if (!(first1->first < *first2))
-      ++first2;
-  }
-  return true;
-}
-
-// Note: input (cond_statement) contains everything following "WHERE" keyword
-// Returns true if cond_statement can be issued as Point Operation. P_col_value
-// contains all extracted primary key col values (without quotes)
-bool SQLTransformer::CheckColConditions(std::string_view &cond_statement,
-                                        std::string &table_name,
-                                        std::vector<std::string> &p_col_values,
-                                        bool relax) {
-  // Using Syntax from:
-  // https://www.postgresqltutorial.com/postgresql-tutorial/postgresql-where/ ;
-  // https://www.postgresqltutorial.com/postgresql-tutorial/postgresql-order-by/
-
-  auto itr = TableRegistry.find(table_name);
-  UW_ASSERT(itr != TableRegistry.end());
-  const ColRegistry &col_registry = itr->second; // TableRegistry[table_name];
-
-  return CheckColConditions(cond_statement, col_registry, p_col_values, relax);
-}
-
-bool SQLTransformer::CheckColConditions(std::string_view &cond_statement,
-                                        const ColRegistry &col_registry,
-                                        std::vector<std::string> &p_col_values,
-                                        bool relax) {
-
-  size_t pos;
-
-  // Check for Nested queries --> Cannot be point read
-  if ((pos = cond_statement.find(select_hook)) != std::string::npos)
-    return false;
-
-  // Remove Order By condition for parsing
-  pos = cond_statement.find(order_hook);
-  if (pos != std::string::npos) {
-    cond_statement.remove_suffix(cond_statement.length() - pos);
-  } else { // Remove last ";" (if not already removed)
-    pos = cond_statement.find(";");
-    if (pos != std::string::npos) {
-      cond_statement.remove_suffix(cond_statement.length() - pos);
-    }
-  }
-
-  bool terminate_early = false;
-  size_t end = 0;
-
-  std::map<std::string, std::string> p_col_value;
-  if (!CheckColConditions(end, cond_statement, col_registry, p_col_value,
-                          terminate_early, relax))
-    return false;
-
-  // for(auto &[key, _]: p_col_value){
-  //     std::cerr << "extracted cols: " << key << std::endl;
-  // }
-
-  // Else: Transform map into p_col_values only (in correct order); extract just
-  // the primary key cols.
-  for (auto &[col_name, idx] : col_registry.primary_key_cols_idx) {
-    p_col_values.push_back(std::move(p_col_value.at(col_name)));
-    // std::cerr << "extracted p_ cols: " << col_name << std::endl;
-  }
-
-  return true; // is_point
-
-  // Return true if can definitely do a point key lookup
-  // E.g. if pkey = col1
-  //   Where col1 = 5 OR col2 = 6 ==> False
-  //  Where col1 = 5 AND col2 = 6 ==> True   // but even more restrictive --
-  //  value of point read might want to be empty ;; but read set must hold the
-  //  key Where col1 = 5 ==> True
-
-  // Harder cases:
-  //  e.g. pkey = (col1, col2)
-  //  Where (col1 = 5 AND col2 = 5) OR col3 = 5 ==> False
-  //  Where (col1 = 5 AND col2 = 5) OR (col1 = 8 AND col2 = 9) ==> False //TODO:
-  //  Could do point read for both sides... // For now treat as query.
-
-  // Condition most basic: All bools need to be pcol and be bound by AND
-  //  any more --> false
-  //  anything more fancy --> false
-
-  // Condition smart:
-  // Split on weakest binding recursively.
-  //  Try to join in order of strongest binding: for AND --> merge both subsets;
-  //  for OR, propagate up both subsets Return true at highest layer if both
-  //  subsets bubbled up have all primary key cols (i.e are of size primary key
-  //  cols)
-}
-
-// TODO: check that column type is primitive: If its array or Timestamp -->
-// defer it to query engine.
-
-// Note: Don't pass cond_statement by reference inside recursion.
-bool SQLTransformer::CheckColConditions(
-    size_t &end, std::string_view cond_statement,
-    const ColRegistry &col_registry,
-    std::map<std::string, std::string> &p_col_value, bool &terminate_early,
-    bool relax) {
-  // Note: If relax = true ==> primary_key_compare checks for subset, if false
-  // ==> checks for equality.
-
-  std::map<std::string, std::string> &left_p_col_value = p_col_value;
-  std::map<std::string, std::string> right_p_col_value;
-
-  size_t pos = 0;
-  pos = cond_statement.find_first_of("()");
-
-  // Base case:
-  if (pos == std::string_view::npos ||
-      (pos > 0 && cond_statement.substr(pos, 1) ==
-                      "(")) { // Either a) no () exist, or b) they are to the
-                              // right of the first operator
-    // split on operators if existent. --> apply col merge left to right.
-    // //Note: Multi statements without () are left binding by default.
-    op_t op_type(SQL_START);
-    op_t next_op_type;
-    size_t op_pos;
-    size_t op_pos_post = 0;
-
-    while (op_type != SQL_NONE) {
-      cond_statement = cond_statement.substr(op_pos_post);
-      pos -= op_pos_post; // adjust pos accordingly;
-
-      GetNextOperator(cond_statement, op_pos, op_pos_post,
-                      next_op_type); // returns SQL_NONE && op_pos = length if
-                                     // no more operators.
-      if (next_op_type == SQL_SPECIAL) {
-        terminate_early = true;
-        return false;
-      }
-
-      // std::cerr << "pos"
-      // Check if operator > pos. if so this is first op inside a >. Ignore
-      // setting it (just break while loop). Call recursion for right hand side.
-      if (op_pos > pos) {
-        next_op_type = SQL_NONE; // equivalent to break;
-        size_t dummy = 0;
-        CheckColConditions(dummy, cond_statement.substr(pos), col_registry,
-                           right_p_col_value, terminate_early, relax);
-      } else {
-        ExtractColCondition(cond_statement.substr(0, op_pos), col_registry,
-                            right_p_col_value);
-      }
-
-      terminate_early =
-          !MergeColConditions(op_type, p_col_value, right_p_col_value);
-      if (terminate_early)
-        return false;
-
-      op_type = next_op_type;
-    }
-
-    // std::cerr << "Combined" << std::endl;
-    // for(auto &[col, val]: p_col_value){
-    //     std::cerr << "col vals: " << col << ":" << val << std::endl;
-    // }
-
-    return !terminate_early &&
-           primary_key_compare(p_col_value, col_registry.primary_key_cols,
-                               relax); // p_col_value.size() ==
-                                       // col_registry.primary_key_cols.size();
-  }
-
-  // Recurse on opening (
-  // Return on closing )  ==> This is left value
-  // find operator, then find opening ( (if any) ==> Recurse on it, return
-  // closing ). ==> This is right value Apply merge. Return
-  if (cond_statement.substr(pos, 1) == "(") { // Start recursion
-    cond_statement.remove_prefix(pos + 1);
-
-    // Recurse --> Returns result inside ")"
-    CheckColConditions(end, cond_statement, col_registry, left_p_col_value,
-                       terminate_early,
-                       relax); // End = pos after ) that matches opening (  (or
-                               // base case no bracket.)
-
-    if (end == std::string::npos ||
-        cond_statement.substr(end, 1) ==
-            ")") { // this is the right side of a statement -> return.
-      return !terminate_early &&
-             primary_key_compare(
-                 left_p_col_value, col_registry.primary_key_cols,
-                 relax); // p_col_value.size() ==
-                         // col_registry.primary_key_cols.size();
-    }
-
-    // else: this is the left side of a statement. ==> there must be at least
-    // one operator to the right.
-
-    // FIND AND/OR. (search after end)
-    cond_statement = cond_statement.substr(
-        end); // Note, this does not modify the callers view.
-
-    op_t next_op_type;
-    size_t op_pos;
-    size_t op_pos_post = 0;
-
-    GetNextOperator(cond_statement, op_pos, op_pos_post,
-                    next_op_type); // returns SQL_NONE && op_pos = length if no
-                                   // more operators.
-    if (next_op_type == SQL_SPECIAL) {
-      terminate_early = true;
-      return false;
-    }
-    if (next_op_type == SQL_NONE) {
-      return primary_key_compare(
-          p_col_value, col_registry.primary_key_cols,
-          relax); // p_col_value.size() == col_registry.primary_key_cols.size();
-    }
-
-    // After that recurse on right cond.
-    CheckColConditions(end, cond_statement.substr(op_pos_post), col_registry,
-                       right_p_col_value, terminate_early, relax);
-
-    // Merge left and right side of operator
-    terminate_early =
-        !MergeColConditions(next_op_type, left_p_col_value, right_p_col_value);
-
-    return !terminate_early &&
-           primary_key_compare(p_col_value, col_registry.primary_key_cols,
-                               relax); // p_col_value.size() ==
-                                       // col_registry.primary_key_cols.size();
-  }
-
-  // Recursive cases:
-  if (cond_statement.substr(pos, 1) == ")") { // End recursion.
-    std::string_view sub_cond = cond_statement.substr(0, pos);
-
-    // Note: Anything between 0 and ) must be normal statement.
-    //  Recurse to use base case and return result.
-    size_t dummy;
-
-    CheckColConditions(dummy, sub_cond, col_registry, p_col_value,
-                       terminate_early, relax);
-
-    end = pos + 1; // Next level receives p_col_values, and end
-    return !terminate_early &&
-           primary_key_compare(p_col_value, col_registry.primary_key_cols,
-                               relax); // p_col_value.size() ==
-                                       // col_registry.primary_key_cols.size();
-  }
-}
-
-void SQLTransformer::ExtractColCondition(
-    std::string_view cond_statement, const ColRegistry &col_registry,
-    std::map<std::string, std::string> &p_col_value) {
-  // Note: Expecting all conditions to be of form "col_name = X"
-  // Do not currently support boolean conditions, like "col_name";
-
-  size_t pos = cond_statement.find(" = ");
-  if (pos == std::string::npos)
-    return;
-
-  // check left val;
-  std::string_view left = cond_statement.substr(0, pos);
-  const std::string &left_str = static_cast<std::string>(left);
-  // if(col_registry.primary_key_cols.count(left_str)){ //if primary key and
-  // equality --> add value to map so we can compute enc_key for point
-  // read/write
-  std::string_view right = cond_statement.substr(pos + 3);
-  const std::string &type = col_registry.col_name_type.at(left_str);
-  p_col_value[left_str] = TrimValueByType(right, type);
-  //}
-  return;
-}
-
-void SQLTransformer::GetNextOperator(std::string_view &cond_statement,
-                                     size_t &op_pos, size_t &op_pos_post,
-                                     op_t &op_type) {
-
-  if ((op_pos = cond_statement.find(and_hook)) !=
-      std::string::npos) { // if AND exists.
-    op_type = SQL_AND;
-    op_pos_post = op_pos + and_hook.length();
-  } else if ((op_pos = cond_statement.find(or_hook)) !=
-             std::string::npos) { // if OR exists.
-    op_type = SQL_OR;
-    op_pos_post = op_pos + or_hook.length();
-  } else if ((op_pos = cond_statement.find(in_hook)) !=
-             std::string::npos) { // if IN exists.
-    op_type = SQL_SPECIAL;
-    op_pos_post = op_pos + in_hook.length();
-  } else if ((op_pos = cond_statement.find(between_hook)) !=
-             std::string::npos) { // if BETWEEN exists.
-    op_type = SQL_SPECIAL;
-    op_pos_post = op_pos + between_hook.length();
-  } else {
-    op_type = SQL_NONE;
-    op_pos = cond_statement.length();
-  }
-  return;
-}
-
-bool SQLTransformer::MergeColConditions(
-    op_t &op_type, std::map<std::string, std::string> &l_p_col_value,
-    std::map<std::string, std::string> &r_p_col_value) {
-  switch (op_type) {
-  case SQL_NONE:
-    Panic("Should never be Merging Conditions on None");
-    break;
-  case SQL_START: {
-    for (auto &[col, val] : r_p_col_value) {
-      l_p_col_value[std::move(col)] = std::move(val);
-    }
-  } break;
-  case SQL_AND: // Union of both subsets. Note: Values must be unique.
-  {
-    for (auto &[col, val] : r_p_col_value) {
-      auto [itr, new_col] =
-          l_p_col_value.try_emplace(std::move(col), std::move(val));
-      if (!new_col) {
-        // exists already, check that both values were the same...
-        if (val != itr->second)
-          return false; // in this case we want to return false and terminate
-                        // early.
-        // https://stackoverflow.com/questions/4286670/what-is-the-preferred-idiomatic-way-to-insert-into-a-map
-        // --> try_emplace does not move val if it fails.
-      }
-    }
-  } break;
-  case SQL_OR: // Intersection of both subsets. Note: Values must be unique.
-  {
-    std::map<std::string, std::string> i_p_col_value; // intersection
-    auto it_l = l_p_col_value.begin();
-    auto it_r = r_p_col_value.begin();
-    while (it_l != l_p_col_value.end() && it_r != r_p_col_value.end()) {
-      if (it_l->first < it_r->first)
-        ++it_l;
-      else if (it_l->first > it_r->first)
-        ++it_r;
-      else {
-        if (it_l->second == it_r->second)
-          i_p_col_value[std::move(it_l->first)] = std::move(it_l->second);
-        ++it_l;
-        ++it_r;
-      }
-    }
-    l_p_col_value = std::move(i_p_col_value);
-  } break;
-
-  default:
-    NOT_REACHABLE();
-  }
-
-  r_p_col_value.clear(); // Clear right col keys
-  return true;
-}
-
-///////////////// Old read parser
-
-bool SQLTransformer::CheckColConditionsDumb(
-    std::string_view &cond_statement, const ColRegistry &col_registry,
-    std::map<std::string, std::string> &p_col_value) {
-  // Returns false if should use Query Protocol (Sync or Eager)
-  // Returns true if should use Point Read Protocol
-
-  // Input: boolean conditions, concatenated by AND/OR. E.g. <cond1> AND <cond2>
-  // OR <cond3>
-
-  // Condition most basic: All bools need to be pcol and be bound by AND
-  //  any more --> false
-  //  anything more fancy --> false
-
-  // split WHERE statement on AND/OR
-  size_t pos;
-
-  if ((pos = cond_statement.find(or_hook)) !=
-      std::string::npos) { // if OR exists.
-    return false;
-  } else if ((pos = cond_statement.find(in_hook)) !=
-             std::string::npos) { // if OR exists.
-    return false;
-  } else if ((pos = cond_statement.find(between_hook)) !=
-             std::string::npos) { // if OR exists.
-    return false;
-  }
-
-  if ((pos = cond_statement.find(and_hook)) !=
-      std::string::npos) { // if AND exists.
-    // split on and, return both sides.
-    std::string_view left_cond = cond_statement.substr(0, pos);
-    std::string_view right_cond =
-        cond_statement.substr(pos + and_hook.length());
-
-    // split on =
-    pos = left_cond.find(" = ");
-    if (pos == std::string::npos)
-      return false;
-
-    // check left val;
-    std::string_view left = left_cond.substr(0, pos);
-    const std::string &left_str = static_cast<std::string>(left);
-    if (!col_registry.primary_key_cols.count(
-            left_str)) { // if primary key and equality --> add value to map so
-                         // we can compute enc_key for point read/write
-      return false;
-    }
-    p_col_value[std::move(left_str)] = left_cond.substr(pos + 3);
-    return CheckColConditionsDumb(
-        right_cond, col_registry,
-        p_col_value); // TODO: don't recurse (this re-checks all above
-                      // statements) --> just while loop
-
-  } else { // No more bindings.
-           // split on =
-    pos = cond_statement.find(" = ");
-    if (pos == std::string::npos)
-      return false;
-
-    // check left val;
+        
+        return !terminate_early && primary_key_compare(p_col_value, col_registry.primary_key_cols, relax);      //p_col_value.size() == col_registry.primary_key_cols.size();
+    }
+
+
+    // Recurse on opening (
+    // Return on closing )  ==> This is left value
+    // find operator, then find opening ( (if any) ==> Recurse on it, return closing ). ==> This is right value
+    // Apply merge. Return
+    if(cond_statement.substr(pos, 1) == "("){ //Start recursion
+        cond_statement.remove_prefix(pos+1);
+
+        //Recurse --> Returns result inside ")"  
+        CheckColConditions(end, cond_statement, col_registry, left_p_col_value, terminate_early, relax);   //End = pos after ) that matches opening (  (or base case no bracket.)
+      
+        if(end == std::string::npos || cond_statement.substr(end, 1) == ")"){ //this is the right side of a statement -> return.
+            return !terminate_early && primary_key_compare(left_p_col_value, col_registry.primary_key_cols, relax);      //p_col_value.size() == col_registry.primary_key_cols.size();
+        }
+       
+        //else: this is the left side of a statement. ==> there must be at least one operator to the right.
+
+        //FIND AND/OR. (search after end)
+        cond_statement = cond_statement.substr(end); //Note, this does not modify the callers view.
+
+        op_t next_op_type;
+        size_t op_pos; 
+        size_t op_pos_post = 0; 
+        
+        GetNextOperator(cond_statement, op_pos, op_pos_post, next_op_type); //returns SQL_NONE && op_pos = length if no more operators.
+        if(next_op_type == SQL_SPECIAL){
+            terminate_early = true;
+            return false;
+        } 
+        if(next_op_type == SQL_NONE){
+            return primary_key_compare(p_col_value, col_registry.primary_key_cols, relax);      //p_col_value.size() == col_registry.primary_key_cols.size();
+        }
+
+        //After that recurse on right cond.
+        CheckColConditions(end, cond_statement.substr(op_pos_post), col_registry, right_p_col_value, terminate_early, relax);
+
+        //Merge left and right side of operator
+        terminate_early = !MergeColConditions(next_op_type, left_p_col_value, right_p_col_value);
+
+        return !terminate_early && primary_key_compare(p_col_value, col_registry.primary_key_cols, relax);      //p_col_value.size() == col_registry.primary_key_cols.size();
+    }
+
+    //Recursive cases:
+    if(cond_statement.substr(pos, 1) == ")"){ //End recursion.
+        std::string_view sub_cond = cond_statement.substr(0, pos);
+      
+        //Note: Anything between 0 and ) must be normal statement.
+        // Recurse to use base case and return result.
+         size_t dummy;
+
+        CheckColConditions(dummy, sub_cond, col_registry, p_col_value, terminate_early, relax);
+
+        end = pos+1; //Next level receives p_col_values, and end 
+        return !terminate_early && primary_key_compare(p_col_value, col_registry.primary_key_cols, relax);      //p_col_value.size() == col_registry.primary_key_cols.size(); 
+    }
+}
+
+void SQLTransformer::ExtractColCondition(std::string_view cond_statement, const ColRegistry &col_registry, std::map<std::string, std::string> &p_col_value){
+    //Note: Expecting all conditions to be of form "col_name = X"
+    //Do not currently support boolean conditions, like "col_name";
+
+    size_t pos = cond_statement.find(" = ");
+    if(pos == std::string::npos) return;
+
+    //check left val;
     std::string_view left = cond_statement.substr(0, pos);
     const std::string &left_str = static_cast<std::string>(left);
-    if (!col_registry.primary_key_cols.count(
-            left_str)) { // if primary key and equality --> add value to map so
-                         // we can compute enc_key for point read/write
-      return false;
-    }
-    p_col_value[std::move(left_str)] = cond_statement.substr(pos + 3);
-    return p_col_value.size() == col_registry.primary_key_cols.size();
-  }
-
-  return false;
-}
-
-// FIXME: Wrong: This Read parser assumed no parentheses & simply checked
-// whether all statements were primary col -- disregarding semantics of AND and
-// OR
-//  bool SQLTransformer::CheckColConditions(std::string_view &cond_statement,
-//  ColRegistry &col_registry, std::map<std::string, std::string> &p_col_value){
-//      //NOTE: Where condition must entirely be specified as AND or OR
-//      // No Between: WHERE column_name BETWEEN value 1 AND value 2;
-//      //TODO: Support WHERE name IN ("Lucy","Stella","Max","Tiger"); ==>
-//      Between or IN automatically count as  Ranges
-
-//     //TODO: If string has extra statement (more restrictive than primary col)
-//     --> Simple point get won't be able to handle (need to add condidtions)
-//     --> simpler: Send through Sync...
-//             //Or maybe we send the Get without sync but as a Select statement
-//             itself.
+    //if(col_registry.primary_key_cols.count(left_str)){ //if primary key and equality --> add value to map so we can compute enc_key for point read/write
+        std::string_view right = cond_statement.substr(pos + 3);
+        const std::string &type = col_registry.col_name_type.at(left_str);
+        p_col_value[left_str] = TrimValueByType(right, type);
+    //}
+    return;
+}
+
+void SQLTransformer::GetNextOperator(std::string_view &cond_statement, size_t &op_pos, size_t &op_pos_post, op_t &op_type){
+    
+    if((op_pos = cond_statement.find(and_hook)) != std::string::npos){ //if AND exists.
+        op_type = SQL_AND;
+        op_pos_post = op_pos + and_hook.length();
+    }
+    else if((op_pos = cond_statement.find(or_hook)) != std::string::npos){ //if OR exists.
+         op_type = SQL_OR;
+         op_pos_post = op_pos + or_hook.length();
+    }
+    else if((op_pos = cond_statement.find(in_hook)) != std::string::npos){ //if IN exists.
+         op_type = SQL_SPECIAL;
+         op_pos_post = op_pos + in_hook.length();
+    }
+    else if((op_pos = cond_statement.find(between_hook)) != std::string::npos){ //if BETWEEN exists.
+         op_type = SQL_SPECIAL;
+         op_pos_post = op_pos + between_hook.length();
+    }
+    else{
+        op_type = SQL_NONE;
+        op_pos = cond_statement.length();
+    }
+    return;
+        
+}
+
+bool SQLTransformer::MergeColConditions(op_t &op_type, std::map<std::string, std::string> &l_p_col_value, std::map<std::string, std::string> &r_p_col_value)
+{
+    switch (op_type) {
+        case SQL_NONE:
+            Panic("Should never be Merging Conditions on None");
+            break;
+        case SQL_START:
+        {
+            for(auto &[col, val]: r_p_col_value){
+                l_p_col_value[std::move(col)] = std::move(val);
+            }
+        }   
+            break;
+        case SQL_AND:  //Union of both subsets. Note: Values must be unique.
+        {
+            for(auto &[col, val]: r_p_col_value){
+                auto [itr, new_col] = l_p_col_value.try_emplace(std::move(col), std::move(val));
+                if(!new_col){
+                    //exists already, check that both values were the same...
+                    if(val != itr->second) return false; //in this case we want to return false and terminate early.
+                    // https://stackoverflow.com/questions/4286670/what-is-the-preferred-idiomatic-way-to-insert-into-a-map --> try_emplace does not move val if it fails.
+                }
+            }
+        }
+            break;
+        case SQL_OR: //Intersection of both subsets. Note: Values must be unique.
+        { 
+            std::map<std::string, std::string> i_p_col_value; //intersection
+            auto it_l = l_p_col_value.begin();
+            auto it_r = r_p_col_value.begin();
+            while(it_l != l_p_col_value.end() && it_r != r_p_col_value.end()){
+                if(it_l->first < it_r->first) ++it_l;
+                else if(it_l->first > it_r->first) ++it_r;
+                else{
+                    if(it_l->second == it_r->second) i_p_col_value[std::move(it_l->first)] = std::move(it_l->second);
+                    ++it_l;
+                    ++it_r;
+                }
+            }
+            l_p_col_value = std::move(i_p_col_value);
+        }    
+            break;
+        
+        default:   
+            NOT_REACHABLE();
+
+    }
+
+    r_p_col_value.clear(); //Clear right col keys
+    return true;
+  
+}
+
+///////////////// Old read parser
+
+bool SQLTransformer::CheckColConditionsDumb(std::string_view &cond_statement, const ColRegistry &col_registry, std::map<std::string, std::string> &p_col_value){
+    //Returns false if should use Query Protocol (Sync or Eager)
+    //Returns true if should use Point Read Protocol
+
+    //Input: boolean conditions, concatenated by AND/OR. E.g. <cond1> AND <cond2> OR <cond3>
+   
+    //Condition most basic: All bools need to be pcol and be bound by AND
+        // any more --> false
+        // anything more fancy --> false
+
+    //split WHERE statement on AND/OR
+    size_t pos;
+  
+    if((pos = cond_statement.find(or_hook)) != std::string::npos){ //if OR exists.
+        return false;
+    }
+    else if((pos = cond_statement.find(in_hook)) != std::string::npos){ //if OR exists.
+        return false;
+    }
+    else if((pos = cond_statement.find(between_hook)) != std::string::npos){ //if OR exists.
+        return false;
+    }
+
+    if( (pos = cond_statement.find(and_hook)) != std::string::npos){ //if AND exists.
+        //split on and, return both sides.
+        std::string_view left_cond = cond_statement.substr(0, pos);
+        std::string_view right_cond = cond_statement.substr(pos + and_hook.length());
+
+         //split on = 
+        pos = left_cond.find(" = ");
+        if(pos == std::string::npos) return false;
+
+        //check left val;
+        std::string_view left = left_cond.substr(0, pos);
+        const std::string &left_str = static_cast<std::string>(left);
+        if(!col_registry.primary_key_cols.count(left_str)){ //if primary key and equality --> add value to map so we can compute enc_key for point read/write
+            return false;
+        }
+        p_col_value[std::move(left_str)] = left_cond.substr(pos + 3);
+        return CheckColConditionsDumb(right_cond, col_registry, p_col_value); //TODO: don't recurse (this re-checks all above statements) --> just while loop  
+                                                                            
+    }
+    else { //No more bindings.
+          //split on = 
+        pos = cond_statement.find(" = ");
+        if(pos == std::string::npos) return false;
+
+        //check left val;
+        std::string_view left = cond_statement.substr(0, pos);
+        const std::string &left_str = static_cast<std::string>(left);
+        if(!col_registry.primary_key_cols.count(left_str)){ //if primary key and equality --> add value to map so we can compute enc_key for point read/write
+            return false;
+        }
+        p_col_value[std::move(left_str)] = cond_statement.substr(pos + 3);
+        return p_col_value.size() == col_registry.primary_key_cols.size();
+    }
+
+    return false;
+}
+
+
+//FIXME: Wrong: This Read parser assumed no parentheses & simply checked whether all statements were primary col -- disregarding semantics of AND and OR
+// bool SQLTransformer::CheckColConditions(std::string_view &cond_statement, ColRegistry &col_registry, std::map<std::string, std::string> &p_col_value){
+//     //NOTE: Where condition must entirely be specified as AND or OR
+//     // No Between: WHERE column_name BETWEEN value 1 AND value 2;
+//     //TODO: Support WHERE name IN ("Lucy","Stella","Max","Tiger"); ==> Between or IN automatically count as  Ranges
+
+//     //TODO: If string has extra statement (more restrictive than primary col) --> Simple point get won't be able to handle (need to add condidtions) --> simpler: Send through Sync...
+//             //Or maybe we send the Get without sync but as a Select statement itself.
 
 //     //split WHERE statement on AND/OR
 //     size_t pos;
-//     if( (pos = cond_statement.find(and_hook)) != std::string::npos){ //if AND
-//     exists.
+//     if( (pos = cond_statement.find(and_hook)) != std::string::npos){ //if AND exists.
 //         //split on and, return both sides.
 //         std::string_view left_cond = cond_statement.substr(0, pos);
-//         std::string_view right_cond = cond_statement.substr(pos +
-//         and_hook.length()); return CheckColConditions(left_cond,
-//         col_registry, p_col_value) && CheckColConditions(right_cond,
-//         col_registry, p_col_value);
+//         std::string_view right_cond = cond_statement.substr(pos + and_hook.length());
+//         return CheckColConditions(left_cond, col_registry, p_col_value) && CheckColConditions(right_cond, col_registry, p_col_value); 
 //     }
-//     else if((pos = cond_statement.find(or_hook)) != std::string::npos){ //if
-//     OR exists.
+//     else if((pos = cond_statement.find(or_hook)) != std::string::npos){ //if OR exists.
 //         std::string_view left_cond = cond_statement.substr(0, pos);
-//         std::string_view right_cond = cond_statement.substr(pos +
-//         or_hook.length()); return CheckColConditions(left_cond, col_registry,
-//         p_col_value) && CheckColConditions(right_cond, col_registry,
-//         p_col_value);
+//         std::string_view right_cond = cond_statement.substr(pos + or_hook.length());
+//         return CheckColConditions(left_cond, col_registry, p_col_value) && CheckColConditions(right_cond, col_registry, p_col_value); 
 //     }
 
-//     //split on =
+//     //split on = 
 //     pos = cond_statement.find(" = ");
 //     if(pos == std::string::npos) return false;
 
 //     //check left val;
 //     std::string_view left = cond_statement.substr(0, pos);
 //     const std::string &left_str = static_cast<std::string>(left);
-//     if(col_registry.primary_key_cols.count(left_str)){ //if primary key and
-//     equality --> add value to map so we can compute enc_key for point
-//     read/write
+//     if(col_registry.primary_key_cols.count(left_str)){ //if primary key and equality --> add value to map so we can compute enc_key for point read/write
 //         p_col_value[std::move(left_str)] = cond_statement.substr(pos + 3);
 //         return true;
 //     }
 
 //     return false;
-
+    
 //  //Find = ; Isolate what is to the left and to th
 
 //     //check if ALL conds are primary col AND operand is =
 //     // --> if so, parse the values from cond into the write
 //     //return true --> skip creation of read statement. (set to "")
 
-//     // if not, use query ;; pass an arg that tells query interpreter to skip
-//     interpretation we already know it must use query protocol.
+//     // if not, use query ;; pass an arg that tells query interpreter to skip interpretation we already know it must use query protocol.
 // }
 
-}; // namespace pequinstore+
+
+};