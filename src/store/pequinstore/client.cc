--- conflicted
+++ resolved
@@ -124,8 +124,8 @@
   Latency_Dump(&getLatency);
   Latency_Dump(&commitLatency);
 
-  //Note pendingReqs and pendingQueries should be empty. 
-  for(auto &[_, pendingFB]: FB_instances){
+  // Note pendingReqs and pendingQueries should be empty.
+  for (auto &[_, pendingFB] : FB_instances) {
     delete pendingFB;
   }
 
@@ -159,12 +159,7 @@
       stats.Increment("total_fresh_tx_honest", 1);
   }
 
-<<<<<<< HEAD
-  std::cerr << "Reach timer" << std::endl;
   transport->Timer(0, [this, bcb, btcb, timeout]() {
-=======
-  transport->Timer(0, [this, bcb, btcb, timeout]() { 
->>>>>>> 18d17d74
     if (pingReplicas) {
       if (!first && !startedPings) {
         startedPings = true;
@@ -181,7 +176,7 @@
     // std::endl;
     Debug("BEGIN [%lu]", client_seq_num);
 
-    txn.Clear(); //txn = proto::Transaction();
+    txn.Clear(); // txn = proto::Transaction();
     txn.set_client_id(client_id);
     txn.set_client_seq_num(client_seq_num);
     // Optimistically choose a read timestamp for all reads in this transaction
@@ -418,7 +413,8 @@
 
     query_seq_num++;
     txn.set_last_query_seq(query_seq_num);
-    Debug("\n Query[%lu:%lu:%lu] (client:tx-seq:query-seq): %s", client_id, client_seq_num, query_seq_num, query.c_str());
+    Debug("\n Query[%lu:%lu:%lu] (client:tx-seq:query-seq): %s", client_id,
+          client_seq_num, query_seq_num, query.c_str());
 
     // Contact the appropriate shard to execute the query on.
     // TODO: Determine involved groups
@@ -461,21 +457,23 @@
       }
     }
 
-<<<<<<< HEAD
     // TODO: Check col conditions. --> Switch between QueryResultCallback and
     // PointQueryResultCallback
 
     pendingQuery->is_point = sql_interpreter.InterpretQueryRange(
         query, pendingQuery->table_name, pendingQuery->p_col_values,
         relax_point_cond);
-=======
-    Debug("Query [%d] is of type: %s ", query_seq_num, pendingQuery->is_point? "POINT" : "RANGE");
-    
-    if(pendingQuery->is_point){
-      Debug("Encoded key: %s", EncodeTableRow(pendingQuery->table_name, pendingQuery->p_col_values).c_str()); 
-    } 
-    //Alternatively: Instead of storing the key, we could also let servers provide the keys and wait for f+1 matching keys. But then we'd have to wait for 2f+1 reads in total... ==> Client stores key
->>>>>>> 18d17d74
+    Debug("Query [%d] is of type: %s ", query_seq_num,
+          pendingQuery->is_point ? "POINT" : "RANGE");
+
+    if (pendingQuery->is_point) {
+      Debug("Encoded key: %s",
+            EncodeTableRow(pendingQuery->table_name, pendingQuery->p_col_values)
+                .c_str());
+    }
+    // Alternatively: Instead of storing the key, we could also let servers
+    // provide the keys and wait for f+1 matching keys. But then we'd have to
+    // wait for 2f+1 reads in total... ==> Client stores key
 
     Debug("Query [%d] is %s ", query_seq_num,
           pendingQuery->is_point ? "POINT" : "QUERY");
@@ -573,24 +571,15 @@
 
   query_result::QueryResult *q_result =
       new sql::QueryResultProtoWrapper(result);
+
+  stats.Increment("PointQuerySuccess", 1);
   pendingQuery->qcb(REPLY_OK, q_result); // callback to application
 
-<<<<<<< HEAD
-  stats.Increment("PointQuerySuccess", 1);
-=======
-  query_result::QueryResult *q_result = new sql::QueryResultProtoWrapper(result);
-
-  stats.Increment("PointQuerySuccess", 1);
-  pendingQuery->qcb(REPLY_OK, q_result); //callback to application 
-  
   pendingQueries.erase(pendingQuery->queryMsg.query_seq_num());
-  delete pendingQuery;  //For Point Queries can delete immediately;
-  //clean pendingQuery and query_seq_num_mapping in all shards. ==> Not necessary here: Already happens in HandlePointQuery
-  //ClearQuery(pendingQuery);     
->>>>>>> 18d17d74
-
-  pendingQueries.erase(pendingQuery->queryMsg.query_seq_num());
-  delete pendingQuery;
+  delete pendingQuery; // For Point Queries can delete immediately;
+  // clean pendingQuery and query_seq_num_mapping in all shards. ==> Not
+  // necessary here: Already happens in HandlePointQuery
+  // ClearQuery(pendingQuery);
   //  clean pendingQuery and query_seq_num_mapping in all shards. ==> Not
   //  necessary here: Already happens in HandlePointQuery
   //  ClearQuery(pendingQuery);
@@ -725,13 +714,8 @@
   }
 
   Debug("Upcall with Query result");
-<<<<<<< HEAD
   sql::QueryResultProtoWrapper *q_result =
       new sql::QueryResultProtoWrapper(pendingQuery->result);
-  pendingQuery->qcb(REPLY_OK, q_result); // callback to application
-=======
-  sql::QueryResultProtoWrapper *q_result = new sql::QueryResultProtoWrapper(pendingQuery->result);
->>>>>>> 18d17d74
 
   stats.Increment("QuerySuccess", 1);
   // if it was a point query
@@ -749,15 +733,12 @@
   // ClearQuery(pendingQuery); ==> now clearing all Queries together only upon
   // Writeback
 
-<<<<<<< HEAD
+  pendingQuery->qcb(REPLY_OK, q_result); // callback to application
+  // clean pendingQuery and query_seq_num_mapping in all shards.
+  // ClearQuery(pendingQuery); ==> now clearing all Queries together only upon
+  // Writeback
+
   return;
-=======
-  pendingQuery->qcb(REPLY_OK, q_result); //callback to application 
-  //clean pendingQuery and query_seq_num_mapping in all shards.
-  //ClearQuery(pendingQuery); ==> now clearing all Queries together only upon Writeback
-
-  return;               
->>>>>>> 18d17d74
 }
 
 void Client::TestReadSet(PendingQuery *pendingQuery) {
@@ -2320,7 +2301,8 @@
   if (!StillActive(conflict_id, txnDigest))
     return;
 
-  Debug("PHASE2FB[%lu:%s] callback", client_id, BytesToHex(txnDigest, 16).c_str());
+  Debug("PHASE2FB[%lu:%s] callback", client_id,
+        BytesToHex(txnDigest, 16).c_str());
 
   PendingRequest *req = FB_instances[txnDigest];
 
