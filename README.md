--- conflicted
+++ resolved
@@ -382,11 +382,7 @@
 
 Next, you are ready to start up an experiment:
 
-<<<<<<< HEAD
-To use a pre-declared profile supplied by us, start an experiment using the public profile ["SOSP108"](https://www.cloudlab.us/p/morty/SOSP108). If you face any issues using this profile (or the disk images specified below), please make a post at the [Cloudlab forum](https://groups.google.com/g/cloudlab-users?pli=1) or contact Florian Suri-Payer <fs435@cornell.edu>.
-=======
-To use a pre-declared profile supplied by us, start an experiment using the public profile ["pequin-base"](https://www.cloudlab.us/p/pequin/pequin-base). If you face any issues using this profile (or the disk images specified below), please make a post at the [Cloudlab forum](https://groups.google.com/g/cloudlab-users?pli=1) or contact Florian Suri-Payer <fsp@cs.cornell.edu> and Matthew Burke <matthelb@cs.cornell.edu>.
->>>>>>> c92b4b6b
+To use a pre-declared profile supplied by us, start an experiment using the public profile ["pequin-base"](https://www.cloudlab.us/p/pequin/pequin-base). If you face any issues using this profile (or the disk images specified below), please make a post at the [Cloudlab forum](https://groups.google.com/g/cloudlab-users?pli=1) or contact Florian Suri-Payer <fsp@cs.cornell.edu>.
 ![image](https://user-images.githubusercontent.com/42611410/129490911-8c97d826-caa7-4f04-95a7-8a2c8f3874f7.png)
 
 This profile by default starts with 18 server machines and 18 client machines, all of which use m510 hardware on the Utah cluster. This profile includes two disk images "pequin-base.server" (`urn:publicid:IDN+utah.cloudlab.us+image+pequin-PG0:pequin-base.server`) and "pequin-base.client" (`urn:publicid:IDN+utah.cloudlab.us+image+pequin-PG0:pequin-base.client`) that already include all dependencies and additional setup necessary to run experiments. Check the box "Use Control Machine" if you want to build binaries and run all experiments from one of the Cloudlab machines.
@@ -471,15 +467,11 @@
 
 4. **Helper scripts**: 
 
-<<<<<<< HEAD
     Navigate to Pequin-Artifact/helper-scripts. Copy both these scripts (with the exact name) and place them in `/usr/local/etc` on the Cloudlab machine. Add execution permissions: `chmod +x disable_HT.sh; chmod +x turn_off_turbo.sh` The scripts are used at runtime by the experiments to disable hyperthreading and turbo respectively.
-=======
-    (On branch main) Navigate to Pequin-Artifact/helper-scripts. Copy both these scripts (with the exact name) and place them in `/usr/local/etc` on the Cloudlab machine. Add execution permissions: `chmod +x disable_HT.sh; chmod +x turn_off_turbo.sh` The scripts are used at runtime by the experiments to disable hyperthreading and turbo respectively.
     
 5. **Pre-Troubleshooting**:
 
    To avoid any issue when running *TxBFTSmart* locate your `java.security` file (`/usr/lib/jvm/java-11-openjdk-amd64/conf/security/java.security`) and comment out (or remove) the following line: `jdk.tls.disabledAlgorithms=SSLv3, TLSv1, RC4, DES, MD5withRSA, DH keySize < 1024 EC keySize < 224, 3DES_EDE_CBC, anon, NULL`
->>>>>>> c92b4b6b
 
    
 Once complete, create a new disk image (separate ones for server and client if you want to save space/time). Then, start the profile by choosing the newly created disk image.
