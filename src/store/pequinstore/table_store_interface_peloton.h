#ifndef _PELOTON_TABLESTORE_H_
#define _PELOTON_TABLESTORE_H_

#include "store/pequinstore/sql_interpreter.h"
#include "store/pequinstore/table_store_interface.h"

// Include whatever Peloton Deps
#include "../../query-engine/common/logger.h"
#include "../../query-engine/common/macros.h"
#include "../../query-engine/parser/drop_statement.h"
#include "../../query-engine/parser/postgresparser.h"
#include "../../query-engine/traffic_cop/traffic_cop.h"

#include "../../query-engine/catalog/catalog.h"
#include "../../query-engine/catalog/proc_catalog.h"
#include "../../query-engine/catalog/system_catalogs.h"

#include "../../query-engine/concurrency/transaction_manager_factory.h"

#include "../../query-engine/executor/create_executor.h"
#include "../../query-engine/executor/create_function_executor.h"
#include "../../query-engine/executor/executor_context.h"

#include "../../query-engine/planner/create_function_plan.h"
#include "../../query-engine/planner/create_plan.h"
#include "../../query-engine/storage/data_table.h"

#include "../../query-engine/executor/insert_executor.h"
#include "../../query-engine/expression/constant_value_expression.h"
#include "../../query-engine/parser/insert_statement.h"
#include "../../query-engine/planner/insert_plan.h"
#include "../../query-engine/traffic_cop/traffic_cop.h"
#include "../../query-engine/type/type.h"
#include "../../query-engine/type/value_factory.h"
#include "store/common/query_result/query_result_proto_builder.h"
#include <ostream>
#include <string>
#include <tuple>

#include "lib/concurrentqueue/concurrentqueue.h"
#include <fmt/ranges.h>
#include <fmt/core.h>

namespace pequinstore {

class PelotonTableStore : public TableStore {
<<<<<<< HEAD
public:
  PelotonTableStore();
  virtual ~PelotonTableStore();

  // Execute a statement directly on the Table backend, no questions asked, no
  // output
  void ExecRaw(const std::string &sql_statement) override;

  void LoadTable(const std::string &load_statement,
                 const std::string &txn_digest, const Timestamp &ts,
                 const proto::CommittedProof *committedProof) override;

  // Execute a read query statement on the Table backend and return a
  // query_result/proto (in serialized form) as well as a read set (managed by
  // readSetMgr)
  std::string ExecReadQuery(const std::string &query_statement,
                            const Timestamp &ts,
                            QueryReadSetMgr &readSetMgr) override;

  // Execute a point read on the Table backend and return a query_result/proto
  // (in serialized form) as well as a commitProof (note, the read set is
  // implicit)
  void ExecPointRead(const std::string &query_statement,
                     std::string &enc_primary_key, const Timestamp &ts,
                     proto::Write *write,
                     const proto::CommittedProof *committedProof) override;
  // Note: Could execute PointRead via ExecReadQuery (Eagerly) as well.
  //  ExecPointRead should translate enc_primary_key into a query_statement to
  //  be exec by ExecReadQuery. (Alternatively: Could already send a Sql command
  //  from the client)

  // Apply a set of Table Writes (versioned row creations) to the Table backend
  void ApplyTableWrite(const std::string &table_name,
                       const TableWrite &table_write, const Timestamp &ts,
                       const std::string &txn_digest,
                       const proto::CommittedProof *commit_proof = nullptr,
                       bool commit_or_prepare = true, int i = 0) override;
  /// https://www.postgresqltutorial.com/postgresql-tutorial/postgresql-upsert/
  void PurgeTableWrite(const std::string &table_name,
                       const TableWrite &table_write, const Timestamp &ts,
                       const std::string &txn_digest) override;

  // Partially execute a read query statement (reconnaissance execution) and
  // return the snapshot state (managed by ssMgr)
  void FindSnapshot(std::string &query_statement, const Timestamp &ts,
                    SnapshotManager &ssMgr) override;

  // Materialize a snapshot on the Table backend and execute on said snapshot.
  void MaterializeSnapshot(const std::string &query_id,
                           const proto::MergedSnapshot &merged_ss,
                           const std::set<proto::Transaction *> &ss_txns)
      override; // Note: Not sure whether we should materialize full snapshot on
                // demand, or continuously as we sync on Tx
  std::string ExecReadOnSnapshot(const std::string &query_id,
                                 std::string &query_statement,
                                 const Timestamp &ts,
                                 QueryReadSetMgr &readSetMgr,
                                 bool abort_early = false) override;

private:
  std::string unnamed_statement;
  bool unnamed;

  // Peloton DB singleton "table_backend"
  peloton::tcop::TrafficCop traffic_cop_;
  std::atomic_int counter_;

  // std::vector<peloton::tcop::TrafficCop*> traffic_cops;
  moodycamel::ConcurrentQueue<
      std::pair<peloton::tcop::TrafficCop *, std::atomic_int *>>
      traffic_cops; // https://github.com/cameron314/concurrentqueue

  std::pair<peloton::tcop::TrafficCop *, std::atomic_int *>
  GetUnusedTrafficCop();
  void ReleaseTrafficCop(
      std::pair<peloton::tcop::TrafficCop *, std::atomic_int *> cop_pair);
=======
    public:
        PelotonTableStore();
        virtual ~PelotonTableStore();

        //Execute a statement directly on the Table backend, no questions asked, no output
        void ExecRaw(const std::string &sql_statement) override;

        void LoadTable(const std::string &load_statement, const std::string &txn_digest, const Timestamp &ts, const proto::CommittedProof *committedProof) override;

        //Execute a read query statement on the Table backend and return a query_result/proto (in serialized form) as well as a read set (managed by readSetMgr)
        std::string ExecReadQuery(const std::string &query_statement, const Timestamp &ts, QueryReadSetMgr &readSetMgr) override;

        //Execute a point read on the Table backend and return a query_result/proto (in serialized form) as well as a commitProof (note, the read set is implicit)
        void ExecPointRead(const std::string &query_statement, std::string &enc_primary_key, const Timestamp &ts, proto::Write *write, const proto::CommittedProof *committedProof) override;  
                //Note: Could execute PointRead via ExecReadQuery (Eagerly) as well.
                // ExecPointRead should translate enc_primary_key into a query_statement to be exec by ExecReadQuery. (Alternatively: Could already send a Sql command from the client)

        //Apply a set of Table Writes (versioned row creations) to the Table backend
        void ApplyTableWrite(const std::string &table_name, const TableWrite &table_write, const Timestamp &ts, const std::string &txn_digest, 
            const proto::CommittedProof *commit_proof = nullptr, bool commit_or_prepare = true) override; 
         ///https://www.postgresqltutorial.com/postgresql-tutorial/postgresql-upsert/ 
        void PurgeTableWrite(const std::string &table_name, const TableWrite &table_write, const Timestamp &ts, const std::string &txn_digest) override; 

        

        //Partially execute a read query statement (reconnaissance execution) and return the snapshot state (managed by ssMgr)
        void FindSnapshot(std::string &query_statement, const Timestamp &ts, SnapshotManager &ssMgr) override;

        //Materialize a snapshot on the Table backend and execute on said snapshot.
        void MaterializeSnapshot(const std::string &query_id, const proto::MergedSnapshot &merged_ss, const std::set<proto::Transaction*> &ss_txns) override; //Note: Not sure whether we should materialize full snapshot on demand, or continuously as we sync on Tx
        std::string ExecReadOnSnapshot(const std::string &query_id, std::string &query_statement, const Timestamp &ts, QueryReadSetMgr &readSetMgr, bool abort_early = false) override;

        

    private:
        std::string unnamed_statement;
        bool unnamed;

        //Peloton DB singleton "table_backend"
		peloton::tcop::TrafficCop traffic_cop_;
		std::atomic_int counter_;

        //std::vector<peloton::tcop::TrafficCop*> traffic_cops;
        moodycamel::ConcurrentQueue<std::pair<peloton::tcop::TrafficCop*, std::atomic_int*>> traffic_cops; //https://github.com/cameron314/concurrentqueue

        std::pair<peloton::tcop::TrafficCop*, std::atomic_int*> GetUnusedTrafficCop();
        void ReleaseTrafficCop(std::pair<peloton::tcop::TrafficCop*, std::atomic_int*> cop_pair);

        std::shared_ptr<peloton::Statement> ParseAndPrepare(const std::string &query_statement);
        void GetResult(peloton::ResultType &status);
        //std::string TransformResult(std::vector<peloton::FieldInfo> &tuple_descriptor, std::vector<peloton::ResultValue> &result);
        std::string TransformResult(peloton::ResultType &status, std::shared_ptr<peloton::Statement> statement, std::vector<peloton::ResultValue> &result);
        void TransformPointResult(proto::Write *write, Timestamp &committed_timestamp, Timestamp &prepared_timestamp, std::shared_ptr<std::string> txn_dig, 
                                    peloton::ResultType &status, std::shared_ptr<peloton::Statement> statement, std::vector<peloton::ResultValue> &result);
>>>>>>> a368369a
};

} // namespace pequinstore

<<<<<<< HEAD
#endif //_PELOTON_TABLESTORE_H
=======
#endif //_PELOTON_TABLESTORE_H




//// OLD POINT QUERY CODE:
// std::vector<peloton::FieldInfo> tuple_descriptor;
//     if (status == peloton::ResultType::SUCCESS) {
//         tuple_descriptor = statement->GetTupleDescriptor();
//     }

//     // write->set_committed_value()
//     std::cout << "Commit proof client id: "
//                 << traffic_cop_.commit_proof_->txn().client_id()
//                 << " : sequence number: "
//                 << traffic_cop_.commit_proof_->txn().client_seq_num()
//                 << std::endl;

//     // TODO: Change Peloton result into query proto.
//     sql::QueryResultProtoBuilder queryResultBuilder;
//     // queryResultBuilder.add_column("result");
//     // queryResultBuilder.add_row(result_row.begin(), result_row.end());
//     std::cout << "Before adding columns" << std::endl;
//     // Add columns
//     for (unsigned int i = 0; i < tuple_descriptor.size(); i++) {
//         std::string column_name = std::get<0>(tuple_descriptor[i]);
//         queryResultBuilder.add_column(column_name);
//     }

//     // std::cout << "Before adding rows" << std::endl;
//     // std::cout << "Tuple descriptor size is " << tuple_descriptor.size()
//     //<< std::endl;
//     bool read_prepared = false;
//     bool already_read_prepared = false;

//     // Add rows
//     unsigned int rows = result.size() / tuple_descriptor.size();
//     for (unsigned int i = 0; i < rows; i++) {
//         // std::string row_string = "Row " + std::to_string(i) + ": ";
//         // std::cout << "Row index is " << i << std::endl;
//         // queryResultBuilder.add_empty_row();
//         RowProto *row = queryResultBuilder.new_row();
//         std::string row_string = "";

//         // queryResultBuilder.add_empty_row();
//         for (unsigned int j = 0; j < tuple_descriptor.size(); j++) {
//         // queryResultBuilder.AddToRow(row, result[i*tuple_descriptor.size()+j]);
//         // std::cout << "Get field value" << std::endl;
//         // FieldProto *field = row->add_fields();
//         // std::string field_value = GetResultValueAsString(result, i *
//         // tuple_descriptor.size() + j);
//         queryResultBuilder.AddToRow(row, result[i * tuple_descriptor.size() + j]);
//         // field->set_data(queryResultBuilder.serialize(field_value));
//         // field->set_data(result[i*tuple_descriptor.size()+j]);
//         // std::cout << "After" << std::endl;
//         // row_string += field_value + " ";

//         // queryResultBuilder.update_field_in_row(i, j, field_value);
//         // row_string += GetResultValueAsString(result, i *
//         // tuple_descriptor.size() + j);

//         // std::cout << "Inside j loop" << std::endl;
//         // std::cout << GetResultValueAsString(result, i * tuple_descriptor.size()
//         // + j) << std::endl;
//         }
//         if (read_prepared && !already_read_prepared) {
//         write->set_prepared_value(row_string);
//         std::cout << "Prepared value is " << row_string << std::endl;
//         write->set_prepared_txn_digest(*txn_dig.get());
//         std::cout << "Prepared txn digest is " << *txn_dig.get() << std::endl;
//         // write->set_allocated_prepared_timestamp(TimestampMessage{prepared_timestamp.getID(),
//         // prepared_timestamp.getTimestamp()});
//         std::cout << "Prepared timestamp is " << prepared_timestamp.getTimestamp()
//                     << ", " << prepared_timestamp.getID() << std::endl;

//         already_read_prepared = true;
//         }

//         write->set_committed_value(row_string);
//         std::cout << "Committed value is " << row_string << std::endl;
//         //  write->set_allocated_committed_timestamp(TimestampMessage(committed_timestamp));
//         std::cout << "Commit timestamp is " << committed_timestamp.getTimestamp()
//                 << ", " << committed_timestamp.getID() << std::endl;
//     }
//     // write->set_allocated_proof(traffic_cop_.commit_proof_->SerializeAsString());

//     std::cout << "Result from query result builder is " << std::endl;
//     std::cout << queryResultBuilder.get_result()->SerializeAsString()
//                 << std::endl;

//     // return queryResultBuilder.get_result()->SerializeAsString();
>>>>>>> a368369a
<|MERGE_RESOLUTION|>--- conflicted
+++ resolved
@@ -1,7 +1,6 @@
 #ifndef _PELOTON_TABLESTORE_H_
 #define _PELOTON_TABLESTORE_H_
 
-#include "store/pequinstore/sql_interpreter.h"
 #include "store/pequinstore/table_store_interface.h"
 
 // Include whatever Peloton Deps
@@ -38,13 +37,12 @@
 #include <tuple>
 
 #include "lib/concurrentqueue/concurrentqueue.h"
+#include <fmt/core.h>
 #include <fmt/ranges.h>
-#include <fmt/core.h>
 
 namespace pequinstore {
 
 class PelotonTableStore : public TableStore {
-<<<<<<< HEAD
 public:
   PelotonTableStore();
   virtual ~PelotonTableStore();
@@ -81,7 +79,7 @@
                        const TableWrite &table_write, const Timestamp &ts,
                        const std::string &txn_digest,
                        const proto::CommittedProof *commit_proof = nullptr,
-                       bool commit_or_prepare = true, int i = 0) override;
+                       bool commit_or_prepare = true) override;
   /// https://www.postgresqltutorial.com/postgresql-tutorial/postgresql-upsert/
   void PurgeTableWrite(const std::string &table_name,
                        const TableWrite &table_write, const Timestamp &ts,
@@ -121,73 +119,26 @@
   GetUnusedTrafficCop();
   void ReleaseTrafficCop(
       std::pair<peloton::tcop::TrafficCop *, std::atomic_int *> cop_pair);
-=======
-    public:
-        PelotonTableStore();
-        virtual ~PelotonTableStore();
-
-        //Execute a statement directly on the Table backend, no questions asked, no output
-        void ExecRaw(const std::string &sql_statement) override;
-
-        void LoadTable(const std::string &load_statement, const std::string &txn_digest, const Timestamp &ts, const proto::CommittedProof *committedProof) override;
-
-        //Execute a read query statement on the Table backend and return a query_result/proto (in serialized form) as well as a read set (managed by readSetMgr)
-        std::string ExecReadQuery(const std::string &query_statement, const Timestamp &ts, QueryReadSetMgr &readSetMgr) override;
-
-        //Execute a point read on the Table backend and return a query_result/proto (in serialized form) as well as a commitProof (note, the read set is implicit)
-        void ExecPointRead(const std::string &query_statement, std::string &enc_primary_key, const Timestamp &ts, proto::Write *write, const proto::CommittedProof *committedProof) override;  
-                //Note: Could execute PointRead via ExecReadQuery (Eagerly) as well.
-                // ExecPointRead should translate enc_primary_key into a query_statement to be exec by ExecReadQuery. (Alternatively: Could already send a Sql command from the client)
-
-        //Apply a set of Table Writes (versioned row creations) to the Table backend
-        void ApplyTableWrite(const std::string &table_name, const TableWrite &table_write, const Timestamp &ts, const std::string &txn_digest, 
-            const proto::CommittedProof *commit_proof = nullptr, bool commit_or_prepare = true) override; 
-         ///https://www.postgresqltutorial.com/postgresql-tutorial/postgresql-upsert/ 
-        void PurgeTableWrite(const std::string &table_name, const TableWrite &table_write, const Timestamp &ts, const std::string &txn_digest) override; 
-
-        
-
-        //Partially execute a read query statement (reconnaissance execution) and return the snapshot state (managed by ssMgr)
-        void FindSnapshot(std::string &query_statement, const Timestamp &ts, SnapshotManager &ssMgr) override;
-
-        //Materialize a snapshot on the Table backend and execute on said snapshot.
-        void MaterializeSnapshot(const std::string &query_id, const proto::MergedSnapshot &merged_ss, const std::set<proto::Transaction*> &ss_txns) override; //Note: Not sure whether we should materialize full snapshot on demand, or continuously as we sync on Tx
-        std::string ExecReadOnSnapshot(const std::string &query_id, std::string &query_statement, const Timestamp &ts, QueryReadSetMgr &readSetMgr, bool abort_early = false) override;
-
-        
-
-    private:
-        std::string unnamed_statement;
-        bool unnamed;
-
-        //Peloton DB singleton "table_backend"
-		peloton::tcop::TrafficCop traffic_cop_;
-		std::atomic_int counter_;
-
-        //std::vector<peloton::tcop::TrafficCop*> traffic_cops;
-        moodycamel::ConcurrentQueue<std::pair<peloton::tcop::TrafficCop*, std::atomic_int*>> traffic_cops; //https://github.com/cameron314/concurrentqueue
-
-        std::pair<peloton::tcop::TrafficCop*, std::atomic_int*> GetUnusedTrafficCop();
-        void ReleaseTrafficCop(std::pair<peloton::tcop::TrafficCop*, std::atomic_int*> cop_pair);
-
-        std::shared_ptr<peloton::Statement> ParseAndPrepare(const std::string &query_statement);
-        void GetResult(peloton::ResultType &status);
-        //std::string TransformResult(std::vector<peloton::FieldInfo> &tuple_descriptor, std::vector<peloton::ResultValue> &result);
-        std::string TransformResult(peloton::ResultType &status, std::shared_ptr<peloton::Statement> statement, std::vector<peloton::ResultValue> &result);
-        void TransformPointResult(proto::Write *write, Timestamp &committed_timestamp, Timestamp &prepared_timestamp, std::shared_ptr<std::string> txn_dig, 
-                                    peloton::ResultType &status, std::shared_ptr<peloton::Statement> statement, std::vector<peloton::ResultValue> &result);
->>>>>>> a368369a
+
+  std::shared_ptr<peloton::Statement>
+  ParseAndPrepare(const std::string &query_statement);
+  void GetResult(peloton::ResultType &status);
+  // std::string TransformResult(std::vector<peloton::FieldInfo>
+  // &tuple_descriptor, std::vector<peloton::ResultValue> &result);
+  std::string TransformResult(peloton::ResultType &status,
+                              std::shared_ptr<peloton::Statement> statement,
+                              std::vector<peloton::ResultValue> &result);
+  void TransformPointResult(proto::Write *write, Timestamp &committed_timestamp,
+                            Timestamp &prepared_timestamp,
+                            std::shared_ptr<std::string> txn_dig,
+                            peloton::ResultType &status,
+                            std::shared_ptr<peloton::Statement> statement,
+                            std::vector<peloton::ResultValue> &result);
 };
 
 } // namespace pequinstore
 
-<<<<<<< HEAD
 #endif //_PELOTON_TABLESTORE_H
-=======
-#endif //_PELOTON_TABLESTORE_H
-
-
-
 
 //// OLD POINT QUERY CODE:
 // std::vector<peloton::FieldInfo> tuple_descriptor;
@@ -230,12 +181,14 @@
 
 //         // queryResultBuilder.add_empty_row();
 //         for (unsigned int j = 0; j < tuple_descriptor.size(); j++) {
-//         // queryResultBuilder.AddToRow(row, result[i*tuple_descriptor.size()+j]);
+//         // queryResultBuilder.AddToRow(row,
+//         result[i*tuple_descriptor.size()+j]);
 //         // std::cout << "Get field value" << std::endl;
 //         // FieldProto *field = row->add_fields();
 //         // std::string field_value = GetResultValueAsString(result, i *
 //         // tuple_descriptor.size() + j);
-//         queryResultBuilder.AddToRow(row, result[i * tuple_descriptor.size() + j]);
+//         queryResultBuilder.AddToRow(row, result[i * tuple_descriptor.size() +
+//         j]);
 //         // field->set_data(queryResultBuilder.serialize(field_value));
 //         // field->set_data(result[i*tuple_descriptor.size()+j]);
 //         // std::cout << "After" << std::endl;
@@ -246,17 +199,21 @@
 //         // tuple_descriptor.size() + j);
 
 //         // std::cout << "Inside j loop" << std::endl;
-//         // std::cout << GetResultValueAsString(result, i * tuple_descriptor.size()
+//         // std::cout << GetResultValueAsString(result, i *
+//         tuple_descriptor.size()
 //         // + j) << std::endl;
 //         }
 //         if (read_prepared && !already_read_prepared) {
 //         write->set_prepared_value(row_string);
 //         std::cout << "Prepared value is " << row_string << std::endl;
 //         write->set_prepared_txn_digest(*txn_dig.get());
-//         std::cout << "Prepared txn digest is " << *txn_dig.get() << std::endl;
-//         // write->set_allocated_prepared_timestamp(TimestampMessage{prepared_timestamp.getID(),
+//         std::cout << "Prepared txn digest is " << *txn_dig.get() <<
+//         std::endl;
+//         //
+//         write->set_allocated_prepared_timestamp(TimestampMessage{prepared_timestamp.getID(),
 //         // prepared_timestamp.getTimestamp()});
-//         std::cout << "Prepared timestamp is " << prepared_timestamp.getTimestamp()
+//         std::cout << "Prepared timestamp is " <<
+//         prepared_timestamp.getTimestamp()
 //                     << ", " << prepared_timestamp.getID() << std::endl;
 
 //         already_read_prepared = true;
@@ -264,15 +221,17 @@
 
 //         write->set_committed_value(row_string);
 //         std::cout << "Committed value is " << row_string << std::endl;
-//         //  write->set_allocated_committed_timestamp(TimestampMessage(committed_timestamp));
-//         std::cout << "Commit timestamp is " << committed_timestamp.getTimestamp()
+//         //
+//         write->set_allocated_committed_timestamp(TimestampMessage(committed_timestamp));
+//         std::cout << "Commit timestamp is " <<
+//         committed_timestamp.getTimestamp()
 //                 << ", " << committed_timestamp.getID() << std::endl;
 //     }
-//     // write->set_allocated_proof(traffic_cop_.commit_proof_->SerializeAsString());
+//     //
+//     write->set_allocated_proof(traffic_cop_.commit_proof_->SerializeAsString());
 
 //     std::cout << "Result from query result builder is " << std::endl;
 //     std::cout << queryResultBuilder.get_result()->SerializeAsString()
 //                 << std::endl;
 
-//     // return queryResultBuilder.get_result()->SerializeAsString();
->>>>>>> a368369a
+//     // return queryResultBuilder.get_result()->SerializeAsString();