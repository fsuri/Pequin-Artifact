//===----------------------------------------------------------------------===//
//
//                         Peloton
//
// insert_executor.cpp
//
// Identification: src/executor/insert_executor.cpp
//
// Copyright (c) 2015-17, Carnegie Mellon University Database Group
//
//===----------------------------------------------------------------------===//

#include "../executor/insert_executor.h"

#include "../catalog/manager.h"
#include "../common/container_tuple.h"
#include "../common/logger.h"
#include "../concurrency/transaction_manager_factory.h"
#include "../executor/executor_context.h"
#include "../executor/logical_tile.h"
#include "../planner/insert_plan.h"
#include "../storage/data_table.h"
#include "../storage/tuple_iterator.h"
// #include "../trigger/trigger.h"
#include "../catalog/catalog.h"
#include "../catalog/trigger_catalog.h"
#include "../storage/storage_manager.h"
#include "../storage/tuple.h"
#include "store/pequinstore/query-engine/common/item_pointer.h"

namespace peloton {
namespace executor {

/**
 * @brief Constructor for insert executor.
 * @param node Insert node corresponding to this executor.
 */
InsertExecutor::InsertExecutor(const planner::AbstractPlan *node,
                               ExecutorContext *executor_context)
    : AbstractExecutor(node, executor_context) {}

/**
 * @brief Nothing to init at the moment.
 * @return true on success, false otherwise.
 */
bool InsertExecutor::DInit() {
  PELOTON_ASSERT(children_.size() == 0 || children_.size() == 1);
  PELOTON_ASSERT(executor_context_);

  done_ = false;
  return true;
}


/**
 * @brief Adds a column to the logical tile, using the position lists.
 * @return true on success, false otherwise.
 */
bool InsertExecutor::DExecute() {
  //std::cerr << "Inside insert executor" << std::endl;
  if (done_)
    return false;

  PELOTON_ASSERT(!done_);
  PELOTON_ASSERT(executor_context_ != nullptr);

  const planner::InsertPlan &node = GetPlanNode<planner::InsertPlan>();
  // std::cerr << "Inside insert executor 1" << std::endl;
  storage::DataTable *target_table = node.GetTable();
  oid_t bulk_insert_count = node.GetBulkInsertCount();

  auto &transaction_manager = concurrency::TransactionManagerFactory::GetInstance();

  auto current_txn = executor_context_->GetTransaction();

  if (!target_table) {
    transaction_manager.SetTransactionResult(current_txn, peloton::ResultType::FAILURE);
    return false;
  }

  LOG_TRACE("Number of tuples in table before insert: %lu", target_table->GetTupleCount());
  auto executor_pool = executor_context_->GetPool();

      /*trigger::TriggerList *trigger_list = target_table->GetTriggerList();
      if (trigger_list != nullptr) {
        LOG_TRACE("size of trigger list in target table: %d", trigger_list->GetTriggerListSize());
        if (trigger_list->HasTriggerType(TriggerType::BEFORE_INSERT_STATEMENT)) {
          LOG_TRACE("target table has per-statement-before-insert triggers!");
          trigger_list->ExecTriggers(TriggerType::BEFORE_INSERT_STATEMENT, current_txn);
        }
      }*/

  // Inserting a logical tile.
  if (children_.size() == 1) {
    Debug("Inside insert executor, One child");
    if (!children_[0]->Execute()) {
      return false;
    }

    std::unique_ptr<LogicalTile> logical_tile(children_[0]->GetOutput());
    // NEW: Get the tile group header so we can add the timestamp to the tuple
    storage::TileGroup *tile_group = logical_tile->GetBaseTile(0)->GetTileGroup();
    storage::TileGroupHeader *tile_group_header = tile_group->GetHeader();

    // FIXME: Wrong? What if the result of select is nothing? Michael
    PELOTON_ASSERT(logical_tile.get() != nullptr);

    auto target_table_schema = target_table->GetSchema();
    auto column_count = target_table_schema->GetColumnCount();

    std::unique_ptr<storage::Tuple> tuple(new storage::Tuple(target_table_schema, true));

    // Go over the logical tile
    for (oid_t tuple_id : *logical_tile) {
      ContainerTuple<LogicalTile> cur_tuple(logical_tile.get(), tuple_id);

      // Materialize the logical tile tuple
      for (oid_t column_itr = 0; column_itr < column_count; column_itr++) {
        type::Value val = (cur_tuple.GetValue(column_itr));
        tuple->SetValue(column_itr, val, executor_pool);
      }

      // insert tuple into the table.
      ItemPointer *index_entry_ptr = nullptr;
      Debug("Checking insertion for id %d", tuple_id);
      peloton::ItemPointer location = target_table->InsertTuple(tuple.get(), current_txn, &index_entry_ptr);

      // it is possible that some concurrent transactions have inserted the same tuple.
      // in this case, abort the transaction.
      // Commented out this check since concurrency control happens at Basil layer
      if (location.block == INVALID_OID) {
        Panic("InsertTuple failed");
       transaction_manager.SetTransactionResult(current_txn, peloton::ResultType::FAILURE);
       return false;
      }

      transaction_manager.PerformInsert(current_txn, location, index_entry_ptr);

      executor_context_->num_processed += 1; // insert one
    }

    // execute after-insert-statement triggers and
    // record on-commit-insert-statement triggers into current transaction
    /*if (trigger_list != nullptr) {
      LOG_TRACE("size of trigger list in target table: %d",trigger_list->GetTriggerListSize());
      if (trigger_list->HasTriggerType(TriggerType::AFTER_INSERT_STATEMENT)) {
        LOG_TRACE("target table has per-statement-after-insert triggers!");
        trigger_list->ExecTriggers(TriggerType::AFTER_INSERT_STATEMENT, current_txn);
      }
      if (trigger_list->HasTriggerType( TriggerType::ON_COMMIT_INSERT_STATEMENT)) {
        LOG_TRACE("target table has per-statement-on-commit-insert triggers!");
        trigger_list->ExecTriggers(TriggerType::ON_COMMIT_INSERT_STATEMENT,current_txn);
      }
    }*/
    return true;
  }
  // Inserting a collection of tuples from plan node
  else if (children_.size() == 0) {
    // Extract expressions from plan node and construct the tuple.
    // For now we just handle a single tuple

    //std::cerr << "Inside insert executor No Children" << std::endl;
    auto schema = target_table->GetSchema();
    auto project_info = node.GetProjectInfo();
    auto tuple = node.GetTuple(0);
    std::unique_ptr<storage::Tuple> storage_tuple;

    // Check if this is not a raw tuple
    if (project_info) {
      Panic("using project info branch");
      //std::cerr << "from project info" << std::endl;  //TODO: Add Panic? Don't think we ever use this branch
      // Otherwise, there must exist a project info
      PELOTON_ASSERT(project_info);
      // There should be no direct maps
      PELOTON_ASSERT(project_info->GetDirectMapList().size() == 0);

      storage_tuple.reset(new storage::Tuple(schema, true));

      for (auto target : project_info->GetTargetList()) {
        auto value = target.second.expr->Evaluate(nullptr, nullptr, executor_context_);
        storage_tuple->SetValue(target.first, value, executor_pool);
      }
      // Set tuple to point to temporary project tuple
      tuple = storage_tuple.get();
    }

    // Bulk Insert Mode
    for (oid_t insert_itr = 0; insert_itr < bulk_insert_count; insert_itr++) {
      // if we are doing a bulk insert from values not project_info

      if (!project_info) {
        tuple = node.GetTuple(insert_itr);

        if (tuple == nullptr) {
          storage_tuple.reset(new storage::Tuple(schema, true));

          // read from values
          uint32_t num_columns = schema->GetColumnCount();
          for (uint32_t col_id = 0; col_id < num_columns; col_id++) {
            try{
              auto value = node.GetValue(col_id + insert_itr * num_columns);
              storage_tuple->SetValue(col_id, value, executor_pool);
            }
            catch(...){
              Panic("Failing in GetValue in Insert");
            }
          }

          // Set tuple to point to temporary project tuple
          tuple = storage_tuple.get();
        }
      }

      auto new_tuple = tuple;
         
      // Carry out insertion
      ItemPointer *index_entry_ptr = nullptr;
      // std::cerr << "Insert executor before insertion in else if statement" << std::endl;
      bool result = true;
      bool is_duplicate = false;
 
      /*ItemPointer location = target_table->InsertTuple(new_tuple, current_txn, &index_entry_ptr);*/

      ItemPointer old_location = ItemPointer(0, 0);
      ItemPointer location = target_table->InsertTuple(new_tuple, current_txn, result, is_duplicate, old_location, &index_entry_ptr);

      // if (new_tuple->GetColumnCount() > 2) {
      //   type::Value val = (new_tuple->GetValue(2));
      //   LOG_TRACE("value: %s", val.GetInfo().c_str());
      // }

      // Txn should never fail since CC is done at Basil level
      if (location.block == INVALID_OID) {
<<<<<<< HEAD
      //  LOG_TRACE("Failed to Insert. Set txn failure.");
        //transaction_manager.SetTransactionResult(current_txn, ResultType::FAILURE);
        Panic("Insert failed in insert executor");
        return false;
      }
=======
        Panic("fail to insert");
       LOG_TRACE("Failed to Insert. Set txn failure.");
       transaction_manager.SetTransactionResult(current_txn, ResultType::FAILURE);
       return false;
      }
      //
>>>>>>> 11d00ad1

      bool is_purge = current_txn->GetUndoDelete();

      //If inserting a NEW row version. (if there is already a row version exists yet)
      if (!result && !is_duplicate && !is_purge) {
      
        InsertNewVersion(project_info, target_table, transaction_manager, current_txn, location, old_location, index_entry_ptr);
      }
      //  //If inserting a NEW row version, and it is the first version of the row
      else if (!is_duplicate && !is_purge) {
          InsertFirstVersion(transaction_manager, current_txn, location, index_entry_ptr);
      }

      // TODO: This is what was here before
      // transaction_manager.PerformInsert(current_txn, location, index_entry_ptr);

      LOG_TRACE("Number of tuples in table after insert: %lu", target_table->GetTupleCount());

      executor_context_->num_processed += 1; // insert one

      new_tuple = tuple;
    }
    
    done_ = true;
    return true;
  }
  return true;
}

bool InsertExecutor::InsertFirstVersion(concurrency::TransactionManager &transaction_manager, concurrency::TransactionContext *current_txn, ItemPointer &location, ItemPointer *index_entry_ptr){
   //If inserting a NEW row version, and it is the first version of the row
  //Debug("Insert was performed");
    transaction_manager.PerformInsert(current_txn, location, index_entry_ptr);

    //std::cerr <<"here" << std::endl;
    auto storage_manager = storage::StorageManager::GetInstance();

    auto tile_group = storage_manager->GetTileGroup(location.block);
    auto tile_group_header = tile_group->GetHeader();

    
   //std::cerr <<"here2" << std::endl;
    //Debug("Commit or prepare is %d", current_txn->GetCommitOrPrepare());
      //TODO: Obsolete to set here? Will be done in PerformUpdate?
    tile_group_header->SetCommitOrPrepare(location.offset, current_txn->GetCommitOrPrepare());
    tile_group_header->SetMaterialize(location.offset, current_txn->GetForceMaterialize());

    auto ts = current_txn->GetBasilTimestamp();
    tile_group_header->SetBasilTimestamp(location.offset, ts);

    if (current_txn->GetTxnDig() != nullptr) {
      tile_group_header->SetTxnDig(location.offset, current_txn->GetTxnDig());
    }

    // std::cerr <<"here3" << std::endl;

    return true;
}

//
      // auto &latch = tile_group_header->GetSpinLatch(old_location.offset);
      // latch.Lock();

bool InsertExecutor::InsertNewVersion(const planner::ProjectInfo *project_info, storage::DataTable *target_table, concurrency::TransactionManager &transaction_manager, concurrency::TransactionContext *current_txn, 
                                      ItemPointer &location, ItemPointer &old_location, ItemPointer *index_entry_ptr){
  //If inserting a NEW row version. (if there is already a row version exists yet)
  // std::cerr << "Tried to insert row with same primary key, so will do an update"  << std::endl;
      Debug("Trying to insert with existing primary key -- doing update instead");
      // ItemPointer new_location = target_table->AcquireVersion();
      ItemPointer new_location = location;
      // std::cerr << "New location is (" << new_location.block << ", " << new_location.offset << ")" << std::endl;
      auto storage_manager = storage::StorageManager::GetInstance();

      if (old_location.IsNull()) {
        // std::cerr << "Old location is null" << std::endl;
        Panic("Old location is null");
      } else {
        // std::cerr << "old location is (" << old_location.block << ", "  << old_location.offset << ")" << std::endl;
      }

      auto tile_group = storage_manager->GetTileGroup(old_location.block);
      auto tile_group_header = tile_group->GetHeader();


      /*tile_group_header->SetCommitOrPrepare(location.offset, current_txn->GetCommitOrPrepare());*/

      auto new_tile_group = storage_manager->GetTileGroup(new_location.block);

      ContainerTuple<storage::TileGroup> new_tuple_one(new_tile_group.get(), new_location.offset);

      ContainerTuple<storage::TileGroup> old_tuple_one(tile_group.get(), old_location.offset);

      if (current_txn->GetTxnDig() != nullptr) {
        new_tile_group->GetHeader()->SetTxnDig(new_location.offset, current_txn->GetTxnDig());
      }


      // bool same_columns = true;
      /*bool should_upgrade = !tile_group_header->GetCommitOrPrepare(old_location.offset) && new_tile_group->GetHeader()->GetCommitOrPrepare(new_location.offset);
      // NOTE: Check if we can upgrade a prepared tuple to committed
      if (should_upgrade) {
        std::cerr << "trying to upgrade from prepared to committed" << std::endl;
        // std::string encoded_key = target_table_->GetName();
        const auto *schema = tile_group->GetAbstractTable()->GetSchema();
        for (uint32_t col_idx = 0; col_idx < schema->GetColumnCount(); col_idx++) {
          auto val1 = tile_group->GetValue(old_location.offset, col_idx);
          auto val2 = new_tile_group->GetValue(new_location.offset, col_idx);
          //std::cerr << "Val 1 is " << val1.ToString() << std::endl;
          //std::cerr << "Val 2 is " << val2.ToString() << std::endl;
          if (val1.ToString() != val2.ToString()) {
            same_columns = false;
            break;
          }
        }

        if (same_columns) {
          //std::cerr << "Upgrading from prepared to committed" << std::endl;
          tile_group_header->SetCommitOrPrepare(old_location.offset, true);
          ItemPointer *indirection = tile_group_header->GetIndirection(old_location.offset);

          new_tile_group->GetHeader()->SetIndirection(new_location.offset, indirection);
          // transaction_manager.PerformDelete(current_txn, new_location);
        }
      }

      bool same_txn = tile_group_header->GetBasilTimestamp(old_location.offset) == new_tile_group->GetHeader()->GetBasilTimestamp(new_location.offset);
      if (same_txn) {
        std::cerr << "Same txn so going to change the value" << std::endl;
        const auto *schema = tile_group->GetAbstractTable()->GetSchema();
        for (uint32_t col_idx = 0; col_idx < schema->GetColumnCount(); col_idx++) {
          auto val1 = tile_group->GetValue(old_location.offset, col_idx);
          auto val2 = new_tile_group->GetValue(new_location.offset, col_idx);
          tile_group->SetValue(val2, old_location.offset, col_idx);

          // std::cerr << "Val 1 is " << val1.ToString() << std::endl;
          // std::cerr << "Val 2 is " << val2.ToString() << std::endl;
        }
        ItemPointer *indirection = tile_group_header->GetIndirection(old_location.offset);

        new_tile_group->GetHeader()->SetIndirection(new_location.offset, indirection);
      }*/

      // perform projection from old version to new version.
      // this triggers in-place update, and we do not need to allocate another version.
      // project_info->Evaluate(&new_tuple_one, &old_tuple_one, nullptr, executor_context_);

      // get indirection.
      // std::cerr << "Before getting indirection" << std::endl;
      ItemPointer *indirection = tile_group_header->GetIndirection(old_location.offset);
      // std::cerr << "After getting indirection" << std::endl;
      if (indirection == nullptr) {
        // std::cerr << "Indirection pointer is null" << std::endl;
      }

      bool install_res = target_table->InstallVersion(&new_tuple_one, &(project_info->GetTargetList()), current_txn, indirection);

      /** NEW: Yield ownership if necessary */
      if (install_res == false) {
        Panic("Fail to install new tuple. Set txn failure.");
        // if (is_owner == false) {
        //   // If the ownership is acquire inside this update executor, we
        //   // release it here
        //   transaction_manager.YieldOwnership(current_txn, tile_group_header, old_location.offset);
        // }

        // transaction_manager.SetTransactionResult(current_txn,  ResultType::FAILURE);
        // return false;
      }

      // finally install new version into the table
      //target_table->InstallVersion(&new_tuple_one, &(project_info->GetTargetList()), current_txn, indirection);
      
      new_tile_group->GetHeader()->SetIndirection(new_location.offset, indirection);

      Timestamp time = current_txn->GetBasilTimestamp();
      new_tile_group->GetHeader()->SetBasilTimestamp(new_location.offset, time);

      // std::cerr << "After installing version" << std::endl;

      // PerformUpdate() will not be executed if the insertion failed.
      // There is a write lock acquired, but since it is not in the write set,
      // because we haven't yet put them into the write set. the acquired lock can't be released when the txn is aborted.
      // the YieldOwnership() function helps us release the acquired write lock.
      /*if (ret == false) {
        LOG_TRACE("Fail to insert new tuple. Set txn failure.");
        if (is_owner == false) {
          // If the ownership is acquire inside this update executor, we
          // release it here
          transaction_manager.YieldOwnership(current_txn, tile_group_header, physical_tuple_id);
        }
        transaction_manager.SetTransactionResult(current_txn, ResultType::FAILURE);
        std::cerr << "Fourth false" << std::endl;
        return false;
      }*/

      transaction_manager.PerformUpdate(current_txn, old_location, new_location);
      new_tile_group->GetHeader()->SetIndirection(new_location.offset, indirection);

      //TODO: Obsolete to set here? Will be done in PerformUpdate?
      new_tile_group->GetHeader()->SetCommitOrPrepare(new_location.offset, current_txn->GetCommitOrPrepare());
      new_tile_group->GetHeader()->SetMaterialize(new_location.offset, current_txn->GetForceMaterialize());

      return true;
}


} // namespace executor
} // namespace peloton<|MERGE_RESOLUTION|>--- conflicted
+++ resolved
@@ -231,20 +231,11 @@
 
       // Txn should never fail since CC is done at Basil level
       if (location.block == INVALID_OID) {
-<<<<<<< HEAD
       //  LOG_TRACE("Failed to Insert. Set txn failure.");
         //transaction_manager.SetTransactionResult(current_txn, ResultType::FAILURE);
         Panic("Insert failed in insert executor");
         return false;
       }
-=======
-        Panic("fail to insert");
-       LOG_TRACE("Failed to Insert. Set txn failure.");
-       transaction_manager.SetTransactionResult(current_txn, ResultType::FAILURE);
-       return false;
-      }
-      //
->>>>>>> 11d00ad1
 
       bool is_purge = current_txn->GetUndoDelete();
 
@@ -271,7 +262,7 @@
     done_ = true;
     return true;
   }
-  return true;
+  //return true;
 }
 
 bool InsertExecutor::InsertFirstVersion(concurrency::TransactionManager &transaction_manager, concurrency::TransactionContext *current_txn, ItemPointer &location, ItemPointer *index_entry_ptr){
@@ -417,7 +408,9 @@
       // finally install new version into the table
       //target_table->InstallVersion(&new_tuple_one, &(project_info->GetTargetList()), current_txn, indirection);
       
+      new_tile_group->GetHeader()->GetSpinLatch(new_location.offset).Lock();
       new_tile_group->GetHeader()->SetIndirection(new_location.offset, indirection);
+      new_tile_group->GetHeader()->GetSpinLatch(new_location.offset).Unlock();
 
       Timestamp time = current_txn->GetBasilTimestamp();
       new_tile_group->GetHeader()->SetBasilTimestamp(new_location.offset, time);
@@ -441,7 +434,10 @@
       }*/
 
       transaction_manager.PerformUpdate(current_txn, old_location, new_location);
+      
+      new_tile_group->GetHeader()->GetSpinLatch(new_location.offset).Lock();
       new_tile_group->GetHeader()->SetIndirection(new_location.offset, indirection);
+      new_tile_group->GetHeader()->GetSpinLatch(new_location.offset).Unlock();
 
       //TODO: Obsolete to set here? Will be done in PerformUpdate?
       new_tile_group->GetHeader()->SetCommitOrPrepare(new_location.offset, current_txn->GetCommitOrPrepare());
