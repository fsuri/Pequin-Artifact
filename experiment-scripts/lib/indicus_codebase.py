--- conflicted
+++ resolved
@@ -368,14 +368,14 @@
             if 'validate_abort' in config['replication_protocol_settings']:
                 replica_command += ' --pbft_validate_abort=%s' % str(config['replication_protocol_settings']['validate_abort']).lower()
 
-<<<<<<< HEAD
+
 
         #if 'rw_or_retwis' in config:
         #    replica_command += ' --rw_or_retwis=%s' % str(config['rw_or_retwis']).lower()
-=======
+
         if config['replication_protocol'] == 'bftsmart':
             replica_command += " --bftsmart_codebase_dir=%s" % str(config['bftsmart_codebase_dir'])
->>>>>>> 2957a0e9
+
 
         if 'server_debug_stats' in config and config['server_debug_stats']:
             replica_command += ' --debug_stats'
