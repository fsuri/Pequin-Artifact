/***********************************************************************
 *
 * Copyright 2021 Florian Suri-Payer <fsp@cs.cornell.edu>
 *                Liam Arzola <lma77@cornell.edu>
 *
 * Permission is hereby granted, free of charge, to any person
 * obtaining a copy of this software and associated documentation
 * files (the "Software"), to deal in the Software without
 * restriction, including without limitation the rights to use, copy,
 * modify, merge, publish, distribute, sublicense, and/or sell copies
 * of the Software, and to permit persons to whom the Software is
 * furnished to do so, subject to the following conditions:
 * 
 * The above copyright notice and this permission notice shall be
 * included in all copies or substantial portions of the Software.
 * 
 * THE SOFTWARE IS PROVIDED "AS IS", WITHOUT WARRANTY OF ANY KIND,
 * EXPRESS OR IMPLIED, INCLUDING BUT NOT LIMITED TO THE WARRANTIES OF
 * MERCHANTABILITY, FITNESS FOR A PARTICULAR PURPOSE AND
 * NONINFRINGEMENT. IN NO EVENT SHALL THE AUTHORS OR COPYRIGHT HOLDERS
 * BE LIABLE FOR ANY CLAIM, DAMAGES OR OTHER LIABILITY, WHETHER IN AN
 * ACTION OF CONTRACT, TORT OR OTHERWISE, ARISING FROM, OUT OF OR IN
 * CONNECTION WITH THE SOFTWARE OR THE USE OR OTHER DEALINGS IN THE
 * SOFTWARE.
 *
 **********************************************************************/

#ifndef PROTO_WRAPPER_RESULT_H
#define PROTO_WRAPPER_RESULT_H

#include <string>
#include <vector>
#include <memory>
#include "store/common/query_result/query_result.h"
#include "store/common/query_result/query_result_row.h"
#include "store/common/query_result/query-result-proto.pb.h"
#include "store/common/query_result/query_result_proto_wrapper_row.h"

typedef SQLResult SQLResultProto;
typedef Row RowProto;

namespace sql {

class QueryResultProtoWrapper : public query_result::QueryResult {
  private:
<<<<<<< HEAD
=======
    // const SQLResultProto* proto_result;
    // uint32_t n_rows_affected;
    // std::vector<std::string> column_names;
    //std::vector<std::vector<std::string>> result;
    //auto create_from_proto(const SQLResultProto* proto_result) -> void;
    //SQLResultProto* proto_result;
>>>>>>> fc7ef234
    std::unique_ptr<SQLResultProto> proto_result;
    auto check_has_result_set() const -> void;

	public:
<<<<<<< HEAD
    QueryResultProtoWrapper(std::unique_ptr<SQLResultProto> proto_result) 
      : proto_result(std::move(proto_result)) {}

    QueryResultProtoWrapper(const std::string& data) {
      proto_result = std::make_unique<SQLResultProto>();
      if(proto_result->ParseFromString(data)) {
        return;
=======
    QueryResultProtoWrapper(): proto_result(std::make_unique<SQLResultProto>()) {} 
    // QueryResultProtoWrapper(SQLResultProto* proto_result): proto_result(proto_result) {
    //   //create_from_proto(proto_result);
    // }
    QueryResultProtoWrapper(std::unique_ptr<SQLResultProto> proto_result) 
      : proto_result(std::move(proto_result)) {}

    QueryResultProtoWrapper(const std::string& data){
      //SQLResultProto result;
      proto_result = std::make_unique<SQLResultProto>();
      if(data.empty()){ //default case
        //create_from_proto(&result);
      }
      else if(proto_result->ParseFromString(data)) {
        //create_from_proto(&result);
>>>>>>> fc7ef234
      } else {
        throw std::invalid_argument("Failed to parse QueryResultProtoWrapper from data");
      }
    }
    
    // Delete copy constructor and assignment operator to enforce ownership of proto
    QueryResultProtoWrapper(const QueryResultProtoWrapper&) = delete;
    QueryResultProtoWrapper& operator=(const QueryResultProtoWrapper&) = delete;

<<<<<<< HEAD
    ~QueryResultProtoWrapper() {}
=======
     // Delete copy constructor and assignment operator to enforce ownership of proto
    //QueryResultProtoWrapper(const QueryResultProtoWrapper&) = delete;
    //QueryResultProtoWrapper& operator=(const QueryResultProtoWrapper&) = delete;

    // QueryResultProtoWrapper& operator=(const QueryResultProtoWrapper& old){
    //   this->proto_result.reset( new SQLResultProto(*old.proto_result));
    //   return *this;
    // }
    

    ~QueryResultProtoWrapper() {
      //delete proto_result;
    }

    inline void SetResult(SQLResultProto &result){
      proto_result = std::make_unique<SQLResultProto>(std::move(result));
    }
>>>>>>> fc7ef234

		class const_iterator : sql::Row {
      private:
        friend class QueryResultProtoWrapper;

        explicit const_iterator( const sql::Row& r ) noexcept
            : sql::Row( r )
         {}
			public:
        const_iterator() = default;

				auto operator++() noexcept -> const_iterator& 
        {
            ++m_row;
            return *this;
        }

        auto operator++( int ) noexcept -> const_iterator
        {
          const_iterator nrv( *this );
          ++*this;
          return nrv;
        }

        auto operator+=( const std::int32_t n ) noexcept -> const_iterator&
        {
          m_row += n;
          return *this;
        }

        auto operator--() noexcept -> const_iterator&
        {
          --m_row;
          return *this;
        }

        auto operator--( int ) noexcept -> const_iterator
        {
          const_iterator nrv( *this );
          --*this;
          return nrv;
        }

        auto operator-=( const std::int32_t n ) noexcept -> const_iterator&
        {
          m_row -= n;
          return *this;
        }

        auto operator*() const noexcept -> const sql::Row& 
        {
          return *this;
        }

        auto operator->() const noexcept -> const sql::Row*
        {
          return this;
        }

        auto operator[]( const std::int32_t n ) const noexcept -> sql::Row
        {
          return *( *this + n );
        }

        friend auto operator+( const const_iterator& lhs, const std::int32_t rhs ) noexcept -> const_iterator
        {
          const_iterator nrv( lhs );
          nrv += rhs;
          return nrv;
        }
		};

		auto name( const std::size_t column ) const -> std::string;
    auto column_index_by_name(const std::string &name) const -> std::size_t;
<<<<<<< HEAD
=======

>>>>>>> fc7ef234

		// size of the result set
		bool empty() const;
		auto size() const -> std::size_t;
    auto num_columns() const -> std::size_t;

		// iteration
    auto begin() const -> std::unique_ptr<const_iterator>;
    auto end() const -> std::unique_ptr<const_iterator>;

		auto cbegin() const -> std::unique_ptr<const_iterator> {
      return begin();
    }

    auto cend() const -> std::unique_ptr<const_iterator> {
      return end();
    }
		
    auto is_null( const std::size_t row, const std::size_t column ) const -> bool;
		auto get( const std::size_t row, const std::size_t column, std::size_t* size ) const -> const char*;
<<<<<<< HEAD
		auto get( const std::size_t row, const std::string& column, std::size_t* size ) const -> const char*;
=======
    auto get( const std::size_t row, const std::string& column, std::size_t* size ) const -> const char*;
>>>>>>> fc7ef234

		// access rows
    auto operator[]( const std::size_t row ) const -> std::unique_ptr<query_result::Row>;
    auto at( const std::size_t row ) const -> std::unique_ptr<query_result::Row>;

		// update/insert result
<<<<<<< HEAD
=======
    //inline void set_rows_affected(const uint32_t _n_rows_affected) override { n_rows_affected = _n_rows_affected; } //Use to set n_rows for writes manually
>>>>>>> fc7ef234
    inline void set_rows_affected(const uint32_t n_rows_affected) override { proto_result->set_rows_affected(n_rows_affected); } //Use to set n_rows for writes manually

		auto has_rows_affected() const noexcept -> bool;
		auto rows_affected() const -> std::size_t;

    auto serialize(std::string *output) const -> bool;
};

}

#endif /* PROTO_WRAPPER_RESULT_H */<|MERGE_RESOLUTION|>--- conflicted
+++ resolved
@@ -43,28 +43,10 @@
 
 class QueryResultProtoWrapper : public query_result::QueryResult {
   private:
-<<<<<<< HEAD
-=======
-    // const SQLResultProto* proto_result;
-    // uint32_t n_rows_affected;
-    // std::vector<std::string> column_names;
-    //std::vector<std::vector<std::string>> result;
-    //auto create_from_proto(const SQLResultProto* proto_result) -> void;
-    //SQLResultProto* proto_result;
->>>>>>> fc7ef234
     std::unique_ptr<SQLResultProto> proto_result;
     auto check_has_result_set() const -> void;
 
 	public:
-<<<<<<< HEAD
-    QueryResultProtoWrapper(std::unique_ptr<SQLResultProto> proto_result) 
-      : proto_result(std::move(proto_result)) {}
-
-    QueryResultProtoWrapper(const std::string& data) {
-      proto_result = std::make_unique<SQLResultProto>();
-      if(proto_result->ParseFromString(data)) {
-        return;
-=======
     QueryResultProtoWrapper(): proto_result(std::make_unique<SQLResultProto>()) {} 
     // QueryResultProtoWrapper(SQLResultProto* proto_result): proto_result(proto_result) {
     //   //create_from_proto(proto_result);
@@ -80,7 +62,6 @@
       }
       else if(proto_result->ParseFromString(data)) {
         //create_from_proto(&result);
->>>>>>> fc7ef234
       } else {
         throw std::invalid_argument("Failed to parse QueryResultProtoWrapper from data");
       }
@@ -90,27 +71,16 @@
     QueryResultProtoWrapper(const QueryResultProtoWrapper&) = delete;
     QueryResultProtoWrapper& operator=(const QueryResultProtoWrapper&) = delete;
 
-<<<<<<< HEAD
-    ~QueryResultProtoWrapper() {}
-=======
-     // Delete copy constructor and assignment operator to enforce ownership of proto
-    //QueryResultProtoWrapper(const QueryResultProtoWrapper&) = delete;
-    //QueryResultProtoWrapper& operator=(const QueryResultProtoWrapper&) = delete;
-
     // QueryResultProtoWrapper& operator=(const QueryResultProtoWrapper& old){
     //   this->proto_result.reset( new SQLResultProto(*old.proto_result));
     //   return *this;
     // }
-    
 
-    ~QueryResultProtoWrapper() {
-      //delete proto_result;
-    }
+    ~QueryResultProtoWrapper() {}
 
     inline void SetResult(SQLResultProto &result){
       proto_result = std::make_unique<SQLResultProto>(std::move(result));
     }
->>>>>>> fc7ef234
 
 		class const_iterator : sql::Row {
       private:
@@ -185,10 +155,6 @@
 
 		auto name( const std::size_t column ) const -> std::string;
     auto column_index_by_name(const std::string &name) const -> std::size_t;
-<<<<<<< HEAD
-=======
-
->>>>>>> fc7ef234
 
 		// size of the result set
 		bool empty() const;
@@ -209,21 +175,13 @@
 		
     auto is_null( const std::size_t row, const std::size_t column ) const -> bool;
 		auto get( const std::size_t row, const std::size_t column, std::size_t* size ) const -> const char*;
-<<<<<<< HEAD
 		auto get( const std::size_t row, const std::string& column, std::size_t* size ) const -> const char*;
-=======
-    auto get( const std::size_t row, const std::string& column, std::size_t* size ) const -> const char*;
->>>>>>> fc7ef234
 
 		// access rows
     auto operator[]( const std::size_t row ) const -> std::unique_ptr<query_result::Row>;
     auto at( const std::size_t row ) const -> std::unique_ptr<query_result::Row>;
 
 		// update/insert result
-<<<<<<< HEAD
-=======
-    //inline void set_rows_affected(const uint32_t _n_rows_affected) override { n_rows_affected = _n_rows_affected; } //Use to set n_rows for writes manually
->>>>>>> fc7ef234
     inline void set_rows_affected(const uint32_t n_rows_affected) override { proto_result->set_rows_affected(n_rows_affected); } //Use to set n_rows for writes manually
 
 		auto has_rows_affected() const noexcept -> bool;
