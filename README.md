--- conflicted
+++ resolved
@@ -1,11 +1,7 @@
-<<<<<<< HEAD
-# TxHotstuff
 
-This repository includes prototype code implementing a transactional key-value store "TxHotstuff" as BFT baseline system to compare against Basil. TxHotstuff implements distributed transactions and atomic commit atop libhotstuff, an open source BFT state machine replication library implementing the Hotstuff protocol. More information on Hotstuff can be found here: https://github.com/hot-stuff/libhotstuff
-=======
-# TxBFTSmart
+# TxHotstuff and TxBFTSmart
 
-This repository includes prototype code implementing a transactional key-value store "TxBFTSmart" as BFT baseline system to compare against Basil. TxBFTSmart implements distributed transactions and atomic commit atop BFTSMaRT, an open source BFT state machine replication library implementing a full-fledged adaptation of the PBFT consensus protocol. More information on BFTSMaRT can be found here: https://github.com/bft-smart/library
->>>>>>> 3c80cb91
+This repository includes prototype code implementing two transactional key-value stores, "TxHotstuff" and "TxBFTSmart", as BFT baseline system to compare against Basil. TxHotstuff implements distributed transactions and atomic commit atop libhotstuff, an open source BFT state machine replication library implementing the Hotstuff protocol. More information on Hotstuff can be found here: https://github.com/hot-stuff/libhotstuff
+TxBFTSmart implements distributed transactions and atomic commit atop BFTSMaRT, an open source BFT state machine replication library implementing a full-fledged adaptation of the PBFT consensus protocol. More information on BFTSMaRT can be found here: https://github.com/bft-smart/library
 
 Please refer to the READMe on branch "main" for instructions on how to build and evaluate the system.