#ifndef _PEQUIN_TABLESTORE_H_
#define _PEQUIN_TABLESTORE_H_

#include "store/common/query_result/query_result.h"
#include "store/common/query_result/query_result_proto_builder.h"
#include "store/common/query_result/query_result_proto_wrapper.h"
#include "store/pequinstore/common.h" //for ReadSetMgr

#include "store/pequinstore/sql_interpreter.h"

namespace pequinstore {

typedef std::function<void(const std::string &, const Timestamp &, bool,
                           QueryReadSetMgr *, SnapshotManager *)>
    find_table_version;
typedef std::function<bool(const std::string &)>
    read_prepared_pred; // This is a function that, given a txnDigest of a
                        // prepared tx, evals to true if it is readable, and
                        // false if not.

class TableStore {
<<<<<<< HEAD
    public:
        TableStore() {};
        TableStore(std::string &table_registry_path, find_table_version &&find_table_version, read_prepared_pred &&read_prepared_pred) {
            sql_interpreter.RegisterTables(table_registry_path);
            record_table_version = std::move(find_table_version);
            can_read_prepared = std::move(read_prepared_pred);
        };
        virtual ~TableStore() {};

        //Generic helper functions
        void SetFindTableVersion(find_table_version &&find_table_version){
            record_table_version = std::move(find_table_version);
        }
        void SetPreparePredicate(read_prepared_pred &&read_prepared_pred){
            can_read_prepared = std::move(read_prepared_pred);
        } 

        void RegisterTableSchema(std::string &table_registry_path){
            sql_interpreter.RegisterTables(table_registry_path);
        }

        std::vector<bool>* GetRegistryColQuotes(const std::string &table_name){
            return &(sql_interpreter.GetColRegistry(table_name)->col_quotes);
        }

        std::vector<bool>* GetRegistryPColQuotes(const std::string &table_name){
            return &(sql_interpreter.GetColRegistry(table_name)->p_col_quotes);
        }

        //Backend specific implementations

        //Execute a statement directly on the Table backend, no questions asked, no output
        virtual void ExecRaw(const std::string &sql_statement) = 0;

        virtual void LoadTable(const std::string &load_statement, const std::string &txn_digest, const Timestamp &ts, const proto::CommittedProof *committedProof) = 0;

        //Execute a read query statement on the Table backend and return a query_result/proto (in serialized form) as well as a read set (managed by readSetMgr)
        virtual std::string ExecReadQuery(const std::string &query_statement, const Timestamp &ts, QueryReadSetMgr &readSetMgr) = 0;

        //Execute a point read on the Table backend and return a query_result/proto (in serialized form) as well as a commitProof (note, the read set is implicit)
        virtual void ExecPointRead(const std::string &query_statement, std::string &enc_primary_key, const Timestamp &ts, proto::Write *write, const proto::CommittedProof *committedProof) = 0;  
                //Note: Could execute PointRead via ExecReadQuery (Eagerly) as well.
                // ExecPointRead should translate enc_primary_key into a query_statement to be exec by ExecReadQuery. (Alternatively: Could already send a Sql command from the client)

        //Apply a set of Table Writes (versioned row creations) to the Table backend
        virtual void ApplyTableWrite(const std::string &table_name, const TableWrite &table_write, const Timestamp &ts, const std::string &txn_digest, 
            const proto::CommittedProof *commit_proof = nullptr, bool commit_or_prepare = true) = 0; 

         ///https://www.postgresqltutorial.com/postgresql-tutorial/postgresql-upsert/ 
        virtual void PurgeTableWrite(const std::string &table_name, const TableWrite &table_write, const Timestamp &ts, const std::string &txn_digest) = 0; 

        

        //Partially execute a read query statement (reconnaissance execution) and return the snapshot state (managed by ssMgr)
        virtual void FindSnapshot(std::string &query_statement, const Timestamp &ts, SnapshotManager &ssMgr) = 0;

        //Materialize a snapshot on the Table backend and execute on said snapshot.
        virtual void MaterializeSnapshot(const std::string &query_id, const proto::MergedSnapshot &merged_ss, const std::set<proto::Transaction*> &ss_txns) = 0; 
        //Note: Not sure whether we should materialize full snapshot on demand, or continuously as we sync on Tx
        virtual std::string ExecReadOnSnapshot(const std::string &query_id, std::string &query_statement, const Timestamp &ts, QueryReadSetMgr &readSetMgr, bool abort_early = false) = 0; 


        find_table_version record_table_version;  //void function that finds current table version  ==> set bool accordingly whether using for read set or snapshot. Set un-used manager to nullptr
        read_prepared_pred can_read_prepared; //bool function to determine whether or not to read prepared row
        SQLTransformer sql_interpreter;
    private:
        
=======
public:
  TableStore(){};
  virtual ~TableStore(){};

  // Generic helper functions
  void SetFindTableVersion(find_table_version &&find_table_version) {
    record_table_version = std::move(find_table_version);
  }
  void SetPreparePredicate(read_prepared_pred &&read_prepared_pred) {
    can_read_prepared = std::move(read_prepared_pred);
  }

  void RegisterTableSchema(std::string &table_registry_path) {
    sql_interpreter.RegisterTables(table_registry_path);
  }

  std::vector<bool> *GetRegistryColQuotes(const std::string &table_name) {
    return &(sql_interpreter.GetColRegistry(table_name)->col_quotes);
  }

  std::vector<bool> *GetRegistryPColQuotes(const std::string &table_name) {
    return &(sql_interpreter.GetColRegistry(table_name)->p_col_quotes);
  }

  // Backend specific implementations

  // Execute a statement directly on the Table backend, no questions asked, no
  // output
  virtual void ExecRaw(const std::string &sql_statement) = 0;

  virtual void LoadTable(const std::string &load_statement,
                         const std::string &txn_digest, const Timestamp &ts,
                         const proto::CommittedProof *committedProof) = 0;

  // Execute a read query statement on the Table backend and return a
  // query_result/proto (in serialized form) as well as a read set (managed by
  // readSetMgr)
  virtual std::string ExecReadQuery(const std::string &query_statement,
                                    const Timestamp &ts,
                                    QueryReadSetMgr &readSetMgr) = 0;

  // Execute a point read on the Table backend and return a query_result/proto
  // (in serialized form) as well as a commitProof (note, the read set is
  // implicit)
  virtual void ExecPointRead(const std::string &query_statement,
                             std::string &enc_primary_key, const Timestamp &ts,
                             proto::Write *write,
                             const proto::CommittedProof *committedProof) = 0;
  // Note: Could execute PointRead via ExecReadQuery (Eagerly) as well.
  //  ExecPointRead should translate enc_primary_key into a query_statement to
  //  be exec by ExecReadQuery. (Alternatively: Could already send a Sql command
  //  from the client)

  // Apply a set of Table Writes (versioned row creations) to the Table backend
  virtual void
  ApplyTableWrite(const std::string &table_name, const TableWrite &table_write,
                  const Timestamp &ts, const std::string &txn_digest,
                  const proto::CommittedProof *commit_proof = nullptr,
                  bool commit_or_prepare = true) = 0;

  /// https://www.postgresqltutorial.com/postgresql-tutorial/postgresql-upsert/
  virtual void PurgeTableWrite(const std::string &table_name,
                               const TableWrite &table_write,
                               const Timestamp &ts,
                               const std::string &txn_digest) = 0;

  // Partially execute a read query statement (reconnaissance execution) and
  // return the snapshot state (managed by ssMgr)
  virtual void FindSnapshot(std::string &query_statement, const Timestamp &ts,
                            SnapshotManager &ssMgr) = 0;

  // Materialize a snapshot on the Table backend and execute on said snapshot.
  virtual void
  MaterializeSnapshot(const std::string &query_id,
                      const proto::MergedSnapshot &merged_ss,
                      const std::set<proto::Transaction *> &ss_txns) = 0;
  // Note: Not sure whether we should materialize full snapshot on demand, or
  // continuously as we sync on Tx
  virtual std::string ExecReadOnSnapshot(const std::string &query_id,
                                         std::string &query_statement,
                                         const Timestamp &ts,
                                         QueryReadSetMgr &readSetMgr,
                                         bool abort_early = false) = 0;

  find_table_version
      record_table_version; // void function that finds current table version
                            // ==> set bool accordingly whether using for read
                            // set or snapshot. Set un-used manager to nullptr
  read_prepared_pred can_read_prepared; // bool function to determine whether or
                                        // not to read prepared row
  SQLTransformer sql_interpreter;

private:
>>>>>>> 5d7e4683
};

} // namespace pequinstore

#endif //_PEQUIN_TABLESTORE_H<|MERGE_RESOLUTION|>--- conflicted
+++ resolved
@@ -19,7 +19,6 @@
                         // false if not.
 
 class TableStore {
-<<<<<<< HEAD
     public:
         TableStore() {};
         TableStore(std::string &table_registry_path, find_table_version &&find_table_version, read_prepared_pred &&read_prepared_pred) {
@@ -87,101 +86,6 @@
         SQLTransformer sql_interpreter;
     private:
         
-=======
-public:
-  TableStore(){};
-  virtual ~TableStore(){};
-
-  // Generic helper functions
-  void SetFindTableVersion(find_table_version &&find_table_version) {
-    record_table_version = std::move(find_table_version);
-  }
-  void SetPreparePredicate(read_prepared_pred &&read_prepared_pred) {
-    can_read_prepared = std::move(read_prepared_pred);
-  }
-
-  void RegisterTableSchema(std::string &table_registry_path) {
-    sql_interpreter.RegisterTables(table_registry_path);
-  }
-
-  std::vector<bool> *GetRegistryColQuotes(const std::string &table_name) {
-    return &(sql_interpreter.GetColRegistry(table_name)->col_quotes);
-  }
-
-  std::vector<bool> *GetRegistryPColQuotes(const std::string &table_name) {
-    return &(sql_interpreter.GetColRegistry(table_name)->p_col_quotes);
-  }
-
-  // Backend specific implementations
-
-  // Execute a statement directly on the Table backend, no questions asked, no
-  // output
-  virtual void ExecRaw(const std::string &sql_statement) = 0;
-
-  virtual void LoadTable(const std::string &load_statement,
-                         const std::string &txn_digest, const Timestamp &ts,
-                         const proto::CommittedProof *committedProof) = 0;
-
-  // Execute a read query statement on the Table backend and return a
-  // query_result/proto (in serialized form) as well as a read set (managed by
-  // readSetMgr)
-  virtual std::string ExecReadQuery(const std::string &query_statement,
-                                    const Timestamp &ts,
-                                    QueryReadSetMgr &readSetMgr) = 0;
-
-  // Execute a point read on the Table backend and return a query_result/proto
-  // (in serialized form) as well as a commitProof (note, the read set is
-  // implicit)
-  virtual void ExecPointRead(const std::string &query_statement,
-                             std::string &enc_primary_key, const Timestamp &ts,
-                             proto::Write *write,
-                             const proto::CommittedProof *committedProof) = 0;
-  // Note: Could execute PointRead via ExecReadQuery (Eagerly) as well.
-  //  ExecPointRead should translate enc_primary_key into a query_statement to
-  //  be exec by ExecReadQuery. (Alternatively: Could already send a Sql command
-  //  from the client)
-
-  // Apply a set of Table Writes (versioned row creations) to the Table backend
-  virtual void
-  ApplyTableWrite(const std::string &table_name, const TableWrite &table_write,
-                  const Timestamp &ts, const std::string &txn_digest,
-                  const proto::CommittedProof *commit_proof = nullptr,
-                  bool commit_or_prepare = true) = 0;
-
-  /// https://www.postgresqltutorial.com/postgresql-tutorial/postgresql-upsert/
-  virtual void PurgeTableWrite(const std::string &table_name,
-                               const TableWrite &table_write,
-                               const Timestamp &ts,
-                               const std::string &txn_digest) = 0;
-
-  // Partially execute a read query statement (reconnaissance execution) and
-  // return the snapshot state (managed by ssMgr)
-  virtual void FindSnapshot(std::string &query_statement, const Timestamp &ts,
-                            SnapshotManager &ssMgr) = 0;
-
-  // Materialize a snapshot on the Table backend and execute on said snapshot.
-  virtual void
-  MaterializeSnapshot(const std::string &query_id,
-                      const proto::MergedSnapshot &merged_ss,
-                      const std::set<proto::Transaction *> &ss_txns) = 0;
-  // Note: Not sure whether we should materialize full snapshot on demand, or
-  // continuously as we sync on Tx
-  virtual std::string ExecReadOnSnapshot(const std::string &query_id,
-                                         std::string &query_statement,
-                                         const Timestamp &ts,
-                                         QueryReadSetMgr &readSetMgr,
-                                         bool abort_early = false) = 0;
-
-  find_table_version
-      record_table_version; // void function that finds current table version
-                            // ==> set bool accordingly whether using for read
-                            // set or snapshot. Set un-used manager to nullptr
-  read_prepared_pred can_read_prepared; // bool function to determine whether or
-                                        // not to read prepared row
-  SQLTransformer sql_interpreter;
-
-private:
->>>>>>> 5d7e4683
 };
 
 } // namespace pequinstore
