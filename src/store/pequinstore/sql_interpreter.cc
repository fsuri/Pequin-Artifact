// -*- mode: c++; c-file-style: "k&r"; c-basic-offset: 4 -*-
/***********************************************************************
 *
 * store/pequinstore/client.cc:
 *   Client to INDICUS transactional storage system.
 *
 * Copyright 2023 Florian Suri-Payer <fsp@cs.cornell.edu>
 *
 * Permission is hereby granted, free of charge, to any person
 * obtaining a copy of this software and associated documentation
 * files (the "Software"), to deal in the Software without
 * restriction, including without limitation the rights to use, copy,
 * modify, merge, publish, distribute, sublicense, and/or sell copies
 * of the Software, and to permit persons to whom the Software is
 * furnished to do so, subject to the following conditions:
 *
 * The above copyright notice and this permission notice shall be
 * included in all copies or substantial portions of the Software.
 *
 * THE SOFTWARE IS PROVIDED "AS IS", WITHOUT WARRANTY OF ANY KIND,
 * EXPRESS OR IMPLIED, INCLUDING BUT NOT LIMITED TO THE WARRANTIES OF
 * MERCHANTABILITY, FITNESS FOR A PARTICULAR PURPOSE AND
 * NONINFRINGEMENT. IN NO EVENT SHALL THE AUTHORS OR COPYRIGHT HOLDERS
 * BE LIABLE FOR ANY CLAIM, DAMAGES OR OTHER LIABILITY, WHETHER IN AN
 * ACTION OF CONTRACT, TORT OR OTHERWISE, ARISING FROM, OUT OF OR IN
 * CONNECTION WITH THE SOFTWARE OR THE USE OR OTHER DEALINGS IN THE
 * SOFTWARE.
 *
 **********************************************************************/
#include <algorithm>
#include <cstdint>
#include <fmt/core.h>
#include <fmt/ranges.h>
#include <iostream>
#include <regex>
#include <sstream>
#include <string_view>
#include <variant>

#include "store/pequinstore/sql_interpreter.h"

namespace pequinstore {

using namespace std;

// Note on Value quoting:
// We expect the following input syntax:
// https://www.prisma.io/dataguide/postgresql/short-guides/quoting-rules
//  Insert: Only strings are single quoted (i.e. TEXT or VARCHAR)
//  Update SET: Only strings are single quoted ''  -- put differently, you can
//  write "col1 = col1 + 5", or "col1 = 5" without quotes around 5. WHERE: Only
//  strings single quoted. E.g write WHERE col1 = 5 or col = true or col =
//  'monkey'.
// The client side Transformer functions remove all quotes and produce a) a
// quote free primary key encoding, and b) a quote free TableWrite set The
// serverside Generator function adds quotes to all values indiscriminately
// Note: The Peloton result set (and consequently the QueryResult set) contains
// no quotes.

// Table Write byte encoding:
//"Stringify" all values
//  Peloton Engine is able to convert to appropriate Table type using Schema
//  information. Currently we just turn Values into a joint Insert statement

// Alternatively:
//  Could encode the column values as generic bytes using the cereal library
//  At server would then need to decode the column value. This requires knowing
//  the type and passing it to the decoder function

// Alternatively:
// Could use Protobuf as Variant of types (oneof) for TableWrite
// Peloton would have to pick the desired type to retrieve.

// Current full ser/deser lifcycle:
//  1. SQL statement (string) --> Peloton: Outputs serialized Peloton result
//  2. Serialized Peloton Result --> Proto Wrapper: Deserialize Peloton +
//  Cerialize into Proto
//  3. Proto Wrapper -> WriteCont: deCerialize Proto (perform arithmetic) +
//  Stringify TableWrite     //Note: Can only stringify basic types; if we want
//  to support Array, then we need to serialize somehow
//  4. TableWrite -> Peloton: De-stringify into correct type.

void SQLTransformer::RegisterTables(
    std::string &table_registry) { // TODO: This table registry file does not
                                   // need to include the rows.

  std::ifstream generated_tables(table_registry);
  json tables_to_load = json::parse(generated_tables);

  // Load all tables.
  for (auto &[table_name, table_args] : tables_to_load.items()) {
    const std::vector<std::pair<std::string, std::string>>
        &column_names_and_types = table_args["column_names_and_types"];
    const std::vector<uint32_t> &primary_key_col_idx =
        table_args["primary_key_col_idx"];

    ColRegistry &col_registry = TableRegistry[table_name];
    // std::cerr << "Register table " << table_name << std::endl;

    // register column types
    uint32_t i = 0;
    for (auto &[col_name, col_type] : column_names_and_types) {
      col_registry.col_name_type[col_name] = col_type;
      // col_registry.col_name_index.emplace_back(col_name, i++);
      col_registry.col_name_index[col_name] = i++;
      col_registry.col_names.push_back(col_name);
      (col_type == "TEXT" || col_type == "VARCHAR")
          ? col_registry.col_quotes.push_back(true)
          : col_registry.col_quotes.push_back(false);

      // std::cerr << "   Register column " << col_name << " : " << col_type <<
      // std::endl;
    }
    // register primary key
    for (auto &p_idx : primary_key_col_idx) {
      // col_registry.primary_key_cols_idx[column_names_and_types[p_idx].first]
      // = p_idx;
      col_registry.primary_key_cols_idx.emplace_back(
          column_names_and_types[p_idx].first, p_idx);
      col_registry.primary_key_cols.insert(column_names_and_types[p_idx].first);
      (col_registry.col_quotes[p_idx])
          ? col_registry.p_col_quotes.push_back(true)
          : col_registry.p_col_quotes.push_back(false);
      // std::cerr << "Primary key col " << column_names_and_types[p_idx].first
      // << std::endl;
    }
    col_registry.primary_col_idx = primary_key_col_idx;

    // register secondary indexes
    for (auto &[index_name, index_col_idx] : table_args["indexes"].items()) {
      std::vector<std::string> &index_cols =
          col_registry.secondary_key_cols[index_name];
      // std::cerr << "  Register secondary index " << index_name << std::endl;
      for (auto &i_idx : index_col_idx) {
        index_cols.push_back(column_names_and_types[i_idx].first);
        // std::cerr << "   Secondary key col " <<
        // column_names_and_types[i_idx].first << std::endl;
      }
    }
  }
}

bool SQLTransformer::InterpretQueryRange(const std::string &_query,
                                         std::string &table_name,
                                         std::vector<std::string> &p_col_values,
                                         bool relax) {
  // Using Syntax from:
  // https://www.postgresqltutorial.com/postgresql-tutorial/postgresql-select/

  std::string_view query_statement(_query);
  // Parse Table name.
  size_t from_pos = query_statement.find(from_hook);
  if (from_pos == std::string::npos)
    return false; // Reading full DB.

  query_statement.remove_prefix(from_pos + from_hook.length());

  // If query contains a JOIN statement --> Cannot be point read.
  if (size_t join_pos = query_statement.find(join_hook);
      join_pos != std::string::npos)
    return false;

  size_t where_pos = query_statement.find(where_hook);

  // Parse where cond (if none, then it's automatically a range)
  if (where_pos == std::string::npos)
    return false;

  table_name =
      std::move(static_cast<std::string>(query_statement.substr(0, where_pos)));
  // If query tries to read from multiple tables --> Cannot be point read. E.g.
  // "Select * FROM table1, table2 WHERE"
  if (size_t pos = table_name.find(","); pos != std::string::npos)
    return false;

  std::string_view cond_statement =
      query_statement.substr(where_pos + where_hook.length());

  // std::cerr << "checking col conds: " << cond_statement << std::endl;
  return CheckColConditions(cond_statement, table_name, p_col_values,
                            relax); // TODO: Enable Relax
  // true == point, false == range read --> use table_name + p_col_value to do a
  // point read.
}

void SQLTransformer::TransformWriteStatement(
    std::string &_write_statement, std::string &read_statement,
    std::function<void(int, query_result::QueryResult *)> &write_continuation,
    write_callback &wcb, bool skip_query_interpretation) {

  // match on write type:
  size_t pos = 0;

  // TODO: Make write_statement a string view already.
  std::string_view write_statement(_write_statement);

  // Case 1) INSERT INTO <table_name> (<column_list>) VALUES (<value_list>)
  if ((pos = write_statement.find(insert_hook) !=
             string::npos)) { //  if(write_statement.rfind("INSERT", 0) == 0){
    TransformInsert(pos, write_statement, read_statement, write_continuation,
                    wcb);
  }
  // Case 2) UPDATE <table_name> SET {(column = value)} WHERE <condition>
  else if ((pos = write_statement.find(update_hook) !=
                  string::npos)) { //  else if(write_statement.rfind("UPDATE",
                                   //  0) == 0){
    TransformUpdate(pos, write_statement, read_statement, write_continuation,
                    wcb);
  }
  // Case 3) DELETE FROM <table_name> WHERE <condition>
  else if ((pos = write_statement.find(delete_hook) !=
                  string::npos)) { //   else if(write_statement.rfind("DELETE",
                                   //   0) == 0){
    TransformDelete(pos, write_statement, read_statement, write_continuation,
                    wcb, skip_query_interpretation);
  } else {
    Panic("Currently only support the following Write statement operations: "
          "INSERT, DELETE, UPDATE");
  }
  // Case 4) REPLACE INTO:  Probably don't want to support either -- could turn
  // into a Delete + Insert. Or just make it a blind write for efficiency Case
  // 4) SELECT INTO : Not supported, write statement as Select followed by
  // Insert Into (new table)? Or parse into INSERT INTO statement with nested
  // SELECT (same logic)
}

void SQLTransformer::TransformInsert(
    size_t pos, std::string_view &write_statement, std::string &read_statement,
    std::function<void(int, query_result::QueryResult *)> &write_continuation,
    write_callback &wcb) {
  // Based on Syntax from:
  // https://www.postgresqltutorial.com/postgresql-tutorial/postgresql-insert/
  //  https://www.postgresqltutorial.com/postgresql-tutorial/postgresql-insert-multiple-rows/
  //  https://www.digitalocean.com/community/tutorials/sql-insert-multiple-rows
  //  (TODO: Not yet implemented)

  // Case 1) INSERT INTO <table_name> (<column_list>) VALUES (<value_list>)
  // Note: Value list may be the output of a nested SELECT statement. In that
  // case, embed the nested select statement as part of the read_statement
  //-> Turn into read_statement: Result(column, column_value) SELECT
  //<primary_columns> FROM <table_name> WHERE <col = value>  // Nested Select
  //Statement.
  //             write_cont: if(Result.empty()) create TableWrite with primary
  //             column encoded key, column_list, value_list
  //     TODO: Need to add to read set the time stamp of read "empty" version:
  //     I.e. for no existing version (result = empty) -> 0 (genesis TS); for
  //     deleted version --> version that deleted row.
  // I think it's always fine to just set version to 0 here.
  // During CC, should ignore conflicts of genesis against delete versions (i.e.
  // they are equivalent)
  // TODO: Also need to write new "Table version" (in write set) -- to indicate
  // set of rows changes

  std::string table_name;
  std::vector<std::string> column_list;
  std::vector<std::string_view> value_list;

  // 1 Remove insert hook
  write_statement = write_statement.substr(pos + insert_hook.length() - 1);

  // 2 Split on values
  pos = write_statement.find(values_hook);
  UW_ASSERT(pos != std::string::npos);
  // Everything from 0 - pos is "<table_name>(columns)". Everything from pos +
  // values_hook.length() --> end is "(values)"
  std::string_view table_col_statement = write_statement.substr(0, pos);
  std::string_view values_statement =
      write_statement.substr(pos + values_hook.length());

  // 3) Extract table
  // std::string table_col = write_statement.substr(0, pos);
  //  Look for "(" (before end)
  pos = table_col_statement.find(
      "("); // Look only until start of values_hook   // Might be easier if we
            // just create substring.
  // NOTE: With TableRegistry extractic columsn is obsolete.
  if (pos ==
      std::string::npos) { // if > val_pos then we found the "(" for Values
    // If "(" doesn't exist --> whole string is table_name.. Throw error ->
    // can't compute Select Statement
    table_name = std::move(static_cast<std::string>(table_col_statement));
    // Panic("Codebase requires INSERT statement to contain (at least primary)
    // column names for translation into SELECT statement");
  } else {
    // Extract table name
    table_name =
        std::move(static_cast<std::string>(table_col_statement.substr(0, pos)));

    // Remove "()"
    // NOTE: with col registry there is no longer a need to parse cols.
    if (false) {
      std::string_view col_statement = table_col_statement.substr(pos);
      col_statement.remove_prefix(1); // remove "("
      pos = col_statement.find(")");
      UW_ASSERT(pos != std::string::npos);
      col_statement.remove_suffix(1); // remove ")"

      // split on ", "
      // add item inbetween to cols vector   -- only search until
      if (false) {
        size_t next_col;
        while ((next_col = col_statement.find(", ")) != string::npos) {
          column_list.push_back(std::move(
              static_cast<std::string>(col_statement.substr(0, next_col))));
          col_statement = col_statement.substr(next_col + 2);
        }
        column_list.push_back(std::move(static_cast<std::string>(
            col_statement))); // push back last col (only remaining).
      }
    }
    // Done.
  }

  auto itr = TableRegistry.find(table_name);
  UW_ASSERT(itr != TableRegistry.end()); // Panic if ColRegistry does not exist.
  const ColRegistry &col_registry = itr->second; // TableRegistry[table_name];

  // 4) Extract values
  //  Remove "()"
  pos = values_statement.find("("); // Look only from after values_hook
  UW_ASSERT(pos != std::string::npos);
  values_statement.remove_prefix(1);        // remove "("
  pos = values_statement.find_last_of(")"); // Look only from after values_hook
  UW_ASSERT(pos != std::string::npos);
  values_statement.remove_suffix(values_statement.length() - pos); // remove ")"

  // Check that there are no nested Selects
  pos = values_statement.find("SELECT");
  if (pos != std::string::npos)
    Panic("Pequinstore does not support Write Parsing for Inserts with nested "
          "Select statements. Please write the statements sequentially");
  // Note: If we wanted to support nested Inserts: We'd have to parse all
  // present Selects, execute them in parallel ideally, and pass the write_cont
  // as callback that is exec once all select results ready... E.g. Value might
  // be a nested Select + arithmetic. Extract Select statement and create a
  // callback that adds result to a map<col_name, select>.
  //  Then execute all the select statements to find all relevant values.
  //  Once callback is notified that alls selects are done --> call write_cont
  //  with the result map Alternatively: Extract all selects and store any
  //  arithmetic (cont statements) in a map
  // Then Union all the selects and perform as one query --> produces one query
  // result Callback Write_cont ==> Loop through results and apply update with
  // arithmetic.

  // split on ", "
  // add item inbetween to values vector
  int i = 0; // remove quotes if applicable
  size_t next_val;
  while ((next_val = values_statement.find(", ")) != string::npos) {
    std::string_view curr_val = values_statement.substr(0, next_val);
    value_list.push_back(std::move(
        TrimValue(curr_val, col_registry.col_quotes[i++]))); // value_list.push_back(std::move(static_cast<std::string>(values_statement.substr(0,
                                                             // next_val))));
    values_statement = values_statement.substr(next_val + 2);
  }
  value_list.push_back(std::move(TrimValue(
      values_statement,
      col_registry
          .col_quotes[i++]))); // value_list.push_back(std::move(static_cast<std::string>(values_statement)));
                               // //push back last value (only remaining).

  // Done.

  // UW_ASSERT(value_list.size() == column_list.size()); //Require to pass all
  // columns currently. UW_ASSERT(column_list.size() >= 1); // At least one
  // column specified (e.g. single column primary key)
  // UW_ASSERT(column_list.size() >= 1); // At least one column specified (e.g.
  // single column primary key)

  ///////// //Create Read statement:  ==> Ideally for Inserts we'd just use a
  ///point get on the primary keys. (instead of a sql select statement that's a
  ///bit overkill)

  std::vector<const std::string_view *> primary_key_column_values;

  UW_ASSERT(value_list.size() == col_registry.col_name_type.size());

  if (false) { // NOTE: DO NOT NEED TO CREATE ANY READ STATEMENT FOR SINGLE ROW
               // INSERTS. ==> Just set read version = 0 (TODO: Confirm OCC
               // check will check vs latest version = delete) THIS WAY WILL
               // SAVE QUERY ROUNDTRIP + WONT HAVE TO REMOVE TABLE VERSION
               // POSSIBLY ADDED BY SCAN

    // read_statement = "SELECT ";
    std::string col_statement;
    // insert primary columns --> Can already concat them with delimiter:   col1
    // || '###' || col2 ==> but then how do we look up column?
    for (auto [col_name, p_idx] : col_registry.primary_key_cols_idx) {
      col_statement += col_name + ", "; // TODO: Can just do Select *...
      // read_statement += column_list[p_idx] +  ", ";   //TODO: Can just do
      // Select *...
    }
    col_statement.resize(read_statement.size() - 2); // remove trailing ", "

    // read_statement += " FROM " + table_name;

    // read_statement += " WHERE ";
    std::string cond_statement;
    for (auto [col_name, p_idx] : col_registry.primary_key_cols_idx) {
      const std::string_view &val = value_list[p_idx];
      // read_statement += column_list[p_idx] + " = " + val + ", ";
      cond_statement += col_name + " = ";
      cond_statement += val;
      cond_statement += ", ";
      primary_key_column_values.push_back(&val);
    }
    // insert primary col conditions.
    cond_statement.resize(read_statement.size() - 2); // remove trailing ", "

    // read_statement += ";";

    // use fmt::format to create more readable read_statement generation.
    // read_statement = fmt::format("SELECT {0} FROM {1} WHERE {2};",
    // std::move(col_statement), table_name, std::move(cond_statement));
  } else {
    for (auto [col_name, p_idx] : col_registry.primary_key_cols_idx) {
      const std::string_view &val = value_list[p_idx];
      primary_key_column_values.push_back(&val);
    }
  }

  std::string enc_key = EncodeTableRow(table_name, primary_key_column_values);

  //////// Create Write continuation:

  write_continuation = [this, wcb](int status,
                                   query_result::QueryResult *result) {
    // TODO: Does one need to use status? --> Query should not fail?

    // Create result object with rows affected = 1.
    result->set_rows_affected(1);
    wcb(REPLY_OK, result);
  };

  // Write Table Version itself. //Only for kv-store.
  WriteMessage *table_ver = txn->add_write_set();
  table_ver->set_key(table_name);
  table_ver->set_value("");

  // Read genesis timestamp (0) for key ==> FIXME: THIS CURRENTLY DOES NOT WORK
  // WITH EXISTING OCC CHECK.
  ReadMessage *read = txn->add_read_set();
  read->set_key(enc_key);
  read->mutable_readtime()->set_id(0);
  read->mutable_readtime()->set_timestamp(0);

  // Create Table Write for key. Note: Enc_key encodes table_name + primary key
  // column values.
  WriteMessage *write = txn->add_write_set();
  write->set_key(enc_key);
  // // for(int i=0; i<column_list.size(); ++i){
  // //
  // (*write->mutable_rowupdates()->mutable_attribute_writes())[column_list[i]]
  // = value_list[i];
  // // }
  // for(auto &[col_name, col_idx]: col_registry_ptr->col_name_index){
  //     (*write->mutable_rowupdates()->mutable_attribute_writes())[col_name] =
  //     value_list[col_idx];
  // }

  // New version:
  TableWrite *table_write = AddTableWrite(table_name, col_registry);
  write->mutable_rowupdates()->set_row_idx(
      table_write->rows().size()); // set row_idx for proof reference

  RowUpdates *row_update = table_write->add_rows();
  *row_update->mutable_column_values() = {value_list.begin(), value_list.end()};
  // for(auto &[col_name, col_idx]: col_registry_ptr->col_name_index){
  //     std::string *col_val = row_update->add_column_values();
  //     *col_val = std::move(value_list[col_idx]);
  // }

  // Write cont that takes in a result (from read)
  //  write_continuation = [this, wcb, enc_key, table_name, col_registry_ptr =
  //  &col_registry, value_list](int status, query_result::QueryResult* result){
  //      //TODO: Does one need to use status? --> Query should not fail?
  //      if(result->empty()){

  //         //Write Table Version itself. //Only for kv-store.
  //         WriteMessage *table_ver = txn->add_write_set();
  //         table_ver->set_key(table_name);
  //         table_ver->set_value("");

  //         //Read genesis timestamp (0) for key ==> FIXME: THIS CURRENTLY DOES
  //         NOT WORK WITH EXISTING OCC CHECK. ReadMessage *read =
  //         txn->add_read_set(); read->set_key(enc_key);
  //         read->mutable_readtime()->set_id(0);
  //         read->mutable_readtime()->set_timestamp(0);

  //         //Create Table Write for key. Note: Enc_key encodes table_name +
  //         primary key column values. WriteMessage *write =
  //         txn->add_write_set(); write->set_key(enc_key);
  //         // // for(int i=0; i<column_list.size(); ++i){
  //         // //
  //         (*write->mutable_rowupdates()->mutable_attribute_writes())[column_list[i]]
  //         = value_list[i];
  //         // // }
  //         // for(auto &[col_name, col_idx]:
  //         col_registry_ptr->col_name_index){
  //         //
  //         (*write->mutable_rowupdates()->mutable_attribute_writes())[col_name]
  //         = value_list[col_idx];
  //         // }

  //         //New version:
  //         TableWrite *table_write = AddTableWrite(table_name,
  //         *col_registry_ptr);
  //         write->mutable_rowupdates()->set_row_idx(table_write->rows().size());
  //         //set row_idx for proof reference RowUpdates *row_update =
  //         table_write->add_rows(); *row_update->mutable_column_values() =
  //         {value_list.begin(), value_list.end()};
  //         // for(auto &[col_name, col_idx]:
  //         col_registry_ptr->col_name_index){
  //         //     std::string *col_val = row_update->add_column_values();
  //         //     *col_val = std::move(value_list[col_idx]);
  //         // }

  //         //Create result object with rows affected = 1.
  //         result->set_rows_affected(1);
  //         wcb(REPLY_OK, result);
  //     }
  //     else{
  //         //Create result object with rows affected = 0.
  //         result->set_rows_affected(0);
  //         wcb(REPLY_OK, result);
  //     }
  // };

  return;
}

void SQLTransformer::TransformUpdate(
    size_t pos, std::string_view &write_statement, std::string &read_statement,
    std::function<void(int, query_result::QueryResult *)> &write_continuation,
    write_callback &wcb) {
  // Based on Syntax from:
  // https://www.postgresqltutorial.com/postgresql-tutorial/postgresql-update/

  // Case 2) UPDATE <table_name> SET {(column = value)} WHERE <col_name =
  // condition>
  //-> Turn into read_statement: Result(column, column_value = rows(attributes))
  //              SELECT * FROM <table_name> (value_columns) WHERE <condition>
  //              //Note "*" returns all columns for the rows. Use the primary
  //              key encoding to find primary columns
  // Alternatively, would select only the columns required by the Values; and
  // pass the primary columns in separately.
  //             write_cont: for (column = value) statement, create TableWrite
  //             with primary column encoded key, column_list, and column_values
  //             (or direct inputs)

  std::string table_name;
  std::map<std::string_view, Col_Update> col_updates;
  std::string_view where_cond;

  // 1 Remove insert hook
  write_statement.remove_prefix(pos + update_hook.length() - 1);

  // 2 Split on values
  pos = write_statement.find(set_hook);
  UW_ASSERT(pos != std::string::npos);

  // 3) Extract table name
  table_name =
      std::move(static_cast<std::string>(write_statement.substr(0, pos)));

  // Skip ahead past "SET" hook
  // Everything from 0 - pos is "<table_name>". Everything from set_pos -
  // where_pos is the content between Set and Where --> "SET <CONTENT> WHERE"
  size_t set_pos = pos + set_hook.length();
  write_statement.remove_prefix(set_pos);

  size_t where_pos = write_statement.find(where_hook);
  UW_ASSERT(where_pos !=
            std::string::npos); // TODO: Assuming here it has a Where hook. If
                                // not (i.e. update all rows), then ignore
                                // parsing it. (i.e. set where_pos to length of
                                // string, and skip where clause)

  std::string_view set_statement = write_statement.substr(0, where_pos);

  // split on ", " to identify the updates.
  // for each string split again on "=" and insert into column and value lists
  size_t next_up;
  while ((next_up = set_statement.find(", ")) !=
         string::npos) { // Find next ", ", look only up to where hook.
    ParseColUpdate(set_statement.substr(0, next_up), col_updates);
    set_statement.remove_prefix(next_up + 2); // skip past ", "
  }
  // Note: After loop is done next_up == npos
  // process last set statement (only one remaining)
  ParseColUpdate(set_statement, col_updates);

  // isolate the Whole where condition and just re-use in the SELECT statement?
  // -- can keep the Where hook.
  // Skip past "WHERE" hook
  // where_pos += where_hook.length();
  where_cond = write_statement.substr(where_pos);
  // If we want to isolate the where conditions:
  // split conditions on "AND" or "OR"
  // Within cond, split string on "=" --> extract cond column and cond value

  UW_ASSERT(col_updates.size() >=
            1); // At least one column specified to be updated

  ///////// //Create Read statement:  Just Select * with Where condition
  //==> TODO: Ideally for Updates we'd just select on the primary key columns.
  //(instead of a sql select * statement which is a bit overkill): But then we
  //can't copy col values std::vector<const std::string*>
  // primary_key_column_values;
  // read_statement = "SELECT * FROM ";
  // read_statement += table_name;
  // read_statement += where_cond;  //Note: Where cond starts with a " " and
  // ends with ";"

  where_cond = where_cond.substr(where_hook.length());
  read_statement =
      fmt::format("SELECT * FROM {0} WHERE {1}", table_name,
                  std::move(where_cond)); // Note: Where cond ends with ";"

  //////// Create Write continuation:
  // Note: Reading and copying all column values ("Select *"")
  // Could optimize to only read select columns, and supply read time TS to copy
  // on demand at write time. (Note: This is tricky if the replica does not own
  // the read version)
  //  --> Procedure:
  //  CreateTable Write entry with Timestamp and the column values to be
  //  updated. Note: Timestamp identifies the row from which no copy from ->
  //  i.e. the one thats updated. Include additionally the read version of the
  //  row that was read. This is already part of the read set of the txn --> can
  //  be found by looking up latest query seq in the txn. For each row in
  //  result, map primary key to the primary key in the query read set to
  //  identify the read version. Note: if we want to support parallel writes
  //  (async) then we might need to identify the query explicitly (rather than
  //  just checking the latest query seq)

  write_continuation = [this, wcb, table_name, col_updates](
                           int status,
                           query_result::QueryResult *result) mutable {
    // std::cerr << "TEST WRITE CONT" << std::endl;
    Debug("Issuing write_continuation"); // FIXME: Debug doesnt seem to be
                                         // registered

    auto itr = TableRegistry.find(table_name);
    UW_ASSERT(itr != TableRegistry.end());
    ColRegistry &col_registry = itr->second; // TableRegistry[table_name];

    // Write Table Version itself. //Only for kv-store. //FIXME: This is for
    // coarse CC -- Update conflicts with ALL Selects on Table
    WriteMessage *table_ver = txn->add_write_set();
    table_ver->set_key(table_name);
    table_ver->set_value("");

    TableWrite *table_write = AddTableWrite(table_name, col_registry);

    // For each row in query result
    for (int i = 0; i < result->size(); ++i) {
      std::unique_ptr<query_result::Row> row = (*result)[i];

      // Note: Enc key is based on pkey values, not col names!!!  -- if we want
      // access to index; can store in primary key map too.
      std::vector<std::string> primary_key_column_values;

      WriteMessage *write = txn->add_write_set();
      write->mutable_rowupdates()->set_row_idx(
          table_write->rows().size()); // set row_idx for proof reference

      RowUpdates *row_update = AddTableWriteRow(
          table_write,
          col_registry); // row_update->mutable_column_values()->Resize(col_registry.col_names.size(),
                         // ""); Resize seems to not work for strings
      // std::cerr << "Row size: " <<
      // row_update->mutable_column_values()->size() << std::endl;

      // TODO: Do this for UPDATE and DELETE too. //TODO: For Delete: Set all
      // columns. Set values only for the columns we care about.
      bool update_primary_key = false;
      std::vector<std::string> backup_primary_key_column_values;

      // For col in col_updates update the columns specified by update_cols. Set
      // value to update_values
      for (int j = 0; j < row->num_columns(); ++j) {
        const std::string &col = row->name(j);
        std::unique_ptr<query_result::Field> field = (*row)[j];

        // Deserialize encoding to be a stringified type (e.g. whether it's
        // int/bool/string store all as normal readable string)
        const std::string &col_type = col_registry.col_name_type[col];
        auto field_val(DecodeType(field, col_type));
        // std::string field_val(DecodeType(field,
        // col_registry.col_name_type[col]));

        // std::cerr << "Checking column " << col << " with field " <<
        // std::visit(StringVisitor(), field_val) << std::endl;

        // Replace value with col value if applicable. Then operate arithmetic
        // by casting ops to uint64_t and then turning back to string.
        //(*write->mutable_rowupdates()->mutable_attribute_writes())[col] =
        //std::move(GetUpdateValue(col, field_val, field, col_updates));
        bool change_val = false;
        std::string set_val = GetUpdateValue(col, field_val, field, col_updates,
                                             col_type, change_val);

        if (col_registry.primary_key_cols.count(col)) {

          if (!update_primary_key &&
              change_val) { // If primary key changes: Create
                            // TableWrite/WriteMsg for deletion of current row.
            update_primary_key = true;
            backup_primary_key_column_values =
                primary_key_column_values; // Copy map
          }

          // Isolate primary keys ==> create encoding and table write
          primary_key_column_values.emplace_back(set_val);

          if (update_primary_key) { // If primary key changes: Record current
                                    // value too
            backup_primary_key_column_values.emplace_back(
                std::visit(StringVisitor(), field_val));
          }
        }

        (*row_update
              ->mutable_column_values())[col_registry.col_name_index[col]] =
            std::move(set_val); // Realistically row columns will be in correct
                                // order. But in case they are not, must insert
                                // at the right position.
      }

      std::string enc_key =
          EncodeTableRow(table_name, primary_key_column_values);
      write->set_key(enc_key);

      if (update_primary_key) { // Also set Primary key we replace.
        write = txn->add_write_set();
        enc_key = EncodeTableRow(table_name, backup_primary_key_column_values);
        write->set_key(enc_key);
        write->set_value("d");
        write->mutable_rowupdates()->set_deletion(true);

        row_update = AddTableWriteRow(table_write, col_registry);

        int i = 0;
        for (auto &[col_name, p_idx] : col_registry.primary_key_cols_idx) {
          (*row_update->mutable_column_values())[p_idx] =
              std::move(backup_primary_key_column_values[i++]);
        }
        row_update->set_deletion(true);

        Warning("Trying to update primary key value");
      }
    }

    Debug("Completed Write with %lu rows written", result->size());
    // std::cerr << "Completed Write with " << result->size() << " row(s)
    // written" << std::endl;
    result->set_rows_affected(result->size());
    wcb(REPLY_OK, result);
  };
}

void SQLTransformer::TransformDelete(
    size_t pos, std::string_view &write_statement, std::string &read_statement,
    std::function<void(int, query_result::QueryResult *)> &write_continuation,
    write_callback &wcb, bool skip_query_interpretation) {
  // Based on Syntax from:
  // https://www.postgresqltutorial.com/postgresql-tutorial/postgresql-delete/

  // Case 3) DELETE FROM <table_name> WHERE <condition>
  //-> Turn into read_statement: Result(column, column_value) SELECT FROM
  //<table_name>(primary_columns)
  //              write_cont: for(row in result) create TableWrite with primary
  //              column encoded key, bool = delete (create new version with
  //              empty values/some meta data indicating delete)
  //  TODO: Handle deleted versions: Create new version with special delete
  //  marker. NOTE: Read Sets of queries should include the empty version; but
  //  result computation should ignore it. But how can one distinguish deleted
  //  versions from rows not yet created? Maybe one MUST have semantic CC to
  //  support new row inserts/row deletions.
  //--> Simple solution: change table version
  std::string table_name;

  std::string_view where_cond;

  // 1 Remove insert hook
  write_statement.remove_prefix(pos + delete_hook.length() - 1);

  // 2 Split on values
  pos = write_statement.find(where_hook);
  UW_ASSERT(pos != std::string::npos);

  // 3) Extract table name
  table_name =
      std::move(static_cast<std::string>(write_statement.substr(0, pos)));

  // isolate the Whole where condition and just re-use in the SELECT statement?
  // -- can keep the Where hook.
  // Skip past "WHERE" hook
  size_t where_pos = pos + where_hook.length();
  where_cond = write_statement.substr(where_pos);

  auto itr = TableRegistry.find(table_name);
  UW_ASSERT(itr != TableRegistry.end());
  ColRegistry &col_registry = itr->second; // TableRegistry[table_name];

  // Check whether delete is for single key (point) or flexible amount of rows

  // std::map<std::string, std::string> p_col_values;
  std::vector<std::string> p_col_values;
  bool is_point_delete =
      CheckColConditions(where_cond, col_registry, p_col_values);
  skip_query_interpretation = true;

  if (is_point_delete) {
    // Add to write set.
    std::cerr << "IS POINT DELETE" << std::endl;

    // Write Table Version itself. //Only for kv-store.
    WriteMessage *table_ver = txn->add_write_set();
    table_ver->set_key(table_name);
    table_ver->set_value("");

    // Add Delete also to Table Write :
    TableWrite *table_write = AddTableWrite(table_name, col_registry);

    WriteMessage *write = txn->add_write_set();
    write->mutable_rowupdates()->set_row_idx(
        table_write->rows().size()); // set row_idx for proof reference

    RowUpdates *row_update = AddTableWriteRow(table_write, col_registry);
    row_update->set_deletion(true);

    std::string enc_key = EncodeTableRow(table_name, p_col_values);

    write->set_key(enc_key);
    write->set_value("d");
    write->mutable_rowupdates()->set_deletion(true);

    std::vector<const std::string *> primary_key_column_values;
    int col_idx = 0;
    for (auto &[col_name, _] : col_registry.primary_key_cols_idx) {
      std::string &col_value =
          (*row_update->mutable_column_values())[col_registry
                                                     .col_name_index[col_name]];
      col_value = std::move(p_col_values.at(col_idx++));
    }

    // Create a QueryResult -- set rows affected to 1.
    write_continuation = [this, wcb](int status,
                                     query_result::QueryResult *result) {
      result->set_rows_affected(result->size());
      wcb(REPLY_OK, result);
    };
    return;
    // Return
  }

  // Else: Is Query Delete

  // read_statement = "SELECT * FROM ";  //Ideally select only primary column
  // rows. To support this, need rows to allow access to columns by name (and
  // not just index)

  // read_statement = "SELECT ";
  std::string col_statement;
  for (auto [col_name, idx] : col_registry.primary_key_cols_idx) {
    // read_statement += col_name + ", ";
    col_statement += col_name + ", ";
  }
  col_statement.resize(col_statement.length() - 2); // drop last ", "

  // read_statement.resize(read_statement.length() - 2); // drop last ", "
  // read_statement += " FROM ";
  // read_statement += table_name;
  // read_statement += " WHERE ";
  // read_statement += where_cond;
  // read_statement += ";"; // Add back ; --> was truncated by CheckColCond

  // use fmt::format to create more readable read_statement generation.

  // read_statement = fmt::format("SELECT {0} FROM {1} WHERE {2};",
  // fmt::join(col_registry.primary_key_cols, ", "), table_name,
  // std::move(where_cond)); Could use this --> but then result might be out of
  // order --> would need to look up pcols by name

  read_statement =
      fmt::format("SELECT {0} FROM {1} WHERE {2};", std::move(col_statement),
                  table_name, std::move(where_cond));

  //////// Create Write continuation:
  write_continuation = [this, wcb, table_name,
                        col_registry_ptr = &col_registry](
                           int status, query_result::QueryResult *result) {
    // Write Table Version itself. //Only for kv-store.
    WriteMessage *table_ver = txn->add_write_set();
    table_ver->set_key(table_name);
    table_ver->set_value("");

    TableWrite *table_write = AddTableWrite(table_name, *col_registry_ptr);

    // For each row in query result
    for (int i = 0; i < result->size(); ++i) {
      std::unique_ptr<query_result::Row> row = (*result)[i];

      // Create TableWrite for Delete too.
      WriteMessage *write = txn->add_write_set();
      write->mutable_rowupdates()->set_row_idx(
          table_write->rows().size()); // set row_idx for proof reference
      RowUpdates *row_update = AddTableWriteRow(table_write, *col_registry_ptr);
      row_update->set_deletion(true);

      std::vector<const std::string *> primary_key_column_values;
      for (int idx = 0; idx < row->num_columns();
           ++idx) { // Note: Assume here that cols are in correct order of
                    // primary key cols.
        // for(auto [col_name, idx]: col_registry_ptr->primary_key_cols_idx){

        std::unique_ptr<query_result::Field> field = (*row)[idx];
        // Deserialize encoding to be a stringified type (e.g. whether it's
        // int/bool/string store all as normal readable string)
        const std::string &col_name = field->name();

        if (col_registry_ptr->primary_key_cols_idx[idx].first != col_name) {
          Panic("Primary Columns out of order");
        }
        if (col_registry_ptr->primary_key_cols.find(col_name) ==
            col_registry_ptr->primary_key_cols.end()) {
          Panic("Delete Read Result includes column that is not part of "
                "primary key");
        }

        auto field_val(
            DecodeType(field, col_registry_ptr->col_name_type[col_name]));
        // auto field_val(DecodeType(field,
        // col_registry_ptr->col_name_type[col_name]));
        // primary_key_column_values.emplace_back(std::visit(StringVisitor(),
        // field_val));

        std::string &col_value = (*row_update->mutable_column_values())
            [col_registry_ptr->col_name_index
                 [col_name]]; // Alternatively:
                              // col_registry_ptr->primary_key_cols_idx[idx].first
        col_value = std::visit(StringVisitor(), field_val);

        primary_key_column_values.push_back(&col_value);
      }

      std::string enc_key =
          EncodeTableRow(table_name, primary_key_column_values);

      write->set_key(enc_key);
      write->set_value("d");
      write->mutable_rowupdates()->set_deletion(true);
    }

    result->set_rows_affected(result->size());
    wcb(REPLY_OK, result);
  };
}

//////////////////// Table Write Generator

<<<<<<< HEAD
static bool fine_grained_quotes = false;
// Using TableRegistry now. But still adding quotes to everything
// indiscriminately. That seems to work fine for Peloton
void SQLTransformer::GenerateTableWriteStatement(
    std::string &write_statement, std::string &delete_statement,
    const std::string &table_name, const TableWrite &table_write) {

  // Turn Table Writes into Upsert and Delete statement:
  // ///https://www.postgresqltutorial.com/postgresql-tutorial/postgresql-upsert/
  // Multi row Upsert:
  // https://stackoverflow.com/questions/40647600/postgresql-multi-value-upserts
  //  INSERT INTO table1 VALUES (1, 'foo'), (2,'bar'), (3,'baz')
  //  ON CONFLICT (col1)
  //  DO UPDATE SET col2 = EXCLUDED.col2;

  // Multi row Delete:
  // https://www.commandprompt.com/education/how-to-delete-multiple-rows-from-a-table-in-postgresql/
  //  DELETE FROM article_details
  //  WHERE article_id IN (2, 4, 7);

  const ColRegistry &col_registry = TableRegistry.at(table_name);

  // NOTE: Inserts must always insert -- even if value exists ==> Insert new
  // row.
  write_statement = fmt::format("INSERT INTO {0} VALUES ", table_name);

  // In Write statement: for rows that are marked as delete: don't insert. -->
  // split into write_statement and delete_statement.
  std::map<std::string, std::vector<std::string>> delete_conds;

  bool has_write = false;
  bool has_delete = false;

  for (auto &row : table_write.rows()) {
    // Alternatively: Move row contents to a vector and use: fmt::join(vec, ",")
    if (row.deletion()) {

      for (auto &[col_name, p_idx] : col_registry.primary_key_cols_idx) {
        if (fine_grained_quotes) {
          if (col_registry.col_quotes[p_idx])
            delete_conds[col_name].push_back("\'" + row.column_values()[p_idx] +
                                             "\'");
          else
            delete_conds[col_name].push_back(row.column_values()[p_idx]);
        } else {
          delete_conds[col_name].push_back("\'" + row.column_values()[p_idx] +
                                           "\'");
=======
static bool fine_grained_quotes = false;  //false == add quotes to everything, true == add quotes only to the fields that need it.
//fine_grained_quotes requires use of TableRegistry now. However, it seems to work fine for Peloton to add quotes to everything indiscriminately. 

//NOTE: Peloton does not support WHERE IN syntax for delete statements. => must use the generator version that creates separate delete statements.

void SQLTransformer::GenerateTableWriteStatement(std::string &write_statement, std::string &delete_statement, const std::string &table_name, const TableWrite &table_write){
   
//Turn Table Writes into Upsert and Delete statement:  ///https://www.postgresqltutorial.com/postgresql-tutorial/postgresql-upsert/ 
    //Multi row Upsert:  https://stackoverflow.com/questions/40647600/postgresql-multi-value-upserts 
    // INSERT INTO table1 VALUES (1, 'foo'), (2,'bar'), (3,'baz')
    // ON CONFLICT (col1)
    // DO UPDATE SET col2 = EXCLUDED.col2;

    //Multi row Delete: https://www.commandprompt.com/education/how-to-delete-multiple-rows-from-a-table-in-postgresql/ 
    // DELETE FROM article_details
    // WHERE article_id IN (2, 4, 7);

    const ColRegistry &col_registry = TableRegistry.at(table_name);

    //NOTE: Inserts must always insert -- even if value exists ==> Insert new row.
    write_statement = fmt::format("INSERT INTO {0} VALUES ", table_name);

    // In Write statement: for rows that are marked as delete: don't insert. --> split into write_statement and delete_statement.
    std::map<std::string, std::vector<std::string>> delete_conds;

    bool has_write = false;
    bool has_delete = false;

    for(auto &row: table_write.rows()){
        //Alternatively: Move row contents to a vector and use: fmt::join(vec, ",")
        if(row.has_deletion() && row.deletion()){

            for(auto &[col_name, p_idx]: col_registry.primary_key_cols_idx){
                if(fine_grained_quotes){
                    if(col_registry.col_quotes[p_idx]) delete_conds[col_name].push_back("\'" + row.column_values()[p_idx] + "\'");
                    else delete_conds[col_name].push_back(row.column_values()[p_idx] );
                }
                else{
                    delete_conds[col_name].push_back("\'" + row.column_values()[p_idx] + "\'");
                }
            }
        }
        else{
            has_write = true;
            write_statement += "(";
            if(fine_grained_quotes){ // Use this to add fine grained quotes:
                for(int i = 0; i < row.column_values_size(); ++i){
                    if(col_registry.col_quotes[i])  write_statement += "\'" + row.column_values()[i]  + "\'" + ", ";
                    else write_statement += row.column_values()[i] + ", ";
                }
            }
            else{
                for(auto &col_val: row.column_values()){
                    write_statement += "\'" + col_val  + "\'" + ", ";
                }
            }
        
            write_statement.resize(write_statement.length()-2); //remove trailing ", "
            write_statement += "), ";
>>>>>>> b91e794d
        }
      }
    } else {
      has_write = true;
      write_statement += "(";
      if (fine_grained_quotes) { // Use this to add fine grained quotes:
        for (int i = 0; i < row.column_values_size(); ++i) {
          if (col_registry.col_quotes[i])
            write_statement += "\'" + row.column_values()[i] + "\'" + ", ";
          else
            write_statement += row.column_values()[i] + ", ";
        }
      } else {
        for (auto &col_val : row.column_values()) {
          write_statement += "\'" + col_val + "\'" + ", ";
        }
      }

      write_statement.resize(write_statement.length() -
                             2); // remove trailing ", "
      write_statement += "), ";
    }

    // write_statement += fmt::format("{}, ", fmt::join(row.column_values(),
    // ','));
  }
  write_statement.resize(write_statement.length() - 2); // remove trailing ", "

  // TODO: If we are hacking Insert to always insert --> then can remove this
  // block
  if (false) {
    write_statement += " ON CONFLICT (";
    for (auto &[col_name, _] : col_registry.primary_key_cols_idx) {
      write_statement += col_name + ", ";
    }
    write_statement.resize(write_statement.length() - 2); // remove trailing ",
                                                          // "

<<<<<<< HEAD
    write_statement +=
        ") VALUES DO UPDATE SET "; // TODO: loop, replace with index
    for (auto &col : col_registry.col_names) {
      write_statement += fmt::format("{0} = EXCLUDED.{0}, ", col);
=======
    //FIXME: If no delete clauses --> should not delete anything
    return;  //I.e. there is delete conds.

}

void SQLTransformer::GenerateTablePurgeStatement(std::string &purge_statement, const std::string &table_name, const TableWrite &table_write){
    //Abort all TableWrites: Previous writes must be deleted; Previous deletes must be un-done
    //Puts all write and deletes into one purge

    const ColRegistry &col_registry = TableRegistry.at(table_name);
    std::map<std::string, std::vector<std::string>> purge_conds;

    for(auto &row: table_write.rows()){
        //Alternatively: Move row contents to a vector and use: fmt::join(vec, ",")
        for(auto &[col_name, p_idx]: col_registry.primary_key_cols_idx){
            if(fine_grained_quotes){
                if(col_registry.col_quotes[p_idx]) purge_conds[col_name].push_back("\'" + row.column_values()[p_idx] + "\'");
                else purge_conds[col_name].push_back(row.column_values()[p_idx] );
            }
            else{
                purge_conds[col_name].push_back("\'" + row.column_values()[p_idx] + "\'");
            }
        }
        //write_statement += fmt::format("{}, ", fmt::join(row.column_values(), ','));
>>>>>>> b91e794d
    }
    write_statement.resize(write_statement.length() - 2); // remove trailing ",
                                                          // "
  }

  write_statement += ";";

  if (!has_write)
    write_statement = "";
  // std::cerr << "delete_conds size: " << delete_conds[0].size() << std::endl;
  if (delete_conds.empty())
    return; // i.e. !has_delete

  // Else: Construct also a delete statement

  // NOTE: Deletes must always delete -- even if no value exists ==> Insert
  // empty row.

  delete_statement = fmt::format("DELETE FROM {0} WHERE ", table_name);
  for (auto &[col_name, p_idx] : col_registry.primary_key_cols_idx) {
    delete_statement += fmt::format("{0} in ({1}) AND ", col_name,
                                    fmt::join(delete_conds[col_name], ", "));
  }
  delete_statement.resize(delete_statement.length() -
                          5); // Remove trailing " AND "
  delete_statement += ";";

  // FIXME: If no delete clauses --> should not delete anything
  return; // I.e. there is delete conds.
}

// std::vector<std::string> &purge_statements,
void SQLTransformer::GenerateTablePurgeStatement(
    std::string &purge_statement, const std::string &table_name,
    const TableWrite &table_write) {
  // Abort all TableWrites: Previous writes must be deleted; Previous deletes
  // must be un-done Puts all write and deletes into one purge

  const ColRegistry &col_registry = TableRegistry.at(table_name);
  std::map<std::string, std::vector<std::string>> purge_conds;

  for (auto &row : table_write.rows()) {
    // Alternatively: Move row contents to a vector and use: fmt::join(vec, ",")
    for (auto &[col_name, p_idx] : col_registry.primary_key_cols_idx) {
      if (fine_grained_quotes) {
        if (col_registry.col_quotes[p_idx])
          purge_conds[col_name].push_back("\'" + row.column_values()[p_idx] +
                                          "\'");
        else
          purge_conds[col_name].push_back(row.column_values()[p_idx]);
      } else {
        purge_conds[col_name].push_back("\'" + row.column_values()[p_idx] +
                                        "\'");
      }
    }
<<<<<<< HEAD
    // write_statement += fmt::format("{}, ", fmt::join(row.column_values(),
    // ','));
  }

  if (purge_conds.empty())
    return;

  purge_statement = fmt::format("DELETE FROM {0} WHERE ", table_name);
  for (auto &[col_name, p_idx] : col_registry.primary_key_cols_idx) {
    purge_statement += fmt::format("{0} in ({1}) AND ", col_name,
                                   fmt::join(purge_conds[col_name], ", "));
  }
  purge_statement.resize(purge_statement.length() -
                         5); // Remove trailing " AND "
  purge_statement += ";";

  /////////////////////////
  // This code only deletes table writes meant for insertion. However, we must
  // also undo table writes for deletion
  //  const ColRegistry &col_registry = TableRegistry.at(table_name);
  //  std::map<std::string, std::vector<std::string>> delete_conds;

  // for(auto &row: table_write.rows()){
  //         //Alternatively: Move row contents to a vector and use:
  //         fmt::join(vec, ",") if(!row.deletion()){
  //             for(auto &[col_name, p_idx]:
  //             col_registry.primary_key_cols_idx){
  //                 if(fine_grained_quotes){
  //                     if(col_registry.col_quotes[p_idx])
  //                     delete_conds[col_name].push_back("\'" +
  //                     row.column_values()[p_idx] + "\'"); else
  //                     delete_conds[col_name].push_back(row.column_values()[p_idx]
  //                     );
  //                 }
  //                 else{
  //                     delete_conds[col_name].push_back("\'" +
  //                     row.column_values()[p_idx] + "\'");
  //                 }
  //             }
  //         }
  // }

  // if(delete_conds.empty()) return false;

  // purge_statement = fmt::format("DELETE FROM {0} WHERE ", table_name);
  // for(auto &[col_name, p_idx]: col_registry.primary_key_cols_idx){
  //     purge_statement += fmt::format("{0} in ({1}) AND ", col_name,
  //     fmt::join(delete_conds[col_name], ", "));
  // }
  // purge_statement.resize(purge_statement.length()-5); //Remove trailing " AND
  // " purge_statement += ";";

  // FIXME: If no delete clauses --> should not delete anything
  return; // I.e. there is delete conds.

  // extract all positive values
}

=======
    purge_statement.resize(purge_statement.length()-5); //Remove trailing " AND "
    purge_statement += ";";

    return; 
}

void SQLTransformer::GenerateTableWriteStatement(std::string &write_statement, std::vector<std::string> &delete_statements, const std::string &table_name, const TableWrite &table_write){
    //Create one joint WriteStatement for all insertions
        //NOTE: Inserts must always insert -- even if value exists ==> Insert new row.
    //Create separate Delete statements for each delete

    // write_statement = fmt::format("INSERT INTO {0} VALUES ", table_name);

    const ColRegistry &col_registry = TableRegistry.at(table_name);

    for(auto &row: table_write.rows()){
        
        if(row.has_deletion() && row.deletion()){
            delete_statements.push_back("");
            std::string &delete_statement = delete_statements.back();
            delete_statement = fmt::format("DELETE FROM {0} WHERE ", table_name);

            for(auto &[col_name, p_idx]: col_registry.primary_key_cols_idx){
                //delete_statement += fmt::format("{0}={1} AND ", col_name, row.column_values()[p_idx]);
                //delete_statement += col_name + "=" + row.column_values()[p_idx] + " AND ";

                if(fine_grained_quotes){
                    if(col_registry.col_quotes[p_idx]) delete_statement += col_name + "=" + "\'" + row.column_values()[p_idx] + "\'" + " AND ";
                    else delete_statement += col_name + "=" + row.column_values()[p_idx] + " AND ";
                }
                else{
                    delete_statement += col_name + "=" + "\'" + row.column_values()[p_idx] + "\'" + " AND ";
                }
            }

            delete_statement.resize(delete_statement.length()-5); //Remove trailing " AND "
            delete_statement += ";";
        }
        else{
            write_statement += "(";
            UW_ASSERT(row.column_values_size() == col_registry.col_names.size());
            if(fine_grained_quotes){ // Use this to add fine grained quotes:
                for(int i = 0; i < row.column_values_size(); ++i){
                    if(col_registry.col_quotes[i])  write_statement += "\'" + row.column_values()[i]  + "\'" + ", ";
                    else write_statement += row.column_values()[i] + ", ";
                }
            }
            else{
                for(auto &col_val: row.column_values()){
                    write_statement += "\'" + col_val  + "\'" + ", ";
                }
            }
        
            write_statement.resize(write_statement.length()-2); //remove trailing ", "
            write_statement += "), ";
        }
      

        //write_statement += fmt::format("{}, ", fmt::join(row.column_values(), ','));
    }
    if(!write_statement.empty()){
        write_statement.resize(write_statement.length()-2); //remove trailing ", "
        write_statement = fmt::format("INSERT INTO {0} VALUES ", table_name) + write_statement;

        //TODO: If we are hacking Insert to always insert --> then can remove this block 
        if(false){
            write_statement += " ON CONFLICT (";
            for(auto &[col_name, _]: col_registry.primary_key_cols_idx){
                write_statement += col_name + ", ";
            }
            write_statement.resize(write_statement.length()-2); //remove trailing ", "

            write_statement += ") VALUES DO UPDATE SET "; //TODO: loop, replace with index
            for(auto &col: col_registry.col_names){
                write_statement += fmt::format("{0} = EXCLUDED.{0}, ", col);
            }
            write_statement.resize(write_statement.length()-2); //remove trailing ", "

        }
    
        write_statement += ";";
    }
    
    return;  
}

void SQLTransformer::GenerateTablePurgeStatement(std::vector<std::string> &purge_statements, const std::string &table_name, const TableWrite &table_write){

    const ColRegistry &col_registry = TableRegistry.at(table_name);

    for(auto &row: table_write.rows()){
         //generate a purge statement per row.
        purge_statements.push_back("");
        std::string &purge_statement = purge_statements.back();
        purge_statement = fmt::format("DELETE FROM {0} WHERE ", table_name);

        for(auto &[col_name, p_idx]: col_registry.primary_key_cols_idx){
            //purge_statement += fmt::format("{0}={1} AND ", col_name, row.column_values()[p_idx]);
            //purge_statement += col_name + "=" + row.column_values()[p_idx] + " AND ";

            if(fine_grained_quotes){
                if(col_registry.col_quotes[p_idx]) purge_statement += col_name + "=" + "\'" + row.column_values()[p_idx] + "\'" + " AND ";
                else purge_statement += col_name + "=" + row.column_values()[p_idx] + " AND ";
            }
            else{
                purge_statement += col_name + "=" + "\'" + row.column_values()[p_idx] + "\'" + " AND ";
            }
        }

        purge_statement.resize(purge_statement.length()-5); //Remove trailing " AND "
        purge_statement += ";";
    }

    return;
    //TODO: update GenerateDelete Statements too.
    //TODO: update interface to use this function. Loop over deletes and purges.
        
}

>>>>>>> b91e794d
//////////////////// OLD: Without TableRegistry

// //Note: If we turn table writes into a sql statement, then don't actually
// need to decode type into anything else than a string...
//             //could just send statement (with replaced columnvalue) and skip
//             performing arithmetic ourselves.
//             //(Note: this makes it harder to perform proofs for point reads,
//             because the reader would need to perform the arithmetic ad hoc)
// bool SQLTransformer::GenerateTableWriteStatement(std::string
// &write_statement, std::string &delete_statement, const std::string
// &table_name, const TableWrite &table_write){

// //Turn Table Writes into Upsert and Delete statement:
// ///https://www.postgresqltutorial.com/postgresql-tutorial/postgresql-upsert/
//     //Multi row Upsert:
//     https://stackoverflow.com/questions/40647600/postgresql-multi-value-upserts
//     // INSERT INTO table1 VALUES (1, 'foo'), (2,'bar'), (3,'baz')
//     // ON CONFLICT (col1)
//     // DO UPDATE SET col2 = EXCLUDED.col2;

//     //Multi row Delete:
//     https://www.commandprompt.com/education/how-to-delete-multiple-rows-from-a-table-in-postgresql/
//     // DELETE FROM article_details
//     // WHERE article_id IN (2, 4, 7);

//     write_statement = fmt::format("INSERT INTO {0} VALUES ", table_name);

//     std::vector<std::vector<std::string>>
//     delete_conds(table_write.col_primary_idx_size());

//     for(auto &row: table_write.rows()){
//         //Alternatively: Move row contents to a vector and use:
//         fmt::join(vec, ",") if(row.deletion()){
//             for(int i = 0; i<table_write.col_primary_idx_size(); ++i){
//                 delete_conds[i].push_back("\'" +
//                 row.column_values()[table_write.col_primary_idx()[i]] +
//                 "\'");
//             }
//         }
//         else{
//             write_statement += "(";
//             for(auto &col_val: row.column_values()){
//                 write_statement += "\'" + col_val  + "\'" + ", ";
//             }
//             write_statement.resize(write_statement.length()-2); //remove
//             trailing ", " write_statement += "), ";
//         }

//         //write_statement += fmt::format("{}, ",
//         fmt::join(row.column_values(), ','));
//     }
//     write_statement.resize(write_statement.length()-2); //remove trailing ",
//     "

//     //TODO: If we are hacking Insert to always insert --> then can remove
//     this block if(true){
//          write_statement += " ON CONFLICT (";
//         for(auto &p_idx: table_write.col_primary_idx()){
//             write_statement += table_write.column_names()[p_idx] + ", ";
//         }
//         write_statement.resize(write_statement.length()-2); //remove trailing
//         ", "

//         write_statement += ") VALUES DO UPDATE SET "; //TODO: loop, replace
//         with index for(auto &col: table_write.column_names()){
//             write_statement += fmt::format("{0} = EXCLUDED.{0}, ", col);
//         }
//         write_statement.resize(write_statement.length()-2); //remove trailing
//         ", "

//     }

//     write_statement += ";";

//     //std::cerr << "delete_conds size: " << delete_conds[0].size() <<
//     std::endl; if(delete_conds[0].empty()) return false;

//     //Else: Construct also a delete statement

//     delete_statement = fmt::format("DELETE FROM {0} WHERE ", table_name);
//     for(int i = 0; i<table_write.col_primary_idx_size(); ++i){
//         delete_statement += fmt::format("{0} in ({1}) AND ",
//         table_write.column_names()[table_write.col_primary_idx()[i]],
//         fmt::join(delete_conds[i], ", "));
//     }
//     delete_statement.resize(delete_statement.length()-5); //Remove trailing "
//     AND " delete_statement += ";";

//     return true;  //I.e. there is delete conds.

// }

// bool SQLTransformer::GenerateTablePurgeStatement(std::string
// &purge_statement, const std::string &table_name, const TableWrite
// &table_write){

//     std::vector<std::vector<std::string>>
//     delete_conds(table_write.col_primary_idx_size());

//     for(auto &row: table_write.rows()){
//             //Alternatively: Move row contents to a vector and use:
//             fmt::join(vec, ",") if(!row.deletion()){
//                 for(int i = 0; i<table_write.col_primary_idx_size(); ++i){
//                     delete_conds[i].push_back("\'" +
//                     row.column_values()[table_write.col_primary_idx()[i]] +
//                     "\'");
//                 }
//             }
//     }

//     if(delete_conds[0].empty()) return false;

//     purge_statement = fmt::format("DELETE FROM {0} WHERE ", table_name);
//     for(int i = 0; i<table_write.col_primary_idx_size(); ++i){
//         purge_statement += fmt::format("{0} in ({1}) AND ",
//         table_write.column_names()[table_write.col_primary_idx()[i]],
//         fmt::join(delete_conds[i], ", "));
//     }
//     purge_statement.resize(purge_statement.length()-5); //Remove trailing "
//     AND " purge_statement += ";";

//     return true; //I.e. there is delete conds.

// }

//////////////////// Helper functions:

static std::string eq_hook = " = ";
void SQLTransformer::ParseColUpdate(
    std::string_view col_update,
    std::map<std::string_view, Col_Update> &col_updates) {

  // split on "=" into col and update
  size_t pos = col_update.find(eq_hook);
  UW_ASSERT(pos != std::string::npos);

  // Then parse Value based on operands.
  Col_Update &val = col_updates[col_update.substr(0, pos)]; // col_updates[std::move(static_cast<std::string>(col_update.substr(0,
                                                            // pos)))];
  col_update.remove_prefix(pos + eq_hook.length());

  // find val.  //TODO: Add support for nesting if necessary.
  pos = col_update.find_first_of("+-*/");
  // pos = col_update.find(" ");
  if (pos == std::string::npos) { // is string statement
    val.l_value = col_update; // std::move(static_cast<std::string>(col_update));
    val.has_operand = false;
  } else {
    val.has_operand = true;
    // Parse operand; //Assuming here it is of simple form:  x <operand> y  and
    // operand = {+, -, *, /}   Note: Assuming all values are Integers. For "/"
    // will cast to float.
    val.l_value = col_update.substr(0, pos - 1); // std::move(static_cast<std::string>(col_update.substr(0,
                                                 // pos-1)));
    val.operand = col_update.substr(
        pos,
        1); // std::move(static_cast<std::string>(col_update.substr(pos, 1)));
    val.r_value = col_update.substr(
        pos +
        2); // std::move(static_cast<std::string>(col_update.substr(pos+2)));
  }
}

std::string SQLTransformer::GetUpdateValue(
    const std::string &col, std::variant<bool, int32_t, std::string> &field_val,
    std::unique_ptr<query_result::Field> &field,
    std::map<std::string_view, Col_Update> &col_updates,
    const std::string &col_type, bool &change_val) {

  // Copy all column values (unless in col_updates)
  // Replace update value with read col value if applicable.
  // Then operate arithmetic by casting ops to uint64_t and then turning back to
  // string.

  auto itr = col_updates.find(col);
  if (itr == col_updates.end()) { // No update for the column --> just copy
    return std::visit(StringVisitor(), field_val);
  } else { // There is update for the column -> assign new value: possibly
           // replace col:
    change_val = true;
    // std::cerr << "replacing col: " << col << std::endl;
    // Update value.
    Col_Update &col_update = itr->second;
    if (col_update.has_operand) {
      // std::cerr << "update has operand: " << col_update.operand << std::endl;
      // std::cerr << "lvalue = " << col_update.l_value << std::endl;
      int32_t l_value;
      int32_t r_value;
      // Check if l_value needs to be replaced
      // For now just check current col name (field->name()) -- I assume that's
      // always the case tbh.. //FIXME: Ideally search arbitrary Col by name...
      if (col_update.l_value == field->name()) {
        try {
          l_value = std::get<int32_t>(field_val);
        } catch (std::bad_variant_access &) {
          Panic("Could not extract numeric type (int32_t) from field_val "
                "variant");
        }

        // std::istringstream iss(field_val);
        // iss.exceptions(std::ios::failbit | std::ios::badbit);
        // iss >> l_value;
        // std::cerr << "lvalue = " << l_value << std::endl;
      } else { // Otherwise l_value is already the number...
        std::istringstream iss(static_cast<std::string>(col_update.l_value));
        iss >> l_value;
      }

      if (col_update.r_value == field->name()) {
        try {
          r_value = std::get<int32_t>(field_val);
        } catch (std::bad_variant_access &) {
          Panic("Could not extract numeric type (int32_t) from field_val "
                "variant");
        }
        // std::istringstream iss(field_val);
        // iss.exceptions(std::ios::failbit | std::ios::badbit);
        // iss >> r_value;
      } else { // Otherwise l_value is already the number...
        std::istringstream iss(static_cast<std::string>(col_update.r_value));
        iss >> r_value;
      }

      int32_t output;
      if (col_update.operand == "+") {
        output = l_value + r_value;
      } else if (col_update.operand == "-") {
        output = l_value - r_value;
      } else if (col_update.operand == "*") {
        output = l_value * r_value;
      } else if (col_update.operand == "/") {
        output = l_value /
                 r_value; // Note: this will round instead of producing a float.
      } else {
        Panic("Unsupported operand %s", col_update.operand);
      }

      // std::cerr << "output = " << output << std::endl;
      return std::to_string(output);
    } else {
      // Replace col value if it's a placeholder:  ///FIXME: Currently this just
      // takes the same col name, i.e. it keeps the value the same... NOTE:
      // Should never be triggered
      if (col_update.l_value == field->name()) {
        Panic("Placeholder should not be existing column value");
        return std::visit(StringVisitor(), field_val);
      } else {
        return static_cast<std::string>(
            std::move(TrimValueByType(col_update.l_value, col_type)));
        // if(field_val.index() == 2){ //For now assuming numerics and bools are
        // not quoted in Update Set Statements, but only strings are. Only trim
        // if string..
        //     std::cerr << "Trimming: " << col_update.l_value << std::endl;
        //     return
        //     static_cast<std::string>(std::move(TrimValue(col_update.l_value,
        //     true)));
        // }
        // else{
        //     return static_cast<std::string>(std::move(col_update.l_value));
        // }
      }
    }
  }
}

TableWrite *SQLTransformer::AddTableWrite(const std::string &table_name,
                                          const ColRegistry &col_registry) {
  TableWrite &table_write = (*txn->mutable_table_writes())[table_name];

  // if(table_write.column_names().empty()){
  //     *table_write.mutable_column_names() = {col_registry.col_names.begin(),
  //     col_registry.col_names.end()}; //set columns if first TableWrite
  //     *table_write.mutable_col_primary_idx() =
  //     {col_registry.primary_col_idx.begin(),
  //     col_registry.primary_col_idx.end()}; //set columns if first TableWrite
  // }

  return &table_write;
}

RowUpdates *SQLTransformer::AddTableWriteRow(TableWrite *table_write,
                                             const ColRegistry &col_registry) {

  RowUpdates *row_update = table_write->add_rows();

  // std::vector<std::string *> col_vals;
  for (int q = 0; q < col_registry.col_names.size(); ++q) {
    row_update->add_column_values();
    // col_vals.push_back(row_update->add_column_values());
  }
  // std::cerr << "Row size: " <<  row_update->mutable_column_values()->size()
  // << std::endl;

  return row_update;
}

std::variant<bool, int32_t, std::string>
DecodeType(std::unique_ptr<query_result::Field> &field,
           const std::string &col_type) {
  size_t nbytes;
  const char *field_val_char = field->get(&nbytes);
  std::string field_val(field_val_char, nbytes);
  return DecodeType(field_val, col_type);
}

std::variant<bool, int32_t, std::string>
DecodeType(std::string &enc_value, const std::string &col_type) {
  // Based on Syntax from:
  // https://www.postgresqltutorial.com/postgresql-tutorial/postgresql-data-types/
  // && https://www.postgresql.org/docs/current/datatype-numeric.html Resource
  // for std::variant: https://www.cppstories.com/2018/06/variant/

  // Note: currently the generated types are PostGresSQL types. We could however
  // also input "normal types" and transform them into SQL types only for
  // Peloton.

  std::variant<bool, int32_t, std::string>
      type_variant; // TODO: can pass variant to cereal? Then don't need all the
                    // redundant code

  // match on col_type
  if (col_type == "VARCHAR" ||
      col_type ==
          "TEXT") { // FIXME: VARCHAR might actually look like "VARCHAR (n)"
    std::string dec_value;
    DeCerealize(enc_value, dec_value);
    type_variant = std::move(dec_value);
  }
  // else if(col_type == "TEXT []"){
  //     std::vector<std::string> dec_value;
  //     DeCerealize(enc_value, dec_value);
  //     type_variant = std::move(dec_value);
  // }
  else if (col_type == "INT" || col_type == "BIGINT" ||
           col_type ==
               "SMALLINT") { // SMALLINT (2byteS) INT (4), BIGINT (8), DOUBLE ()

    int32_t dec_value;
    DeCerealize(enc_value, dec_value);
    type_variant = std::move(dec_value);
  }
  // else if(col_type == "INT []" || col_type == "BIGINT []" || col_type ==
  // "SMALLINT []"){
  //     std::vector<int32_t> dec_value;
  //     DeCerealize(enc_value, dec_value);
  //     type_variant = std::move(dec_value);
  // }
  else if (col_type == "BOOL") {
    bool dec_value;
    DeCerealize(enc_value, dec_value);
    type_variant = std::move(dec_value);
  } else {
    Panic("Types other than {VARCHAR, INT, BIGINT, SMALLINT, BOOL} Currently "
          "not supported");
    // e.g. // TIMESTAMP (time and date) or Array []

    // Note: Array will never be primary key, so realistically any update to
    // array won't need to be translated to string, but could be encoded as
    // cereal. Note: we don't seem to need Array type... --> Auctionmark only
    // uses it for arguments.
  }

  return type_variant; // Use decoding..
}

/////////////////////////////// Read parser:

bool set_in_map(std::map<std::string, std::string> const &lhs,
                std::set<std::string> const &rhs) {
  // for(auto)
  auto first1 = lhs.begin();
  auto last1 = lhs.end();
  auto first2 = rhs.begin();
  auto last2 = rhs.end();
  for (; first2 != last2; ++first1) {
    if (first1 == last1 || *first2 < first1->first)
      return false;
    if (!(first1->first < *first2))
      ++first2;
  }
  return true;
}

// Note: input (cond_statement) contains everything following "WHERE" keyword
// Returns true if cond_statement can be issued as Point Operation. P_col_value
// contains all extracted primary key col values (without quotes)
bool SQLTransformer::CheckColConditions(std::string_view &cond_statement,
                                        std::string &table_name,
                                        std::vector<std::string> &p_col_values,
                                        bool relax) {
  // Using Syntax from:
  // https://www.postgresqltutorial.com/postgresql-tutorial/postgresql-where/ ;
  // https://www.postgresqltutorial.com/postgresql-tutorial/postgresql-order-by/

  auto itr = TableRegistry.find(table_name);
  UW_ASSERT(itr != TableRegistry.end());
  const ColRegistry &col_registry = itr->second; // TableRegistry[table_name];

  return CheckColConditions(cond_statement, col_registry, p_col_values, relax);
}

bool SQLTransformer::CheckColConditions(std::string_view &cond_statement,
                                        const ColRegistry &col_registry,
                                        std::vector<std::string> &p_col_values,
                                        bool relax) {

  size_t pos;

  // Check for Nested queries --> Cannot be point read
  if ((pos = cond_statement.find(select_hook)) != std::string::npos)
    return false;

  // Remove Order By condition for parsing
  pos = cond_statement.find(order_hook);
  if (pos != std::string::npos) {
    cond_statement.remove_suffix(cond_statement.length() - pos);
  } else { // Remove last ";" (if not already removed)
    pos = cond_statement.find(";");
    if (pos != std::string::npos) {
      cond_statement.remove_suffix(cond_statement.length() - pos);
    }
  }

  bool terminate_early = false;
  size_t end = 0;

  std::map<std::string, std::string> p_col_value;
  if (!CheckColConditions(end, cond_statement, col_registry, p_col_value,
                          terminate_early, relax))
    return false;

  // for(auto &[key, _]: p_col_value){
  //     std::cerr << "extracted cols: " << key << std::endl;
  // }

  // Else: Transform map into p_col_values only (in correct order); extract just
  // the primary key cols.
  for (auto &[col_name, idx] : col_registry.primary_key_cols_idx) {
    p_col_values.push_back(std::move(p_col_value.at(col_name)));
    // std::cerr << "extracted p_ cols: " << col_name << std::endl;
  }

  return true; // is_point

  // Return true if can definitely do a point key lookup
  // E.g. if pkey = col1
  //   Where col1 = 5 OR col2 = 6 ==> False
  //  Where col1 = 5 AND col2 = 6 ==> True   // but even more restrictive --
  //  value of point read might want to be empty ;; but read set must hold the
  //  key Where col1 = 5 ==> True

  // Harder cases:
  //  e.g. pkey = (col1, col2)
  //  Where (col1 = 5 AND col2 = 5) OR col3 = 5 ==> False
  //  Where (col1 = 5 AND col2 = 5) OR (col1 = 8 AND col2 = 9) ==> False //TODO:
  //  Could do point read for both sides... // For now treat as query.

  // Condition most basic: All bools need to be pcol and be bound by AND
  //  any more --> false
  //  anything more fancy --> false

  // Condition smart:
  // Split on weakest binding recursively.
  //  Try to join in order of strongest binding: for AND --> merge both subsets;
  //  for OR, propagate up both subsets Return true at highest layer if both
  //  subsets bubbled up have all primary key cols (i.e are of size primary key
  //  cols)
}

// TODO: check that column type is primitive: If its array or Timestamp -->
// defer it to query engine.

// Note: Don't pass cond_statement by reference inside recursion.
bool SQLTransformer::CheckColConditions(
    size_t &end, std::string_view cond_statement,
    const ColRegistry &col_registry,
    std::map<std::string, std::string> &p_col_value, bool &terminate_early,
    bool relax) {
  // Note: If relax = true ==> primary_key_compare checks for subset, if false
  // ==> checks for equality.

  std::map<std::string, std::string> &left_p_col_value = p_col_value;
  std::map<std::string, std::string> right_p_col_value;

  size_t pos = 0;
  pos = cond_statement.find_first_of("()");

  // Base case:
  if (pos == std::string_view::npos ||
      (pos > 0 && cond_statement.substr(pos, 1) ==
                      "(")) { // Either a) no () exist, or b) they are to the
                              // right of the first operator
    // split on operators if existent. --> apply col merge left to right.
    // //Note: Multi statements without () are left binding by default.
    op_t op_type(SQL_START);
    op_t next_op_type;
    size_t op_pos;
    size_t op_pos_post = 0;

    while (op_type != SQL_NONE) {
      cond_statement = cond_statement.substr(op_pos_post);
      pos -= op_pos_post; // adjust pos accordingly;

      GetNextOperator(cond_statement, op_pos, op_pos_post,
                      next_op_type); // returns SQL_NONE && op_pos = length if
                                     // no more operators.
      if (next_op_type == SQL_SPECIAL) {
        terminate_early = true;
        return false;
      }

      // std::cerr << "pos"
      // Check if operator > pos. if so this is first op inside a >. Ignore
      // setting it (just break while loop). Call recursion for right hand side.
      if (op_pos > pos) {
        next_op_type = SQL_NONE; // equivalent to break;
        size_t dummy = 0;
        CheckColConditions(dummy, cond_statement.substr(pos), col_registry,
                           right_p_col_value, terminate_early, relax);
      } else {
        ExtractColCondition(cond_statement.substr(0, op_pos), col_registry,
                            right_p_col_value);
      }

      terminate_early =
          !MergeColConditions(op_type, p_col_value, right_p_col_value);
      if (terminate_early)
        return false;

      op_type = next_op_type;
    }

    // std::cerr << "Combined" << std::endl;
    // for(auto &[col, val]: p_col_value){
    //     std::cerr << "col vals: " << col << ":" << val << std::endl;
    // }

    return !terminate_early &&
           primary_key_compare(p_col_value, col_registry.primary_key_cols,
                               relax); // p_col_value.size() ==
                                       // col_registry.primary_key_cols.size();
  }

  // Recurse on opening (
  // Return on closing )  ==> This is left value
  // find operator, then find opening ( (if any) ==> Recurse on it, return
  // closing ). ==> This is right value Apply merge. Return
  if (cond_statement.substr(pos, 1) == "(") { // Start recursion
    cond_statement.remove_prefix(pos + 1);

    // Recurse --> Returns result inside ")"
    CheckColConditions(end, cond_statement, col_registry, left_p_col_value,
                       terminate_early,
                       relax); // End = pos after ) that matches opening (  (or
                               // base case no bracket.)

    if (end == std::string::npos ||
        cond_statement.substr(end, 1) ==
            ")") { // this is the right side of a statement -> return.
      return !terminate_early &&
             primary_key_compare(
                 left_p_col_value, col_registry.primary_key_cols,
                 relax); // p_col_value.size() ==
                         // col_registry.primary_key_cols.size();
    }

    // else: this is the left side of a statement. ==> there must be at least
    // one operator to the right.

    // FIND AND/OR. (search after end)
    cond_statement = cond_statement.substr(
        end); // Note, this does not modify the callers view.

    op_t next_op_type;
    size_t op_pos;
    size_t op_pos_post = 0;

    GetNextOperator(cond_statement, op_pos, op_pos_post,
                    next_op_type); // returns SQL_NONE && op_pos = length if no
                                   // more operators.
    if (next_op_type == SQL_SPECIAL) {
      terminate_early = true;
      return false;
    }
    if (next_op_type == SQL_NONE) {
      return primary_key_compare(
          p_col_value, col_registry.primary_key_cols,
          relax); // p_col_value.size() == col_registry.primary_key_cols.size();
    }

    // After that recurse on right cond.
    CheckColConditions(end, cond_statement.substr(op_pos_post), col_registry,
                       right_p_col_value, terminate_early, relax);

    // Merge left and right side of operator
    terminate_early =
        !MergeColConditions(next_op_type, left_p_col_value, right_p_col_value);

    return !terminate_early &&
           primary_key_compare(p_col_value, col_registry.primary_key_cols,
                               relax); // p_col_value.size() ==
                                       // col_registry.primary_key_cols.size();
  }

  // Recursive cases:
  if (cond_statement.substr(pos, 1) == ")") { // End recursion.
    std::string_view sub_cond = cond_statement.substr(0, pos);

    // Note: Anything between 0 and ) must be normal statement.
    //  Recurse to use base case and return result.
    size_t dummy;

    CheckColConditions(dummy, sub_cond, col_registry, p_col_value,
                       terminate_early, relax);

    end = pos + 1; // Next level receives p_col_values, and end
    return !terminate_early &&
           primary_key_compare(p_col_value, col_registry.primary_key_cols,
                               relax); // p_col_value.size() ==
                                       // col_registry.primary_key_cols.size();
  }
}

void SQLTransformer::ExtractColCondition(
    std::string_view cond_statement, const ColRegistry &col_registry,
    std::map<std::string, std::string> &p_col_value) {
  // Note: Expecting all conditions to be of form "col_name = X"
  // Do not currently support boolean conditions, like "col_name";

  size_t pos = cond_statement.find(" = ");
  if (pos == std::string::npos)
    return;

  // check left val;
  std::string_view left = cond_statement.substr(0, pos);
  const std::string &left_str = static_cast<std::string>(left);
  // if(col_registry.primary_key_cols.count(left_str)){ //if primary key and
  // equality --> add value to map so we can compute enc_key for point
  // read/write
  std::string_view right = cond_statement.substr(pos + 3);
  const std::string &type = col_registry.col_name_type.at(left_str);
  p_col_value[left_str] = TrimValueByType(right, type);
  //}
  return;
}

void SQLTransformer::GetNextOperator(std::string_view &cond_statement,
                                     size_t &op_pos, size_t &op_pos_post,
                                     op_t &op_type) {

  if ((op_pos = cond_statement.find(and_hook)) !=
      std::string::npos) { // if AND exists.
    op_type = SQL_AND;
    op_pos_post = op_pos + and_hook.length();
  } else if ((op_pos = cond_statement.find(or_hook)) !=
             std::string::npos) { // if OR exists.
    op_type = SQL_OR;
    op_pos_post = op_pos + or_hook.length();
  } else if ((op_pos = cond_statement.find(in_hook)) !=
             std::string::npos) { // if IN exists.
    op_type = SQL_SPECIAL;
    op_pos_post = op_pos + in_hook.length();
  } else if ((op_pos = cond_statement.find(between_hook)) !=
             std::string::npos) { // if BETWEEN exists.
    op_type = SQL_SPECIAL;
    op_pos_post = op_pos + between_hook.length();
  } else {
    op_type = SQL_NONE;
    op_pos = cond_statement.length();
  }
  return;
}

bool SQLTransformer::MergeColConditions(
    op_t &op_type, std::map<std::string, std::string> &l_p_col_value,
    std::map<std::string, std::string> &r_p_col_value) {
  switch (op_type) {
  case SQL_NONE:
    Panic("Should never be Merging Conditions on None");
    break;
  case SQL_START: {
    for (auto &[col, val] : r_p_col_value) {
      l_p_col_value[std::move(col)] = std::move(val);
    }
  } break;
  case SQL_AND: // Union of both subsets. Note: Values must be unique.
  {
    for (auto &[col, val] : r_p_col_value) {
      auto [itr, new_col] =
          l_p_col_value.try_emplace(std::move(col), std::move(val));
      if (!new_col) {
        // exists already, check that both values were the same...
        if (val != itr->second)
          return false; // in this case we want to return false and terminate
                        // early.
        // https://stackoverflow.com/questions/4286670/what-is-the-preferred-idiomatic-way-to-insert-into-a-map
        // --> try_emplace does not move val if it fails.
      }
    }
  } break;
  case SQL_OR: // Intersection of both subsets. Note: Values must be unique.
  {
    std::map<std::string, std::string> i_p_col_value; // intersection
    auto it_l = l_p_col_value.begin();
    auto it_r = r_p_col_value.begin();
    while (it_l != l_p_col_value.end() && it_r != r_p_col_value.end()) {
      if (it_l->first < it_r->first)
        ++it_l;
      else if (it_l->first > it_r->first)
        ++it_r;
      else {
        if (it_l->second == it_r->second)
          i_p_col_value[std::move(it_l->first)] = std::move(it_l->second);
        ++it_l;
        ++it_r;
      }
    }
    l_p_col_value = std::move(i_p_col_value);
  } break;

  default:
    NOT_REACHABLE();
  }

  r_p_col_value.clear(); // Clear right col keys
  return true;
}

///////////////// Old read parser

bool SQLTransformer::CheckColConditionsDumb(
    std::string_view &cond_statement, const ColRegistry &col_registry,
    std::map<std::string, std::string> &p_col_value) {
  // Returns false if should use Query Protocol (Sync or Eager)
  // Returns true if should use Point Read Protocol

  // Input: boolean conditions, concatenated by AND/OR. E.g. <cond1> AND <cond2>
  // OR <cond3>

  // Condition most basic: All bools need to be pcol and be bound by AND
  //  any more --> false
  //  anything more fancy --> false

  // split WHERE statement on AND/OR
  size_t pos;

  if ((pos = cond_statement.find(or_hook)) !=
      std::string::npos) { // if OR exists.
    return false;
  } else if ((pos = cond_statement.find(in_hook)) !=
             std::string::npos) { // if OR exists.
    return false;
  } else if ((pos = cond_statement.find(between_hook)) !=
             std::string::npos) { // if OR exists.
    return false;
  }

  if ((pos = cond_statement.find(and_hook)) !=
      std::string::npos) { // if AND exists.
    // split on and, return both sides.
    std::string_view left_cond = cond_statement.substr(0, pos);
    std::string_view right_cond =
        cond_statement.substr(pos + and_hook.length());

    // split on =
    pos = left_cond.find(" = ");
    if (pos == std::string::npos)
      return false;

    // check left val;
    std::string_view left = left_cond.substr(0, pos);
    const std::string &left_str = static_cast<std::string>(left);
    if (!col_registry.primary_key_cols.count(
            left_str)) { // if primary key and equality --> add value to map so
                         // we can compute enc_key for point read/write
      return false;
    }
    p_col_value[std::move(left_str)] = left_cond.substr(pos + 3);
    return CheckColConditionsDumb(
        right_cond, col_registry,
        p_col_value); // TODO: don't recurse (this re-checks all above
                      // statements) --> just while loop

  } else { // No more bindings.
           // split on =
    pos = cond_statement.find(" = ");
    if (pos == std::string::npos)
      return false;

    // check left val;
    std::string_view left = cond_statement.substr(0, pos);
    const std::string &left_str = static_cast<std::string>(left);
    if (!col_registry.primary_key_cols.count(
            left_str)) { // if primary key and equality --> add value to map so
                         // we can compute enc_key for point read/write
      return false;
    }
    p_col_value[std::move(left_str)] = cond_statement.substr(pos + 3);
    return p_col_value.size() == col_registry.primary_key_cols.size();
  }

  return false;
}

// FIXME: Wrong: This Read parser assumed no parentheses & simply checked
// whether all statements were primary col -- disregarding semantics of AND and
// OR
//  bool SQLTransformer::CheckColConditions(std::string_view &cond_statement,
//  ColRegistry &col_registry, std::map<std::string, std::string> &p_col_value){
//      //NOTE: Where condition must entirely be specified as AND or OR
//      // No Between: WHERE column_name BETWEEN value 1 AND value 2;
//      //TODO: Support WHERE name IN ("Lucy","Stella","Max","Tiger"); ==>
//      Between or IN automatically count as  Ranges

//     //TODO: If string has extra statement (more restrictive than primary col)
//     --> Simple point get won't be able to handle (need to add condidtions)
//     --> simpler: Send through Sync...
//             //Or maybe we send the Get without sync but as a Select statement
//             itself.

//     //split WHERE statement on AND/OR
//     size_t pos;
//     if( (pos = cond_statement.find(and_hook)) != std::string::npos){ //if AND
//     exists.
//         //split on and, return both sides.
//         std::string_view left_cond = cond_statement.substr(0, pos);
//         std::string_view right_cond = cond_statement.substr(pos +
//         and_hook.length()); return CheckColConditions(left_cond,
//         col_registry, p_col_value) && CheckColConditions(right_cond,
//         col_registry, p_col_value);
//     }
//     else if((pos = cond_statement.find(or_hook)) != std::string::npos){ //if
//     OR exists.
//         std::string_view left_cond = cond_statement.substr(0, pos);
//         std::string_view right_cond = cond_statement.substr(pos +
//         or_hook.length()); return CheckColConditions(left_cond, col_registry,
//         p_col_value) && CheckColConditions(right_cond, col_registry,
//         p_col_value);
//     }

//     //split on =
//     pos = cond_statement.find(" = ");
//     if(pos == std::string::npos) return false;

//     //check left val;
//     std::string_view left = cond_statement.substr(0, pos);
//     const std::string &left_str = static_cast<std::string>(left);
//     if(col_registry.primary_key_cols.count(left_str)){ //if primary key and
//     equality --> add value to map so we can compute enc_key for point
//     read/write
//         p_col_value[std::move(left_str)] = cond_statement.substr(pos + 3);
//         return true;
//     }

//     return false;

//  //Find = ; Isolate what is to the left and to th

//     //check if ALL conds are primary col AND operand is =
//     // --> if so, parse the values from cond into the write
//     //return true --> skip creation of read statement. (set to "")

//     // if not, use query ;; pass an arg that tells query interpreter to skip
//     interpretation we already know it must use query protocol.
// }

}; // namespace pequinstore<|MERGE_RESOLUTION|>--- conflicted
+++ resolved
@@ -960,10 +960,15 @@
 
 //////////////////// Table Write Generator
 
-<<<<<<< HEAD
-static bool fine_grained_quotes = false;
-// Using TableRegistry now. But still adding quotes to everything
-// indiscriminately. That seems to work fine for Peloton
+static bool fine_grained_quotes =
+    false; // false == add quotes to everything, true == add quotes only to the
+           // fields that need it.
+// fine_grained_quotes requires use of TableRegistry now. However, it seems to
+// work fine for Peloton to add quotes to everything indiscriminately.
+
+// NOTE: Peloton does not support WHERE IN syntax for delete statements. => must
+// use the generator version that creates separate delete statements.
+
 void SQLTransformer::GenerateTableWriteStatement(
     std::string &write_statement, std::string &delete_statement,
     const std::string &table_name, const TableWrite &table_write) {
@@ -996,7 +1001,7 @@
 
   for (auto &row : table_write.rows()) {
     // Alternatively: Move row contents to a vector and use: fmt::join(vec, ",")
-    if (row.deletion()) {
+    if (row.has_deletion() && row.deletion()) {
 
       for (auto &[col_name, p_idx] : col_registry.primary_key_cols_idx) {
         if (fine_grained_quotes) {
@@ -1008,67 +1013,6 @@
         } else {
           delete_conds[col_name].push_back("\'" + row.column_values()[p_idx] +
                                            "\'");
-=======
-static bool fine_grained_quotes = false;  //false == add quotes to everything, true == add quotes only to the fields that need it.
-//fine_grained_quotes requires use of TableRegistry now. However, it seems to work fine for Peloton to add quotes to everything indiscriminately. 
-
-//NOTE: Peloton does not support WHERE IN syntax for delete statements. => must use the generator version that creates separate delete statements.
-
-void SQLTransformer::GenerateTableWriteStatement(std::string &write_statement, std::string &delete_statement, const std::string &table_name, const TableWrite &table_write){
-   
-//Turn Table Writes into Upsert and Delete statement:  ///https://www.postgresqltutorial.com/postgresql-tutorial/postgresql-upsert/ 
-    //Multi row Upsert:  https://stackoverflow.com/questions/40647600/postgresql-multi-value-upserts 
-    // INSERT INTO table1 VALUES (1, 'foo'), (2,'bar'), (3,'baz')
-    // ON CONFLICT (col1)
-    // DO UPDATE SET col2 = EXCLUDED.col2;
-
-    //Multi row Delete: https://www.commandprompt.com/education/how-to-delete-multiple-rows-from-a-table-in-postgresql/ 
-    // DELETE FROM article_details
-    // WHERE article_id IN (2, 4, 7);
-
-    const ColRegistry &col_registry = TableRegistry.at(table_name);
-
-    //NOTE: Inserts must always insert -- even if value exists ==> Insert new row.
-    write_statement = fmt::format("INSERT INTO {0} VALUES ", table_name);
-
-    // In Write statement: for rows that are marked as delete: don't insert. --> split into write_statement and delete_statement.
-    std::map<std::string, std::vector<std::string>> delete_conds;
-
-    bool has_write = false;
-    bool has_delete = false;
-
-    for(auto &row: table_write.rows()){
-        //Alternatively: Move row contents to a vector and use: fmt::join(vec, ",")
-        if(row.has_deletion() && row.deletion()){
-
-            for(auto &[col_name, p_idx]: col_registry.primary_key_cols_idx){
-                if(fine_grained_quotes){
-                    if(col_registry.col_quotes[p_idx]) delete_conds[col_name].push_back("\'" + row.column_values()[p_idx] + "\'");
-                    else delete_conds[col_name].push_back(row.column_values()[p_idx] );
-                }
-                else{
-                    delete_conds[col_name].push_back("\'" + row.column_values()[p_idx] + "\'");
-                }
-            }
-        }
-        else{
-            has_write = true;
-            write_statement += "(";
-            if(fine_grained_quotes){ // Use this to add fine grained quotes:
-                for(int i = 0; i < row.column_values_size(); ++i){
-                    if(col_registry.col_quotes[i])  write_statement += "\'" + row.column_values()[i]  + "\'" + ", ";
-                    else write_statement += row.column_values()[i] + ", ";
-                }
-            }
-            else{
-                for(auto &col_val: row.column_values()){
-                    write_statement += "\'" + col_val  + "\'" + ", ";
-                }
-            }
-        
-            write_statement.resize(write_statement.length()-2); //remove trailing ", "
-            write_statement += "), ";
->>>>>>> b91e794d
         }
       }
     } else {
@@ -1107,37 +1051,10 @@
     write_statement.resize(write_statement.length() - 2); // remove trailing ",
                                                           // "
 
-<<<<<<< HEAD
     write_statement +=
         ") VALUES DO UPDATE SET "; // TODO: loop, replace with index
     for (auto &col : col_registry.col_names) {
       write_statement += fmt::format("{0} = EXCLUDED.{0}, ", col);
-=======
-    //FIXME: If no delete clauses --> should not delete anything
-    return;  //I.e. there is delete conds.
-
-}
-
-void SQLTransformer::GenerateTablePurgeStatement(std::string &purge_statement, const std::string &table_name, const TableWrite &table_write){
-    //Abort all TableWrites: Previous writes must be deleted; Previous deletes must be un-done
-    //Puts all write and deletes into one purge
-
-    const ColRegistry &col_registry = TableRegistry.at(table_name);
-    std::map<std::string, std::vector<std::string>> purge_conds;
-
-    for(auto &row: table_write.rows()){
-        //Alternatively: Move row contents to a vector and use: fmt::join(vec, ",")
-        for(auto &[col_name, p_idx]: col_registry.primary_key_cols_idx){
-            if(fine_grained_quotes){
-                if(col_registry.col_quotes[p_idx]) purge_conds[col_name].push_back("\'" + row.column_values()[p_idx] + "\'");
-                else purge_conds[col_name].push_back(row.column_values()[p_idx] );
-            }
-            else{
-                purge_conds[col_name].push_back("\'" + row.column_values()[p_idx] + "\'");
-            }
-        }
-        //write_statement += fmt::format("{}, ", fmt::join(row.column_values(), ','));
->>>>>>> b91e794d
     }
     write_statement.resize(write_statement.length() - 2); // remove trailing ",
                                                           // "
@@ -1169,7 +1086,6 @@
   return; // I.e. there is delete conds.
 }
 
-// std::vector<std::string> &purge_statements,
 void SQLTransformer::GenerateTablePurgeStatement(
     std::string &purge_statement, const std::string &table_name,
     const TableWrite &table_write) {
@@ -1193,7 +1109,6 @@
                                         "\'");
       }
     }
-<<<<<<< HEAD
     // write_statement += fmt::format("{}, ", fmt::join(row.column_values(),
     // ','));
   }
@@ -1210,169 +1125,144 @@
                          5); // Remove trailing " AND "
   purge_statement += ";";
 
-  /////////////////////////
-  // This code only deletes table writes meant for insertion. However, we must
-  // also undo table writes for deletion
-  //  const ColRegistry &col_registry = TableRegistry.at(table_name);
-  //  std::map<std::string, std::vector<std::string>> delete_conds;
-
-  // for(auto &row: table_write.rows()){
-  //         //Alternatively: Move row contents to a vector and use:
-  //         fmt::join(vec, ",") if(!row.deletion()){
-  //             for(auto &[col_name, p_idx]:
-  //             col_registry.primary_key_cols_idx){
-  //                 if(fine_grained_quotes){
-  //                     if(col_registry.col_quotes[p_idx])
-  //                     delete_conds[col_name].push_back("\'" +
-  //                     row.column_values()[p_idx] + "\'"); else
-  //                     delete_conds[col_name].push_back(row.column_values()[p_idx]
-  //                     );
-  //                 }
-  //                 else{
-  //                     delete_conds[col_name].push_back("\'" +
-  //                     row.column_values()[p_idx] + "\'");
-  //                 }
-  //             }
-  //         }
-  // }
-
-  // if(delete_conds.empty()) return false;
-
-  // purge_statement = fmt::format("DELETE FROM {0} WHERE ", table_name);
-  // for(auto &[col_name, p_idx]: col_registry.primary_key_cols_idx){
-  //     purge_statement += fmt::format("{0} in ({1}) AND ", col_name,
-  //     fmt::join(delete_conds[col_name], ", "));
-  // }
-  // purge_statement.resize(purge_statement.length()-5); //Remove trailing " AND
-  // " purge_statement += ";";
-
-  // FIXME: If no delete clauses --> should not delete anything
-  return; // I.e. there is delete conds.
-
-  // extract all positive values
-}
-
-=======
-    purge_statement.resize(purge_statement.length()-5); //Remove trailing " AND "
+  return;
+}
+
+void SQLTransformer::GenerateTableWriteStatement(
+    std::string &write_statement, std::vector<std::string> &delete_statements,
+    const std::string &table_name, const TableWrite &table_write) {
+  // Create one joint WriteStatement for all insertions
+  // NOTE: Inserts must always insert -- even if value exists ==> Insert new
+  // row.
+  // Create separate Delete statements for each delete
+
+  // write_statement = fmt::format("INSERT INTO {0} VALUES ", table_name);
+
+  const ColRegistry &col_registry = TableRegistry.at(table_name);
+
+  for (auto &row : table_write.rows()) {
+
+    if (row.has_deletion() && row.deletion()) {
+      delete_statements.push_back("");
+      std::string &delete_statement = delete_statements.back();
+      delete_statement = fmt::format("DELETE FROM {0} WHERE ", table_name);
+
+      for (auto &[col_name, p_idx] : col_registry.primary_key_cols_idx) {
+        // delete_statement += fmt::format("{0}={1} AND ", col_name,
+        // row.column_values()[p_idx]); delete_statement += col_name + "=" +
+        // row.column_values()[p_idx] + " AND ";
+
+        if (fine_grained_quotes) {
+          if (col_registry.col_quotes[p_idx])
+            delete_statement += col_name + "=" + "\'" +
+                                row.column_values()[p_idx] + "\'" + " AND ";
+          else
+            delete_statement +=
+                col_name + "=" + row.column_values()[p_idx] + " AND ";
+        } else {
+          delete_statement += col_name + "=" + "\'" +
+                              row.column_values()[p_idx] + "\'" + " AND ";
+        }
+      }
+
+      delete_statement.resize(delete_statement.length() -
+                              5); // Remove trailing " AND "
+      delete_statement += ";";
+    } else {
+      write_statement += "(";
+      UW_ASSERT(row.column_values_size() == col_registry.col_names.size());
+      if (fine_grained_quotes) { // Use this to add fine grained quotes:
+        for (int i = 0; i < row.column_values_size(); ++i) {
+          if (col_registry.col_quotes[i])
+            write_statement += "\'" + row.column_values()[i] + "\'" + ", ";
+          else
+            write_statement += row.column_values()[i] + ", ";
+        }
+      } else {
+        for (auto &col_val : row.column_values()) {
+          write_statement += "\'" + col_val + "\'" + ", ";
+        }
+      }
+
+      write_statement.resize(write_statement.length() -
+                             2); // remove trailing ", "
+      write_statement += "), ";
+    }
+
+    // write_statement += fmt::format("{}, ", fmt::join(row.column_values(),
+    // ','));
+  }
+  if (!write_statement.empty()) {
+    write_statement.resize(write_statement.length() - 2); // remove trailing ",
+                                                          // "
+    write_statement =
+        fmt::format("INSERT INTO {0} VALUES ", table_name) + write_statement;
+
+    // TODO: If we are hacking Insert to always insert --> then can remove this
+    // block
+    if (false) {
+      write_statement += " ON CONFLICT (";
+      for (auto &[col_name, _] : col_registry.primary_key_cols_idx) {
+        write_statement += col_name + ", ";
+      }
+      write_statement.resize(write_statement.length() -
+                             2); // remove trailing ", "
+
+      write_statement +=
+          ") VALUES DO UPDATE SET "; // TODO: loop, replace with index
+      for (auto &col : col_registry.col_names) {
+        write_statement += fmt::format("{0} = EXCLUDED.{0}, ", col);
+      }
+      write_statement.resize(write_statement.length() -
+                             2); // remove trailing ", "
+    }
+
+    write_statement += ";";
+  }
+
+  return;
+}
+
+void SQLTransformer::GenerateTablePurgeStatement(
+    std::vector<std::string> &purge_statements, const std::string &table_name,
+    const TableWrite &table_write) {
+
+  const ColRegistry &col_registry = TableRegistry.at(table_name);
+
+  for (auto &row : table_write.rows()) {
+    // generate a purge statement per row.
+    purge_statements.push_back("");
+    std::string &purge_statement = purge_statements.back();
+    purge_statement = fmt::format("DELETE FROM {0} WHERE ", table_name);
+
+    for (auto &[col_name, p_idx] : col_registry.primary_key_cols_idx) {
+      // purge_statement += fmt::format("{0}={1} AND ", col_name,
+      // row.column_values()[p_idx]); purge_statement += col_name + "=" +
+      // row.column_values()[p_idx] + " AND ";
+
+      if (fine_grained_quotes) {
+        if (col_registry.col_quotes[p_idx])
+          purge_statement += col_name + "=" + "\'" +
+                             row.column_values()[p_idx] + "\'" + " AND ";
+        else
+          purge_statement +=
+              col_name + "=" + row.column_values()[p_idx] + " AND ";
+      } else {
+        purge_statement +=
+            col_name + "=" + "\'" + row.column_values()[p_idx] + "\'" + " AND ";
+      }
+    }
+
+    purge_statement.resize(purge_statement.length() -
+                           5); // Remove trailing " AND "
     purge_statement += ";";
-
-    return; 
-}
-
-void SQLTransformer::GenerateTableWriteStatement(std::string &write_statement, std::vector<std::string> &delete_statements, const std::string &table_name, const TableWrite &table_write){
-    //Create one joint WriteStatement for all insertions
-        //NOTE: Inserts must always insert -- even if value exists ==> Insert new row.
-    //Create separate Delete statements for each delete
-
-    // write_statement = fmt::format("INSERT INTO {0} VALUES ", table_name);
-
-    const ColRegistry &col_registry = TableRegistry.at(table_name);
-
-    for(auto &row: table_write.rows()){
-        
-        if(row.has_deletion() && row.deletion()){
-            delete_statements.push_back("");
-            std::string &delete_statement = delete_statements.back();
-            delete_statement = fmt::format("DELETE FROM {0} WHERE ", table_name);
-
-            for(auto &[col_name, p_idx]: col_registry.primary_key_cols_idx){
-                //delete_statement += fmt::format("{0}={1} AND ", col_name, row.column_values()[p_idx]);
-                //delete_statement += col_name + "=" + row.column_values()[p_idx] + " AND ";
-
-                if(fine_grained_quotes){
-                    if(col_registry.col_quotes[p_idx]) delete_statement += col_name + "=" + "\'" + row.column_values()[p_idx] + "\'" + " AND ";
-                    else delete_statement += col_name + "=" + row.column_values()[p_idx] + " AND ";
-                }
-                else{
-                    delete_statement += col_name + "=" + "\'" + row.column_values()[p_idx] + "\'" + " AND ";
-                }
-            }
-
-            delete_statement.resize(delete_statement.length()-5); //Remove trailing " AND "
-            delete_statement += ";";
-        }
-        else{
-            write_statement += "(";
-            UW_ASSERT(row.column_values_size() == col_registry.col_names.size());
-            if(fine_grained_quotes){ // Use this to add fine grained quotes:
-                for(int i = 0; i < row.column_values_size(); ++i){
-                    if(col_registry.col_quotes[i])  write_statement += "\'" + row.column_values()[i]  + "\'" + ", ";
-                    else write_statement += row.column_values()[i] + ", ";
-                }
-            }
-            else{
-                for(auto &col_val: row.column_values()){
-                    write_statement += "\'" + col_val  + "\'" + ", ";
-                }
-            }
-        
-            write_statement.resize(write_statement.length()-2); //remove trailing ", "
-            write_statement += "), ";
-        }
-      
-
-        //write_statement += fmt::format("{}, ", fmt::join(row.column_values(), ','));
-    }
-    if(!write_statement.empty()){
-        write_statement.resize(write_statement.length()-2); //remove trailing ", "
-        write_statement = fmt::format("INSERT INTO {0} VALUES ", table_name) + write_statement;
-
-        //TODO: If we are hacking Insert to always insert --> then can remove this block 
-        if(false){
-            write_statement += " ON CONFLICT (";
-            for(auto &[col_name, _]: col_registry.primary_key_cols_idx){
-                write_statement += col_name + ", ";
-            }
-            write_statement.resize(write_statement.length()-2); //remove trailing ", "
-
-            write_statement += ") VALUES DO UPDATE SET "; //TODO: loop, replace with index
-            for(auto &col: col_registry.col_names){
-                write_statement += fmt::format("{0} = EXCLUDED.{0}, ", col);
-            }
-            write_statement.resize(write_statement.length()-2); //remove trailing ", "
-
-        }
-    
-        write_statement += ";";
-    }
-    
-    return;  
-}
-
-void SQLTransformer::GenerateTablePurgeStatement(std::vector<std::string> &purge_statements, const std::string &table_name, const TableWrite &table_write){
-
-    const ColRegistry &col_registry = TableRegistry.at(table_name);
-
-    for(auto &row: table_write.rows()){
-         //generate a purge statement per row.
-        purge_statements.push_back("");
-        std::string &purge_statement = purge_statements.back();
-        purge_statement = fmt::format("DELETE FROM {0} WHERE ", table_name);
-
-        for(auto &[col_name, p_idx]: col_registry.primary_key_cols_idx){
-            //purge_statement += fmt::format("{0}={1} AND ", col_name, row.column_values()[p_idx]);
-            //purge_statement += col_name + "=" + row.column_values()[p_idx] + " AND ";
-
-            if(fine_grained_quotes){
-                if(col_registry.col_quotes[p_idx]) purge_statement += col_name + "=" + "\'" + row.column_values()[p_idx] + "\'" + " AND ";
-                else purge_statement += col_name + "=" + row.column_values()[p_idx] + " AND ";
-            }
-            else{
-                purge_statement += col_name + "=" + "\'" + row.column_values()[p_idx] + "\'" + " AND ";
-            }
-        }
-
-        purge_statement.resize(purge_statement.length()-5); //Remove trailing " AND "
-        purge_statement += ";";
-    }
-
-    return;
-    //TODO: update GenerateDelete Statements too.
-    //TODO: update interface to use this function. Loop over deletes and purges.
-        
-}
-
->>>>>>> b91e794d
+  }
+
+  return;
+  // TODO: update GenerateDelete Statements too.
+  // TODO: update interface to use this function. Loop over deletes and purges.
+}
+
 //////////////////// OLD: Without TableRegistry
 
 // //Note: If we turn table writes into a sql statement, then don't actually
