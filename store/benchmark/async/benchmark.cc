--- conflicted
+++ resolved
@@ -603,14 +603,11 @@
     benchClients.push_back(bench);
   }
 
-<<<<<<< HEAD
-  transport->Run();
-=======
   if (threads.size() > 0) {
     std::this_thread::sleep_for(std::chrono::milliseconds(250));
   }
   transport.Run();
->>>>>>> a3d2dfe1
+
   for (auto i : threads) {
     i->join();
     delete i;
