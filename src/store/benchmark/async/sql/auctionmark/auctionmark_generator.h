--- conflicted
+++ resolved
@@ -96,19 +96,10 @@
 }
 
 uint64_t getRandomEndTimestamp(AuctionMarkProfile &profile) {
-<<<<<<< HEAD
-  uint64_t timeDiff =  profile.get_random_time_diff();
-  uint64_t EndTimestamp = profile.get_loader_start_time() + timeDiff * MILLISECONDS_IN_A_SECOND; 
+  int timeDiff =  profile.get_random_time_diff();
+  uint64_t EndTimestamp = profile.get_loader_start_time() + timeDiff; 
+  assert(EndTimestamp > 0);
   return EndTimestamp;
-=======
-  int timeDiff =  profile.get_random_time_diff();
-  //std::cerr << "timeDiff: " << timeDiff << std::endl;
-  int EndTimestamp = (int) get_ts(profile.get_loader_start_time()) + timeDiff * MILLISECONDS_IN_A_SECOND; 
-  //FIXME: normalize all of this to miliseconds...
-  //std::cerr << "timeDiff: " << timeDiff << std::endl;
-  assert(EndTimestamp > 0);
-  return (uint64_t) EndTimestamp;
->>>>>>> bf734cb8
 }
 
 uint64_t getRandomPurchaseTimestamp(uint64_t endDate, AuctionMarkProfile &profile) {
