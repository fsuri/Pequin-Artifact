--- conflicted
+++ resolved
@@ -67,11 +67,7 @@
 # libcount
 LDFLAGS += -lcount
 # llvm
-<<<<<<< HEAD
-LDFLAGS += -lLLVM-6.0
-=======
 #LDFLAGS += -lLLVM-6.0
->>>>>>> 7f35a466
 # libffi
 LDFLAGS += -lffi
 # atomic
