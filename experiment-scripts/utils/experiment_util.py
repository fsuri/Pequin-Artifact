'''
 Copyright 2021 Matthew Burke <matthelb@cs.cornell.edu>
                Florian Suri-Payer <fsp@cs.cornell.edu>

 Permission is hereby granted, free of charge, to any person
 obtaining a copy of this software and associated documentation
 files (the "Software"), to deal in the Software without
 restriction, including without limitation the rights to use, copy,
 modify, merge, publish, distribute, sublicense, and/or sell copies
 of the Software, and to permit persons to whom the Software is
 furnished to do so, subject to the following conditions:

 The above copyright notice and this permission notice shall be
 included in all copies or substantial portions of the Software.
 
 THE SOFTWARE IS PROVIDED "AS IS", WITHOUT WARRANTY OF ANY KIND,
 EXPRESS OR IMPLIED, INCLUDING BUT NOT LIMITED TO THE WARRANTIES OF
 MERCHANTABILITY, FITNESS FOR A PARTICULAR PURPOSE AND
 NONINFRINGEMENT. IN NO EVENT SHALL THE AUTHORS OR COPYRIGHT HOLDERS
 BE LIABLE FOR ANY CLAIM, DAMAGES OR OTHER LIABILITY, WHETHER IN AN
 ACTION OF CONTRACT, TORT OR OTHERWISE, ARISING FROM, OUT OF OR IN
 CONNECTION WITH THE SOFTWARE OR THE USE OR OTHER DEALINGS IN THE
 SOFTWARE.

'''
import json
import time
import concurrent.futures
import os
import sys
import threading

from utils.remote_util import *
from utils.git_util import *
from utils.eval_util import *
from lib.experiment_codebase import *

def is_using_master(config):
    return not 'use_master' in config or config['use_master']

def collect_exp_data(config, remote_exp_directory, local_directory_base, executor):
    download_futures = []
    remote_directory = os.path.join(remote_exp_directory, config['out_directory_name'])
    if is_using_master(config):
        master_host = get_master_host(config)
        copy_remote_directory_to_local(os.path.join(local_directory_base, 'master'), config['emulab_user'], master_host, remote_directory)
    for i in range(len(config['server_names'])):
        server_host = get_server_host(config, i)
        download_futures.append(executor.submit(copy_remote_directory_to_local, os.path.join(local_directory_base, 'server-%d' % i), config['emulab_user'], server_host, remote_directory))
        for j in range(config['client_nodes_per_server']):
            client_host = get_client_host(config, i, j)
            download_futures.append(executor.submit(copy_remote_directory_to_local, os.path.join(local_directory_base, 'client-%d-%d' % (i, j)), config['emulab_user'], client_host, remote_directory))
    return download_futures

def kill_servers(config, executor, kill_args=' -9'):
    futures = []
    if config['replication_protocol'] == 'indicus' or config['replication_protocol'] == 'pequin':
        n = 5 * config['fault_tolerance'] + 1
    elif config['replication_protocol'] == 'pbft' or config['replication_protocol'] == 'hotstuff' or config['replication_protocol'] == 'bftsmart' or config['replication_protocol'] == 'augustus':
        n = 3 * config['fault_tolerance'] + 1
    else:
        n = 2 * config['fault_tolerance'] + 1
    x = len(config['server_names']) // n
    kill_commands = {}
    for group in range(config['num_groups']):
        process_idx = group // x
        for i in range(n):
            server_idx = (i * x + group) % len(config['server_names'])
            if is_exp_remote(config):
                if not server_idx in kill_commands:
                    kill_commands[server_idx] = kill_remote_process_by_name_cmd(
                        os.path.join(config['base_remote_bin_directory_nfs'],
                            config['bin_directory_name'],
                            config['server_bin_name']), kill_args)
                kill_commands[server_idx] += '; %s' % kill_remote_process_by_port_cmd(
                    config['server_port'] + process_idx, kill_args)
            else:
                if not server_idx in kill_commands:
                    kill_commands[server_idx] = kill_remote_process_by_name_cmd(
                        os.path.join(config['src_directory'],
                            config['bin_directory_name'],
                            config['server_bin_name']), kill_args)
                kill_commands[server_idx] += '; %s' % kill_remote_process_by_port_cmd(
                    config['server_port'] + process_idx, kill_args)
    for idx, cmd in kill_commands.items():
        if is_exp_remote(config):
            server_host = get_server_host(config, idx)
            futures.append(executor.submit(run_remote_command_sync, cmd,
                config['emulab_user'], server_host))
        else:
            futures.append(executor.submit(subprocess.run, cmd,
                stdout=subprocess.PIPE, universal_newlines=True, shell=True))
    concurrent.futures.wait(futures)

def kill_clients_no_config(config, n, m, executor):
    futures = []
    for j in range(m):
        for i in range(n):
            client_host = get_client_host(config, i, j)
            if is_exp_remote(config):
                futures.append(executor.submit(kill_remote_process_by_name,
                    os.path.join(config['base_remote_bin_directory_nfs'],
                        config['bin_directory_name'],
                        config['client_bin_name']), config['emulab_user'],
                    client_host, ' -9'))
            else:
                futures.append(executor.submit(kill_process_by_name,
                    os.path.join(config['src_directory'],
                        config['bin_directory_name'],
                        config['client_bin_name']), ' -9'))
    concurrent.futures.wait(futures)

def kill_clients(config, executor):
    kill_clients_no_config(config, len(config['server_names']), config['client_nodes_per_server'], executor)

def kill_master(config, remote_exp_directory):
    master_host = get_master_host(config)
    if is_exp_remote(config):
        kill_remote_process_by_name(os.path.join(
            config['base_remote_bin_directory_nfs'],
            config['bin_directory_name'], config['master_bin_name']),
            config['emulab_user'], master_host, ' -9')
        kill_remote_process_by_port(config['master_port'],
                config['emulab_user'], master_host, ' -9')
    else:
        kill_process_by_name(os.path.join(
            config['base_remote_bin_directory_nfs'],
            config['bin_directory_name'], config['master_bin_name']), ' -9')
        kill_process_by_port(config['master_port'], ' -9')

def terminate_clients_on_timeout(timeout, cond, client_ssh_threads):
    start = time.time()
    need_terminate = True
    cond.acquire()
    while time.time() - start < timeout:
        need_terminate = not cond.wait(timeout - (time.time() - start))
    if need_terminate:
        for c in client_ssh_threads:
            c.terminate()
    cond.release()

def wait_for_clients_to_terminate(config, client_ssh_threads):
    cond = threading.Condition()
    timeout_thread = threading.Thread(
            target=terminate_clients_on_timeout,
            args=(config['client_experiment_length'] + 30,
                cond,
                client_ssh_threads))
    timeout_thread.daemon = True
    timeout_thread.start()
    for c in client_ssh_threads:
        c.wait()
    cond.acquire()
    cond.notify()
    cond.release()
    #time.sleep(config['client_experiment_length'] + 10)

def start_clients(config, local_exp_directory, remote_exp_directory, run):
    client_processes = []
    total = 0
    for i in range(len(config['server_names'])):
        for j in range(config['client_nodes_per_server']):
            if is_exp_local(config):
                os.makedirs(os.path.join(local_exp_directory,
                    config['out_directory_name'],
                    'client-%d-%d' % (i, j)))
            client_host = get_client_host(config, i, j)

            if is_exp_remote(config): #Do these commands only once per client host.
                if(True or config['replication_protocol_settings']['hyper_threading'] == 'false') :
                        print("Disabling HT and Turbo; sourcing TBB")
                        cmd1 = 'sudo /usr/local/etc/disable_HT.sh'
                        run_remote_command_async(cmd1, config['emulab_user'], client_host)
                        cmd2 = 'sudo /usr/local/etc/turn_off_turbo.sh'
                        run_remote_command_async(cmd2, config['emulab_user'], client_host)
                        #perm = 'sudo chmod +x ~/indicus/bin/benchmark'
                        #run_remote_command_async(perm, config['emulab_user'], client_host)

            appended_client_commands = ''
            cmd3 = 'source /opt/intel/oneapi/setvars.sh --force; '
            #run_remote_command_async(cmd3, config['emulab_user'], server_host, detach=False)
            appended_client_commands += cmd3
            for k in range(config['client_processes_per_client_node']):
                # TODO hack for now to start many clients simultaneously
                appended_client_commands += get_client_cmd(config, i, j, k,
                        run, local_exp_directory, remote_exp_directory)
                if k != 0 and k % 128 == 0:
                    if appended_client_commands[-2:] == '& ':
                        appended_client_commands = appended_client_commands[:-2]
                    if is_exp_remote(config):
                        client_processes.append(run_remote_command_async(
                            appended_client_commands + ' & wait', config['emulab_user'],
                            client_host, False))
                    else:
                        client_processes.append(subprocess.Popen(
                            appended_client_commands + ' & wait', shell=True))
                    appended_client_commands = ''
                total += 1
                if 'client_total' in config and total >= config['client_total']:
                    break
            if len(appended_client_commands) > 0:
                if appended_client_commands[-2:] == '& ':
                        appended_client_commands = appended_client_commands[:-2]
                if is_exp_remote(config):
                    #cmd4 = 'export LD_LIBRARY_PATH=/usr/lib/jvm/java-11-openjdk-amd64/lib/server/:$LD_LIBRARY_PATH;'
                    #cmd5 = 'export LD_PRELOAD=/usr/local/lib/libhoard.so;'
                    cmd6 = 'source /usr/local/etc/set_env.sh;' # echo $LD_PRELOAD;' # source .bashrc' (disk image doesnt store bashrc. Could write to it dynamically though.) #TODO: remove cmd4+5
                    appended_client_commands = cmd6 + appended_client_commands

                    client_processes.append(run_remote_command_async(
                        appended_client_commands + ' & wait', config['emulab_user'],
                        client_host, False))
                else:
                    client_processes.append(subprocess.Popen(
                        appended_client_commands + ' & wait', shell=True))
            if 'client_total' in config and total >= config['client_total']:
                break
        if 'client_total' in config and total >= config['client_total']:
            break

    return client_processes

def start_servers(config, local_exp_directory, remote_exp_directory, run):
    server_threads = []
    if config['replication_protocol'] == 'indicus' or config['replication_protocol'] == 'pequin':
        n = 5 * config['fault_tolerance'] + 1
    elif config['replication_protocol'] == 'pbft' or config['replication_protocol'] == 'hotstuff' or config['replication_protocol'] == 'bftsmart' or config['replication_protocol'] == 'augustus':
        n = 3 * config['fault_tolerance'] + 1
    else:
        n = 2 * config['fault_tolerance'] + 1
    x = len(config['server_names']) // n
    start_commands = {}
    for group in range(config['num_groups']):
        process_idx = group // x
        for i in range(n):
            server_idx = (i * x + group) % len(config['server_names'])
            if is_exp_local(config):
                os.makedirs(os.path.join(local_exp_directory,
                    config['out_directory_name'], 'server-%d' % server_idx),
                    exist_ok=True)

            server_command = get_replica_cmd(config, server_idx,
                    process_idx, group, run, local_exp_directory, remote_exp_directory)
            if not server_idx in start_commands:
                start_commands[server_idx] = '(%s)' % server_command
            else:
                start_commands[server_idx] += ' & (%s)' % server_command

    for idx, cmd in start_commands.items():
        if is_exp_remote(config):
            server_host = get_server_host(config, idx)
           
            ## add ssh for hyperthreading off and turbo off
            #config['replication_protocol_settings']['hyper_threading']
            if(True or config['replication_protocol_settings']['hyper_threading'] == 'false') :
                print("Disabling HT and Turbo; sourcing TBB")
                cmd1 = 'sudo /usr/local/etc/disable_HT.sh'
                run_remote_command_async(cmd1, config['emulab_user'], server_host)
                cmd2 = 'sudo /usr/local/etc/turn_off_turbo.sh'
                run_remote_command_async(cmd2, config['emulab_user'], server_host)
                #perm = 'sudo chmod +x ~/indicus/bin/server'
                #run_remote_command_async(perm, config['emulab_user'], server_host)
            cmd7 = 'cd /users/$USER/indicus/bin ; python -m http.server 3000 &> /dev/null; '
            cmd =  cmd7 + cmd
            
            ##
            cmd3 = 'source /opt/intel/oneapi/setvars.sh --force; '
            #run_remote_command_async(cmd3, config['emulab_user'], server_host, detach=False)
            cmd =  cmd3 + cmd
            #cmd4 = 'export LD_LIBRARY_PATH=/usr/lib/jvm/java-11-openjdk-amd64/lib/server/:$LD_LIBRARY_PATH;'
            #cmd5 = 'export LD_PRELOAD=/usr/local/lib/libhoard.so;'
            cmd6 = 'source /usr/local/etc/set_env.sh;' # echo $LD_PRELOAD;' #; source .bashrc' #TODO: Or try sourcing .bashrc //Replace cmd4+cmd5..
            cmd = cmd6 + cmd
<<<<<<< HEAD
=======

            # delete_cmd = 'sudo pkill -9 -f cockroach;'
            # cmd = delete_cmd + cmd


>>>>>>> 0b65a1df
            server_threads.append(run_remote_command_async(cmd,
                config['emulab_user'], server_host, detach=False))
        else:
            print(server_command)
            server_threads.append(subprocess.Popen(cmd, shell=True))
        time.sleep(0.1)
    time.sleep(1)
    return server_threads

def start_master(config, local_exp_directory, remote_exp_directory, run):
    if is_exp_remote(config):
        exp_directory = remote_exp_directory
        path_to_master_bin = os.path.join(
                config['base_remote_bin_directory_nfs'],
                config['bin_directory_name'], config['master_bin_name'])
    else:
        exp_directory = local_exp_directory
        path_to_master_bin = os.path.join(
                config['src_directory'],
                config['bin_directory_name'], config['master_bin_name'])


    master_command = ' '.join([str(x) for x in [path_to_master_bin,
        '-N', len(config['server_names']),
        '-port', config['master_port']]])

    stdout_file = os.path.join(exp_directory,
        config['out_directory_name'], 'master-stdout-%d.log' % run)
    stderr_file = os.path.join(exp_directory,
        config['out_directory_name'], 'master-stderr-%d.log' % run)

    if is_exp_remote(config):
        master_command = tcsh_redirect_output_to_files(master_command,
                stdout_file, stderr_file)
    else:
        master_command = '%s 1> %s 2> %s' % (master_command, stdout_file, stderr_file)

    master_command = 'cd %s; %s' % (exp_directory, master_command)

    if is_exp_remote(config):
        master_host = get_master_host(config)
        return run_remote_command_async(master_command, config['emulab_user'],
                master_host, detach=False)
    else:
        return subprocess.Popen(master_command, shell=True)

SERVERS_SETUP = {}

def prepare_remote_server(config, server_host, local_exp_directory, remote_out_directory):
    if server_host not in SERVERS_SETUP:
        set_file_descriptor_limit(config['max_file_descriptors'], config['emulab_user'], server_host)
        change_mounted_fs_permissions(config['project_name'], config['emulab_user'], server_host, config['base_mounted_fs_path'])
        SERVERS_SETUP[server_host] = True
    change_mounted_fs_permissions(config['project_name'], config['emulab_user'], server_host, config['base_remote_exp_directory'])
    copy_path_to_remote_host(local_exp_directory, config['emulab_user'],
        server_host, config['base_remote_exp_directory'])
    run_remote_command_sync('mkdir -p %s' % remote_out_directory, config['emulab_user'], server_host)
    prepare_remote_server_codebase(config, server_host, local_exp_directory, remote_out_directory)

def prepare_remote_client(config, i, j, local_exp_directory, remote_out_directory):
    client_host = get_client_host(config, i, j)
    clean = 'sudo rm -rf /mnt/extra/experiments/*;' #Clean experiments folder.
    run_remote_command_async(clean, config['emulab_user'], client_host)

    if client_host not in SERVERS_SETUP:
        set_file_descriptor_limit(config['max_file_descriptors'], config['emulab_user'], client_host)
        change_mounted_fs_permissions(config['project_name'], config['emulab_user'], client_host, config['base_mounted_fs_path'])
        SERVERS_SETUP[client_host] = True
    change_mounted_fs_permissions(config['project_name'], config['emulab_user'], client_host, config['base_remote_exp_directory'])
    copy_path_to_remote_host(local_exp_directory, config['emulab_user'],
        client_host, config['base_remote_exp_directory'])
    run_remote_command_sync('mkdir -p %s' % remote_out_directory, config['emulab_user'], client_host)
    prepare_remote_server_codebase(config, client_host, local_exp_directory, remote_out_directory)

def prepare_remote_exp_directories(config, local_exp_directory, executor):
    remote_directory = os.path.join(config['base_remote_exp_directory'], os.path.basename(local_exp_directory))
    remote_out_directory = os.path.join(remote_directory, config['out_directory_name'])
    if is_using_master(config):
        master_host = get_master_host(config)
        if master_host not in SERVERS_SETUP:
            set_file_descriptor_limit(config['max_file_descriptors'], config['emulab_user'], master_host)
            change_mounted_fs_permissions(config['project_name'], config['emulab_user'], master_host, config['base_mounted_fs_path'])
            SERVERS_SETUP[master_host] = True
        change_mounted_fs_permissions(config['project_name'], config['emulab_user'], master_host, config['base_remote_exp_directory'])
        copy_path_to_remote_host(local_exp_directory, config['emulab_user'],
            master_host, config['base_remote_exp_directory'])
        run_remote_command_sync('mkdir -p %s' % remote_out_directory, config['emulab_user'], master_host)
    futures = []
    for i in range(len(config['server_names'])):
        server_host = get_server_host(config, i)
        clean = 'sudo rm -rf /mnt/extra/experiments/*;' #Clean experiments folder.
        run_remote_command_async(clean, config['emulab_user'], server_host)

<<<<<<< HEAD
=======
        delete_cmd = 'sudo pkill cockroach;'
        run_remote_command_async(delete_cmd, config['emulab_user'], server_host)

>>>>>>> 0b65a1df
        futures.append(executor.submit(prepare_remote_server, config, server_host,
            local_exp_directory, remote_out_directory))
        prepare_remote_server(config, server_host, local_exp_directory, remote_out_directory)
        for j in range(config['client_nodes_per_server']):
            futures.append(executor.submit(prepare_remote_client, config, i, j,
                local_exp_directory, remote_out_directory))
    concurrent.futures.wait(futures)
    return remote_directory

def collect_and_calculate(config, client_config_idx, remote_exp_directory, local_out_directory, executor):
    if is_exp_remote(config):
        download_futures = collect_exp_data(config, remote_exp_directory,
                local_out_directory, executor)
        concurrent.futures.wait(download_futures)
    stats, op_latencies, op_times, client_op_latencies, client_op_times = calculate_statistics(config, local_out_directory)
    generate_cdf_plots(config, local_out_directory, stats, executor)
    generate_ot_plots(config, local_out_directory, stats, op_latencies, op_times, client_op_latencies, client_op_times, executor)
    return local_out_directory

def get_arg_max():
    return int(subprocess.run(['getconf', 'ARG_MAX'], stdout=subprocess.PIPE,
        universal_newlines=True).stdout)

def setup_delays(config, wan, executor):
    futures = []
    name_to_ip = get_name_to_ip_map(config, config['emulab_user'],
            get_server_host(config, 0))
    if is_using_master(config):
        master_host = get_master_host(config)
        master_ip_to_delay = get_ip_to_delay(config, name_to_ip,
                config['master_server_name'])
        master_interface = get_exp_net_interface(config['emulab_user'],
                master_host)
        if wan:
            add_delays_for_ips(master_ip_to_delay, master_interface,
                   config['max_bandwidth'], config['emulab_user'], master_host)
        else:
            run_remote_command_sync('sudo tc qdisc del dev %s root' % master_interface, config['emulab_user'], master_host)

    for i in range(len(config['server_names'])):
        server_host = get_server_host(config, i)
        server_ip_to_delay = get_ip_to_delay(config, name_to_ip,
                config['server_names'][i], True)
        client_ip_to_delay = get_ip_to_delay(config, name_to_ip,
                config['server_names'][i])
        if wan:
            futures.append(executor.submit(get_iface_add_delays,
                server_ip_to_delay, config['max_bandwidth'],
                config['emulab_user'], server_host))
        else:
            futures.append(executor.submit(remove_delays, config['emulab_user'],
                server_host))

        for j in range(config['client_nodes_per_server']):
            client_host = get_client_host(config, i, j)
            if wan:
                futures.append(executor.submit(get_iface_add_delays,
                    client_ip_to_delay, config['max_bandwidth'],
                    config['emulab_user'], client_host))
            else:
                futures.append(executor.submit(remove_delays,
                    config['emulab_user'], client_host))

    concurrent.futures.wait(futures)

def get_local_path_to_bins(config):
    return os.path.join(config['src_directory'], config['bin_directory_name'])

def copy_binaries_to_nfs(config, executor):
    if 'remade_binaries' not in SERVERS_SETUP:
        remake_binaries(config)
        SERVERS_SETUP['remade_binaries'] = True
    nfs_enabled = not 'remote_bin_directory_nfs_enabled' in config or config['remote_bin_directory_nfs_enabled']
    n = 1 if nfs_enabled else len(config['server_names'])
    futures = []
    for i in range(n):
        server_host = get_server_host(config, i)
        #run_remote_command_sync('mkdir %s' % config['base_remote_bin_directory_nfs'], config['emulab_user'], server_host)
        run_remote_command_sync('mkdir -p %s' % os.path.join(config['base_remote_bin_directory_nfs'], config['bin_directory_name']), config['emulab_user'], server_host)
        if server_host not in SERVERS_SETUP:
            futures.append(executor.submit(copy_path_to_remote_host,
                os.path.join(config['src_directory'],
                    config['bin_directory_name'], config['server_bin_name']), config['emulab_user'],
                server_host, os.path.join(config['base_remote_bin_directory_nfs'], config['bin_directory_name'], config['server_bin_name'])))
        if not nfs_enabled:
            for j in range(config['client_nodes_per_server']):
                client_host = get_client_host(config, i, j)
                #run_remote_command_sync('mkdir %s' % config['base_remote_bin_directory_nfs'], config['emulab_user'], client_host)
                run_remote_command_sync('mkdir -p %s' % os.path.join(config['base_remote_bin_directory_nfs'], config['bin_directory_name']), config['emulab_user'], client_host)
                if client_host not in SERVERS_SETUP:
                    futures.append(executor.submit(copy_path_to_remote_host,
                        os.path.join(config['src_directory'],
                            config['bin_directory_name'], config['client_bin_name']), config['emulab_user'],
                        client_host, os.path.join(config['base_remote_bin_directory_nfs'], config['bin_directory_name'], config['client_bin_name'])))
    concurrent.futures.wait(futures)


def is_exp_local(config):
    return 'run_locally' in config and config['run_locally']

def is_exp_remote(config):
    return not is_exp_local(config)

def run_experiment(config_file, client_config_idx, executor):
    with open(config_file) as f:
        config = json.load(f)
        if not 'server_regions' in config:
            config['server_regions'] = {}
            for server_name in config['server_names']:
                config['server_regions'][server_name] = [server_name]

        if not 'region_rtt_latencies' in config:
            config['region_rtt_latencies'] = config['server_ping_latencies']

        if not 'client_stats_blacklist' in config:
            config['client_stats_blacklist'] = []
        if not 'client_combine_stats_blacklist' in config:
            config['client_combine_stats_blacklist'] = []
        if not 'client_cdf_plot_blacklist' in config:
            config['client_cdf_plot_blacklist'] = []
        if not 'client_total' in config:
            config['client_total'] = config['client_nodes_per_server'] * config['client_processes_per_client_node'] * len(config['server_names'])

        wan = 'server_emulate_wan' in config and (config['server_emulate_wan'] and (not 'run_locally' in config or not config['run_locally']))
        if not 'run_locally' in config or not config['run_locally']:
            print('Setting up emulated WAN latencies.')
            setup_delays(config, wan, executor)
        kill_clients(config, executor)
        kill_servers(config, executor)
        if 'remade_binaries' not in SERVERS_SETUP:
            remake_binaries(config)
            SERVERS_SETUP['remade_binaries'] = True
        if is_exp_remote(config):
            copy_binaries_to_nfs(config, executor)
        setup_nodes(config)
        local_exp_directory = prepare_local_exp_directory(config, config_file)
        local_out_directory = os.path.join(local_exp_directory,
                config['out_directory_name'])
        if is_exp_local(config):
            os.makedirs(local_out_directory)
        remote_exp_directory = None
        if is_exp_remote(config):
            remote_exp_directory = prepare_remote_exp_directories(config, local_exp_directory, executor)
        kill_clients(config, executor)
        for i in range(config['num_experiment_runs']):
            servers_alive = False
            retries = 0
            master_thread = None
            server_threads = None
            while not servers_alive and retries <= config['max_retries']:
                if is_using_master(config):
                    kill_master(config, remote_exp_directory)
                    master_thread = start_master(config, local_exp_directory,
                            remote_exp_directory, i)
                kill_servers(config, executor)
                time.sleep(2)
                server_threads = start_servers(config, local_exp_directory, remote_exp_directory, i)
                all_alive = True
                for st in range(len(server_threads)):
                    if server_threads[i].poll() != None:
                        print("Server thread %d not alive." % st)
                        all_alive = False
                        break
                servers_alive = all_alive
                retries += 1
            if not servers_alive:
                sys.stderr.write('Failed to start all servers.\n')
                raise
            if 'server_load_time' in config:
                print("Waiting %d seconds for servers to load." % config['server_load_time'])
                time.sleep(config['server_load_time'])

            client_threads = start_clients(config, local_exp_directory,
                    remote_exp_directory, i)
            wait_for_clients_to_terminate(config, client_threads)
            kill_clients(config, executor)
            time.sleep(1)
            kill_servers(config, executor, ' -15')
            for server_thread in server_threads:
                server_thread.terminate()
            if is_using_master(config):
                master_thread.terminate()
                kill_master(config, remote_exp_directory)
        return executor.submit(collect_and_calculate, config,
                client_config_idx, remote_exp_directory, local_out_directory,
                executor)

def run_multiple_experiments(config_file, executor):
    start = time.time()
    exp_dir = None
    out_dirs = None
    with open(config_file) as f:
        config = json.load(f)

        if not 'src_commit_hash' in config:
            config['src_commit_hash'] = get_current_branch(config['src_directory'])

        # verify that we can run all of the experiments
        if len(config['experiment_independent_vars']) == 0:
            sys.stderr.write('Need at least 1 independent variable to run multiple experiments.\n')
            sys.exit(1)
        if not 'experiment_independent_vars_unused' in config:
            config['experiment_independent_vars_unused'] = config['experiment_independent_vars']
        for i in range(len(config['experiment_independent_vars_unused'])):
            for j in range (len(config['experiment_independent_vars_unused'][i])):
                for k in range(j):
                    if len(config[config['experiment_independent_vars_unused'][i][j]]) != len(config[config['experiment_independent_vars_unused'][i][k]]):
                        sys.stderr.write('%s and %s arrays in config file must have same length.\n' % (
                            config['experiment_independent_vars_unused'][i][j],
                            config['experiment_independent_vars_unused'][i][k]))
                        sys.exit(1)

        config_name = os.path.splitext(os.path.basename(config_file))[0]

        exp_futs = []
        exp_futs_idxs = []
        config_files = []
        indep_vars_list = []

        exp_dir = get_timestamped_exp_dir(config)
        os.makedirs(exp_dir, exist_ok=True)

        out_dirs = []
        sub_out_dirs = []
        for i in range(len(config[config['experiment_independent_vars_unused'][0][0]])):
            config_new = config.copy()
            config_new['base_local_exp_directory'] = exp_dir
            config_new['experiment_independent_vars_unused'] = config['experiment_independent_vars_unused'][1:]

            for j in range(len(config['experiment_independent_vars_unused'][0])):
                config_new[config['experiment_independent_vars_unused'][0][j]] = config[config['experiment_independent_vars_unused'][0][j]][i]

            config_file_new = os.path.join(exp_dir, '%s-%d.json' % (config_name, i))
            with open(config_file_new, 'w+') as f_new:
                json.dump(config_new, f_new, indent=2, sort_keys=True)
            config_files.append(config_file_new)

            if len(config_new['experiment_independent_vars_unused']) == 0:
                exp_futs.append(run_experiment(config_file_new, i, executor))
                exp_futs_idxs.append(i)
            else:
                out_directory, sub_out_directories = run_multiple_experiments(config_file_new, executor)
                out_dirs.append(out_directory)
                sub_out_dirs.append(sub_out_directories)

        retries = 0
        while len(out_dirs) < len(config[config['experiment_independent_vars_unused'][0][0]]) and retries <= config['max_retries']:
            retry_exp_futs = []
            for i in range(len(exp_futs)):
                try:
                    out_dir = exp_futs[i].result()
                    sub_out_dirs.insert(exp_futs_idxs[i], out_dir)
                except:
                    print('Unexpected error during %s %d: ' % (config_files[exp_futs_idxs[i]], exp_futs_idxs[i]))
                    print(traceback.format_exc())
                    retry_exp_futs.append(exp_futs_idxs[i])
            if len(out_dirs) == len(config[config['experiment_independent_vars_unused'][0][0]]):
                break
            exp_futs = []
            exp_futs_idxs = []
            for j in retry_exp_futs:
                exp_futs.append(run_experiment(config_files[j], j, executor))
                exp_futs_idxs.append(j)
            retries += 1

        print("%s took %f seconds!" % (config_name, time.time() - start))

        print(exp_dir)
        out = [sub_out_dirs, out_dirs]
        generate_plots(config, exp_dir, out)
    return exp_dir, out

def run_varying_clients_experiment(config_file, executor):
    start = time.time()
    exp_dir = None
    out_dirs = None
    with open(config_file) as f:
        config = json.load(f)
        if len(config['client_nodes_per_server']) != len(config['client_processes_per_client_node']):
            sys.stderr.write('%s and %s arrays in config file must have same length.\n' % ('client_nodes_per_server', 'client_processes_per_node'))

        config_name = os.path.splitext(os.path.basename(config_file))[0]
        exp_futs = []
        exp_futs_idxs = []
        config_files = []
        exp_dir = get_timestamped_exp_dir(config)
        os.makedirs(exp_dir, exist_ok=True)
        for i in range(len(config['client_nodes_per_server'])):
            config_new = config.copy()
            config_new['base_local_exp_directory'] = exp_dir
            n = config['client_nodes_per_server'][i]
            m = config['client_processes_per_client_node'][i]
            if 'client_total' in config:
                config_new['client_total'] = config['client_total'][i]
            if 'client_threads_per_process' in config:
                config_new['client_threads_per_process'] = config['client_threads_per_process'][i]
            config_new['client_nodes_per_server'] = n
            config_new['client_processes_per_client_node'] = m
            config_file_new = os.path.join(exp_dir,
                '%s-cli-%d-%d.json' % (config_name, n, m))
            with open(config_file_new, 'w+') as f_new:
                json.dump(config_new, f_new, indent=2, sort_keys=True)
            config_files.append(config_file_new)
            exp_futs.append(run_experiment(config_file_new, i, executor))
            exp_futs_idxs.append(i)


        retries = 0
        out_dirs = {}
        while len(out_dirs) < len(config['client_nodes_per_server']) and retries < config['max_retries']:
            retry_exp_futs = []
            for i in range(len(exp_futs)):
                try:
                    out_dir = exp_futs[i].result()
                    out_dirs[exp_futs_idxs[i]] = out_dir
                except:
                    print('Unexpected error during %s %d: ' % (config_files[exp_futs_idxs[i]], exp_futs_idxs[i]))
                    print(traceback.format_exc())
                    retry_exp_futs.append(exp_futs_idxs[i])
            if len(out_dirs) == len(config['client_nodes_per_server']):
                break
            exp_futs = []
            exp_futs_idxs = []
            for j in retry_exp_futs:
                exp_futs.append(run_experiment(config_files[j], j, executor))
                exp_futs_idxs.append(j)
            retries += 1

        generate_tput_lat_plots(config, exp_dir, out_dirs)
        print("%s took %f seconds!" % (config_name, time.time() - start))
    return exp_dir, out_dirs

def run_multiple_protocols_experiment(config_file, executor=None):
    start = time.time()
    exp_dir = None
    with open(config_file) as f:
        existing_exec = False
        if executor == None:
            executor = concurrent.futures.ThreadPoolExecutor(max_workers=16)
        else:
            existing_exec = True
        config = json.load(f)
        if not existing_exec == None:
            kill_clients_no_config(config, len(config['server_names']), max(config['client_nodes_per_server']), executor)
        config_name = os.path.splitext(os.path.basename(config_file))[0]
        out_directories = []
        sub_out_directories = []
        exp_dir = get_timestamped_exp_dir(config)
        os.makedirs(exp_dir, exist_ok=True)
        for i in range(len(config['replication_protocol'])):
            config_new = config.copy()
            config_new['base_local_exp_directory'] = exp_dir
            server_replication_protocol = config['replication_protocol'][i]
            config_new['replication_protocol'] = server_replication_protocol
            config_new['plot_cdf_series_title'] = config['plot_cdf_series_title'][i]
            config_new['plot_tput_lat_series_title'] = config['plot_tput_lat_series_title'][i]
            config_new['replication_protocol_settings'] = config['replication_protocol_settings'][i]
            config_file_new = os.path.join(exp_dir,
                '%s-%s-%d.json' % (config_name, server_replication_protocol.replace('_', '-'), i))
            with open(config_file_new, 'w+') as f_new:
                json.dump(config_new, f_new, indent=2, sort_keys=True)
            protocol_out_directory, protocol_sub_out_dirs = run_varying_clients_experiment(config_file_new, executor)
            out_directories.append(protocol_out_directory)
            sub_out_directories.append(protocol_sub_out_dirs)
        generate_agg_cdf_plots(config, exp_dir, sub_out_directories)
        generate_agg_tput_lat_plots(config, exp_dir, out_directories)
        print("%s took %f seconds!" % (config_name, time.time() - start))
        if not existing_exec:
            executor.shutdown()
        return exp_dir, out_directories, sub_out_directories

def run_multiple_tail_at_scale(config_file):
    start = time.time()
    exp_dir = None
    with open(config_file) as f:
        with concurrent.futures.ThreadPoolExecutor(max_workers=16) as executor:
            config = json.load(f)
            if True:
                kill_clients_no_config(config, len(config['server_names']), max(config['client_nodes_per_server']), executor)
                config_name = os.path.splitext(os.path.basename(config_file))[0]
                directories = []
                out_directories = []
                sub_out_directories = []
                exp_dir = get_timestamped_exp_dir(config)
                os.makedirs(exp_dir, exist_ok=True)
                for i in range(len(config['client_tail_at_scale'])):
                    config_new = config.copy()
                    config_new['base_local_exp_directory'] = exp_dir
                    config_new['client_tail_at_scale'] = config['client_tail_at_scale'][i]
                    config_file_new = os.path.join(exp_dir, '%s-%d.json' % (config_name, i))
                    with open(config_file_new, 'w+') as f_new:
                        json.dump(config_new, f_new, indent=2, sort_keys=True)
                    directory, protocol_out_dirs, protocol_sub_out_dirs = run_multiple_protocols_experiment(config_file_new, executor)
                    directories.append(directory)
                    out_directories.append(protocol_out_dirs)
                    sub_out_directories.append(protocol_sub_out_dirs)
                print("%s took %f seconds!" % (config_name, time.time() - start))
            generate_tail_at_scale_plots(config, exp_dir, sub_out_directories)
            #generate_tail_at_scale_plots(config, 'experiments/emulab/2018-09-18-02-46-26', [[['experiments/emulab/2018-09-18-02-46-26/2018-09-18-02-46-31/2018-09-18-02-46-31/2018-09-18-02-47-03/out/']], [['experiments/emulab/2018-09-18-02-46-26/2018-09-18-02-48-14/2018-09-18-02-48-14/2018-09-18-02-48-32/out/']]])<|MERGE_RESOLUTION|>--- conflicted
+++ resolved
@@ -271,14 +271,6 @@
             #cmd5 = 'export LD_PRELOAD=/usr/local/lib/libhoard.so;'
             cmd6 = 'source /usr/local/etc/set_env.sh;' # echo $LD_PRELOAD;' #; source .bashrc' #TODO: Or try sourcing .bashrc //Replace cmd4+cmd5..
             cmd = cmd6 + cmd
-<<<<<<< HEAD
-=======
-
-            # delete_cmd = 'sudo pkill -9 -f cockroach;'
-            # cmd = delete_cmd + cmd
-
-
->>>>>>> 0b65a1df
             server_threads.append(run_remote_command_async(cmd,
                 config['emulab_user'], server_host, detach=False))
         else:
@@ -372,12 +364,6 @@
         clean = 'sudo rm -rf /mnt/extra/experiments/*;' #Clean experiments folder.
         run_remote_command_async(clean, config['emulab_user'], server_host)
 
-<<<<<<< HEAD
-=======
-        delete_cmd = 'sudo pkill cockroach;'
-        run_remote_command_async(delete_cmd, config['emulab_user'], server_host)
-
->>>>>>> 0b65a1df
         futures.append(executor.submit(prepare_remote_server, config, server_host,
             local_exp_directory, remote_out_directory))
         prepare_remote_server(config, server_host, local_exp_directory, remote_out_directory)
