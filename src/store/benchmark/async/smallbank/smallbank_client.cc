--- conflicted
+++ resolved
@@ -141,12 +141,7 @@
   return all_keys_[relevantKeyDistribution(GetRand()) + offset];
 };
 
-<<<<<<< HEAD
-std::pair<std::string, std::string> SmallbankClient::GetCustomerKeyPair(
-    ) {
-=======
 std::pair<std::string, std::string> SmallbankClient::GetCustomerKeyPair() {
->>>>>>> da72dd5c
   std::uniform_int_distribution<int> hotspotDistribution(
       0, num_hotspot_keys_ + num_non_hotspot_keys_ - 1);
   bool inHotspot =
