--- conflicted
+++ resolved
@@ -3,11 +3,7 @@
 
 namespace auctionmark {
 
-<<<<<<< HEAD
-Zipf::Zipf(std::mt19937_64 r, long min, long max, double sigma) : Zipf(r, min, max, sigma, DEFAULT_EPSILON) {
-=======
 Zipf::Zipf(std::mt19937_64 r, long min, long max, double sigma) : Zipf(r, min, max, sigma, DEFAULT_EPSILON)  {
->>>>>>> 250e7647
 }
 
 Zipf::Zipf(std::mt19937_64 r, long min, long max, double sigma, double epsilon) 
@@ -40,12 +36,7 @@
     }
 }
 
-<<<<<<< HEAD
-Zipf::Zipf() : Zipf(std::mt19937_64(0), 0, 1, 1.1) {
-}
-=======
 Zipf::Zipf() : Zipf(std::mt19937_64(), 0, 1, 1.1) {}
->>>>>>> 250e7647
 
 long Zipf::next_long() {
     std::uniform_real_distribution<> dis(0.0, 1.0);
