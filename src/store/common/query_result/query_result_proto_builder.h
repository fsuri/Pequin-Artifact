/***********************************************************************
 *
 * Copyright 2021 Florian Suri-Payer <fsp@cs.cornell.edu>
 *                Liam Arzola <lma77@cornell.edu>
 *
 * Permission is hereby granted, free of charge, to any person
 * obtaining a copy of this software and associated documentation
 * files (the "Software"), to deal in the Software without
 * restriction, including without limitation the rights to use, copy,
 * modify, merge, publish, distribute, sublicense, and/or sell copies
 * of the Software, and to permit persons to whom the Software is
 * furnished to do so, subject to the following conditions:
 * 
 * The above copyright notice and this permission notice shall be
 * included in all copies or substantial portions of the Software.
 * 
 * THE SOFTWARE IS PROVIDED "AS IS", WITHOUT WARRANTY OF ANY KIND,
 * EXPRESS OR IMPLIED, INCLUDING BUT NOT LIMITED TO THE WARRANTIES OF
 * MERCHANTABILITY, FITNESS FOR A PARTICULAR PURPOSE AND
 * NONINFRINGEMENT. IN NO EVENT SHALL THE AUTHORS OR COPYRIGHT HOLDERS
 * BE LIABLE FOR ANY CLAIM, DAMAGES OR OTHER LIABILITY, WHETHER IN AN
 * ACTION OF CONTRACT, TORT OR OTHERWISE, ARISING FROM, OUT OF OR IN
 * CONNECTION WITH THE SOFTWARE OR THE USE OR OTHER DEALINGS IN THE
 * SOFTWARE.
 *
 **********************************************************************/

#ifndef QUERY_RESULT_PROTO_BUILDER_H
#define QUERY_RESULT_PROTO_BUILDER_H

#include <memory>
#include "store/common/query_result/query-result-proto.pb.h"
#include "lib/cereal/types/map.hpp"
#include "lib/cereal/types/vector.hpp"
#include "lib/cereal/types/string.hpp"
#include "lib/cereal/types/complex.hpp"
#include "lib/cereal/archives/binary.hpp"

typedef SQLResult SQLResultProto;
typedef Row RowProto;
typedef Field FieldProto;

namespace sql {

class QueryResultProtoBuilder {
 private:
  std::unique_ptr<SQLResultProto> result;

 public:
  QueryResultProtoBuilder() {
    result = std::make_unique<SQLResultProto>();
  }

  auto add_columns(const std::vector<std::string>& columns) -> void;
  auto add_column(const std::string& name) -> void;
  auto add_empty_row() -> void;
<<<<<<< HEAD
  auto set_rows_affected(const uint32_t n_rows_affected) -> void;
  
  auto get_result() -> std::unique_ptr<SQLResultProto>;
=======

  auto get_result(bool sort = true) -> std::unique_ptr<SQLResultProto>;
>>>>>>> 02befb41

  template<class Iterable>
  void add_row_serialize(Iterable it, Iterable end)
  //Note: Only use this if entire row is of the same data type.
  {
    RowProto *row = result->add_rows();
    while (it != end) {
      FieldProto *field = row->add_fields();
      std::string serialized_field = serialize(*it);
      field->set_data(serialized_field);
      it++;
    }
  }

  template< typename T >
  void add_row( typename std::enable_if< std::is_same< typename T::value_type, std::string >::value, T >::type it, T end )
  {
    RowProto *row = result->add_rows();
    while (it != end) {
      FieldProto *field = row->add_fields();
      field->set_data(*it);
      it++;
    }
  }

  // Overwrites existing field
  template<typename T>
  auto insert_field_to_row_serialize(std::size_t row, std::size_t column, T &t) -> void {
    FieldProto *field = result->mutable_rows(row)->mutable_fields(column);
    field->set_data(serialize(t));
  }

  // Overwrites existing field in last row
  template<typename T>
  auto insert_field_to_last_row(std::size_t column, T &t) -> void {
    insert_field_to_row(result->rows_size() - 1, column, t);
  }

  // Adds new row with given field value in first column
  template<typename T>
  auto add_field_to_new_row_serialize(T &t) -> void {
    FieldProto *field = new_row()->add_fields();
    field->set_data(serialize(t));
  }

  // Adds new field to last row
  template<typename T>
  auto add_field_to_last_row_serialize(T &t) -> void {
    FieldProto *field = result->mutable_rows(result->rows_size() - 1)->add_fields();
    field->set_data(serialize(t));
  }

  // Adds new field to last row by column name
  template<typename T>
  auto add_field_to_last_row_by_name(const std::string &column_name, T &t) -> void {
    uint32_t column = 0;
    for(int i = 0; i < result->column_names_size(); i++) {
      if (result->column_names(i) == column_name) {
        break;
      }
      column++;
    }
    RowProto *row = result->mutable_rows(result->rows_size() - 1);
    for(int i = row->fields_size() - 1; i < column; i++) {
      row->add_fields();
    }
    insert_field_to_last_row(column, t);
  }

  template<typename T>
  auto serialize(T t) -> std::string {
    std::stringstream ss(std::ios::out | std::ios::in | std::ios::binary);
    {
      cereal::BinaryOutputArchive oarchive(ss); // Create an output archive
      oarchive(t); // Write the data to the archive

    } // archive goes out of scope, ensuring all contents are flushed
    return ss.str();
  }

  //Add new empty row
  inline RowProto * new_row()
  {
    return result->add_rows();
  }


  //Append field to given row
  template<typename T>
  void AddToRowSerialize(RowProto *row, T &t){
  //Appends field to a row
    FieldProto *field = row->add_fields();
    field->set_data(serialize(t));
  }

  //Append field to given row
  template<typename T>
  void AddToRow(RowProto *row, T &t){
    //Appends field to a row
    FieldProto *field = row->add_fields();
    field->set_data(std::to_string(t));
  }

  inline void AddToRow(RowProto *row, std::string &t){
    //Appends field to a row
    FieldProto *field = row->add_fields();
    field->set_data(t);
  }

  inline void AddToRow_s(RowProto *row, const std::string &t){
    //Appends field to a row
    FieldProto *field = row->add_fields();
    field->set_data(t);
  }

    //New interface:

   //Updates specific column in a row
   //Note: Requires fields to be allocated.
  template<typename T>
  auto update_field_in_row(std::size_t row, std::size_t column, T &t) -> void {
    FieldProto *field = result->mutable_rows(row)->mutable_fields(column);
    field->set_data(serialize(t));
  }

  // Overwrites existing field in last row
  template<typename T>
  auto update_field_in_last_row(std::size_t column, T &t) -> void {
    insert_field_to_row(result->rows_size() - 1, column, t);
  }

};

}

#endif /* QUERY_RESULT_PROTO_BUILDER_H */<|MERGE_RESOLUTION|>--- conflicted
+++ resolved
@@ -54,15 +54,10 @@
   auto add_columns(const std::vector<std::string>& columns) -> void;
   auto add_column(const std::string& name) -> void;
   auto add_empty_row() -> void;
-<<<<<<< HEAD
   auto set_rows_affected(const uint32_t n_rows_affected) -> void;
   
-  auto get_result() -> std::unique_ptr<SQLResultProto>;
-=======
-
   auto get_result(bool sort = true) -> std::unique_ptr<SQLResultProto>;
->>>>>>> 02befb41
-
+  
   template<class Iterable>
   void add_row_serialize(Iterable it, Iterable end)
   //Note: Only use this if entire row is of the same data type.
