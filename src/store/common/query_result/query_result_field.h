/***********************************************************************
 *
 * Copyright 2023 Florian Suri-Payer <fsp@cs.cornell.edu>
 *                Liam Arzola <lma77@cornell.edu>
 *
 * Permission is hereby granted, free of charge, to any person
 * obtaining a copy of this software and associated documentation
 * files (the "Software"), to deal in the Software without
 * restriction, including without limitation the rights to use, copy,
 * modify, merge, publish, distribute, sublicense, and/or sell copies
 * of the Software, and to permit persons to whom the Software is
 * furnished to do so, subject to the following conditions:
 *
 * The above copyright notice and this permission notice shall be
 * included in all copies or substantial portions of the Software.
 *
 * THE SOFTWARE IS PROVIDED "AS IS", WITHOUT WARRANTY OF ANY KIND,
 * EXPRESS OR IMPLIED, INCLUDING BUT NOT LIMITED TO THE WARRANTIES OF
 * MERCHANTABILITY, FITNESS FOR A PARTICULAR PURPOSE AND
 * NONINFRINGEMENT. IN NO EVENT SHALL THE AUTHORS OR COPYRIGHT HOLDERS
 * BE LIABLE FOR ANY CLAIM, DAMAGES OR OTHER LIABILITY, WHETHER IN AN
 * ACTION OF CONTRACT, TORT OR OTHERWISE, ARISING FROM, OUT OF OR IN
 * CONNECTION WITH THE SOFTWARE OR THE USE OR OTHER DEALINGS IN THE
 * SOFTWARE.
 *
 **********************************************************************/
#ifndef FIELD_H
#define FIELD_H

#include <string>
#include <vector>

namespace query_result
{

  // A field in a row, contains an interpretable collection of bytes
  class Field
  {
  public:
    virtual ~Field() = default;

    virtual auto name() const -> std::string = 0;
    virtual auto index() const -> std::size_t = 0;

    virtual bool is_null() const = 0;
<<<<<<< HEAD
    virtual auto get(std::size_t *size) const -> const char * = 0;
    virtual auto get() const -> const std::string = 0;
=======
    virtual auto get_bytes(std::size_t *size) const -> const char * = 0;

    virtual void get(bool *field) const = 0;
    virtual void get(int32_t *field) const = 0;
    virtual void get(int64_t *field) const = 0;
    virtual void get(uint32_t *field) const = 0;
    virtual void get(uint64_t *field) const = 0;
    virtual void get(double *field) const = 0;
    virtual void get(std::string *field) const = 0;
>>>>>>> 9e209cf1
  };

}

#endif /* FIELD_H */<|MERGE_RESOLUTION|>--- conflicted
+++ resolved
@@ -43,11 +43,9 @@
     virtual auto index() const -> std::size_t = 0;
 
     virtual bool is_null() const = 0;
-<<<<<<< HEAD
-    virtual auto get(std::size_t *size) const -> const char * = 0;
+  
+    virtual auto get_bytes(std::size_t *size) const -> const char * = 0;
     virtual auto get() const -> const std::string = 0;
-=======
-    virtual auto get_bytes(std::size_t *size) const -> const char * = 0;
 
     virtual void get(bool *field) const = 0;
     virtual void get(int32_t *field) const = 0;
@@ -56,7 +54,6 @@
     virtual void get(uint64_t *field) const = 0;
     virtual void get(double *field) const = 0;
     virtual void get(std::string *field) const = 0;
->>>>>>> 9e209cf1
   };
 
 }
