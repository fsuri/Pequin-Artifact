// -*- mode: c++; c-file-style: "k&r"; c-basic-offset: 4 -*-
/***********************************************************************
 *
 * store/pequinstore/client.cc:
 *   Client to INDICUS transactional storage system.
 *
 * Copyright 2023 Florian Suri-Payer <fsp@cs.cornell.edu>
 *
 * Permission is hereby granted, free of charge, to any person
 * obtaining a copy of this software and associated documentation
 * files (the "Software"), to deal in the Software without
 * restriction, including without limitation the rights to use, copy,
 * modify, merge, publish, distribute, sublicense, and/or sell copies
 * of the Software, and to permit persons to whom the Software is
 * furnished to do so, subject to the following conditions:
 *
 * The above copyright notice and this permission notice shall be
 * included in all copies or substantial portions of the Software.
 *
 * THE SOFTWARE IS PROVIDED "AS IS", WITHOUT WARRANTY OF ANY KIND,
 * EXPRESS OR IMPLIED, INCLUDING BUT NOT LIMITED TO THE WARRANTIES OF
 * MERCHANTABILITY, FITNESS FOR A PARTICULAR PURPOSE AND
 * NONINFRINGEMENT. IN NO EVENT SHALL THE AUTHORS OR COPYRIGHT HOLDERS
 * BE LIABLE FOR ANY CLAIM, DAMAGES OR OTHER LIABILITY, WHETHER IN AN
 * ACTION OF CONTRACT, TORT OR OTHERWISE, ARISING FROM, OUT OF OR IN
 * CONNECTION WITH THE SOFTWARE OR THE USE OR OTHER DEALINGS IN THE
 * SOFTWARE.
 *
 **********************************************************************/
#include <algorithm>
#include <variant>
#include <iostream>
#include <sstream>
#include <cstdint>  
#include <regex>
#include <string_view>
#include <fmt/core.h>
#include <fmt/ranges.h>

#include "store/pequinstore/sql_interpreter.h"

namespace pequinstore {

using namespace std;


//Note on Value quoting:
    //We expect the following input syntax: https://www.prisma.io/dataguide/postgresql/short-guides/quoting-rules 
        // Insert: Only strings are single quoted (i.e. TEXT or VARCHAR)
        // Update SET: Only strings are single quoted ''  -- put differently, you can write "col1 = col1 + 5", or "col1 = 5" without quotes around 5.
        // WHERE: Only strings single quoted. E.g write WHERE col1 = 5 or col = true or col = 'monkey'.
    //The client side Transformer functions remove all quotes and produce a) a quote free primary key encoding, and b) a quote free TableWrite set
    //The serverside Generator function adds quotes to all values indiscriminately
    //Note: The Peloton result set (and consequently the QueryResult set) contains no quotes.

//Table Write byte encoding:
    //"Stringify" all values
    // Peloton Engine is able to convert to appropriate Table type using Schema information.
    // Currently we just turn Values into a joint Insert statement

    //Alternatively:
        // Could encode the column values as generic bytes using the cereal library
        // At server would then need to decode the column value. This requires knowing the type and passing it to the decoder function

    //Alternatively:
        //Could use Protobuf as Variant of types (oneof) for TableWrite
        //Peloton would have to pick the desired type to retrieve.

//Current full ser/deser lifcycle:
    // 1. SQL statement (string) --> Peloton: Outputs serialized Peloton result
    // 2. Serialized Peloton Result --> Proto Wrapper: Deserialize Peloton + Cerialize into Proto
    // 3. Proto Wrapper -> WriteCont: deCerialize Proto (perform arithmetic) + Stringify TableWrite     //Note: Can only stringify basic types; if we want to support Array, then we need to serialize somehow
    // 4. TableWrite -> Peloton: De-stringify into correct type.

void SQLTransformer::RegisterTables(std::string &table_registry){ //TODO: This table registry file does not need to include the rows.

    Debug("Register tables from registry: %s", table_registry.c_str());
    if(table_registry.empty()) Panic("Did not provide a table_registry for a sql_bench");

    std::ifstream generated_tables(table_registry);
    json tables_to_load;
     try {
        tables_to_load = json::parse(generated_tables);
    }
    catch (const std::exception &e) {
        Panic("Failed to load Table JSON Schema");
    }
       
    //Load all tables. 
    for(auto &[table_name, table_args]: tables_to_load.items()){ 
        const std::vector<std::pair<std::string, std::string>> &column_names_and_types = table_args["column_names_and_types"];
        const std::vector<uint32_t> &primary_key_col_idx = table_args["primary_key_col_idx"];

        ColRegistry &col_registry = TableRegistry[table_name];
        //std::cerr << "Register table " << table_name << std::endl;
        
        //register column types
        uint32_t i = 0;
        for(auto &[col_name, col_type]: column_names_and_types){
            col_registry.col_name_type[col_name] = col_type;
            //col_registry.col_name_index.emplace_back(col_name, i++);
            col_registry.col_name_index[col_name] = i++;
            col_registry.col_names.push_back(col_name);
            (col_type == "TEXT" || col_type == "VARCHAR") ? col_registry.col_quotes.push_back(true) : col_registry.col_quotes.push_back(false);
        
        //std::cerr << "   Register column " << col_name << " : " << col_type << std::endl;
        }
        //register primary key
        for(auto &p_idx: primary_key_col_idx){
            //col_registry.primary_key_cols_idx[column_names_and_types[p_idx].first] = p_idx;
            col_registry.primary_key_cols_idx.emplace_back(column_names_and_types[p_idx].first, p_idx);
            col_registry.primary_key_cols.insert(column_names_and_types[p_idx].first);
            (col_registry.col_quotes[p_idx]) ? col_registry.p_col_quotes.push_back(true) : col_registry.p_col_quotes.push_back(false);
            //std::cerr << "Primary key col " << column_names_and_types[p_idx].first << std::endl;

            col_registry.indexed_cols.emplace(col_registry.col_names[p_idx]);
        }
        col_registry.primary_col_idx = primary_key_col_idx;

        //register secondary indexes
        for(auto &[index_name, index_col_idx]: table_args["indexes"].items()){
            std::vector<std::string> &index_cols = col_registry.secondary_key_cols[index_name];
            //std::cerr << "  Register secondary index " << index_name << std::endl;
            for(auto &i_idx: index_col_idx){
            index_cols.push_back(column_names_and_types[i_idx].first);
            //std::cerr << "   Secondary key col " << column_names_and_types[i_idx].first << std::endl;
            }
            col_registry.indexed_cols.insert(col_registry.col_names[index_col_idx]);
        }
    }
}


bool SQLTransformer::InterpretQueryRange(const std::string &_query, std::string &table_name, std::vector<std::string> &p_col_values, bool relax){
    //Using Syntax from: https://www.postgresqltutorial.com/postgresql-tutorial/postgresql-select/

    std::string_view query_statement(_query);
    //Parse Table name.
    size_t from_pos = query_statement.find(from_hook);
    if(from_pos == std::string::npos) return false; //Reading full DB.
    
    query_statement.remove_prefix(from_pos + from_hook.length());

    //If query contains a JOIN statement --> Cannot be point read.
    if(size_t join_pos = query_statement.find(join_hook); join_pos != std::string::npos) return false; 
    
    size_t where_pos = query_statement.find(where_hook);

    //Parse where cond (if none, then it's automatically a range)
    if(where_pos == std::string::npos) return false;
    
    table_name = std::move(static_cast<std::string>(query_statement.substr(0, where_pos)));
    //If query tries to read from multiple tables --> Cannot be point read. E.g. "Select * FROM table1, table2 WHERE"
    if(size_t pos = table_name.find(","); pos != std::string::npos) return false;
   
    std::string_view cond_statement = query_statement.substr(where_pos + where_hook.length());

    //std::cerr << "checking col conds: " << cond_statement << std::endl;
    return CheckColConditions(cond_statement, table_name, p_col_values, relax); //TODO: Enable Relax
    //true == point, false == range read --> use table_name + p_col_value to do a point read.
}

void SQLTransformer::TransformWriteStatement(std::string &_write_statement, 
    std::string &read_statement, std::function<void(int, query_result::QueryResult*)>  &write_continuation, write_callback &wcb, bool skip_query_interpretation){

    //match on write type:
    size_t pos = 0;

    //Note: This creates a reference to the _write_statement; as long as Write is ongoing, _write_statement must stay in scope!
    std::string_view write_statement(_write_statement);

    // std::cerr << "TEST: " << std::endl;
    //  std::cerr << "string write: " << _write_statement << std::endl;
    //  std::cerr << "string view write: " << write_statement << std::endl;
    //  _write_statement = "TEST";
    //   std::cerr << "string view write2: " << write_statement << std::endl;

    //Case 1) INSERT INTO <table_name> (<column_list>) VALUES (<value_list>)
    if( (pos = write_statement.find(insert_hook) != string::npos)){   //  if(write_statement.rfind("INSERT", 0) == 0){
        TransformInsert(pos, write_statement, read_statement, write_continuation, wcb);
    }
    //Case 2) UPDATE <table_name> SET {(column = value)} WHERE <condition>
    else if( (pos = write_statement.find(update_hook) != string::npos)){  //  else if(write_statement.rfind("UPDATE", 0) == 0){
        TransformUpdate(pos, write_statement, read_statement, write_continuation, wcb);
    }
    //Case 3) DELETE FROM <table_name> WHERE <condition>
    else if( (pos = write_statement.find(delete_hook) != string::npos)){  //   else if(write_statement.rfind("DELETE", 0) == 0){
        TransformDelete(pos, write_statement, read_statement, write_continuation, wcb, skip_query_interpretation);
    }
    else{
        Panic("Currently only support the following Write statement operations: INSERT, DELETE, UPDATE");
    }
    //Case 4) REPLACE INTO:  Probably don't want to support either -- could turn into a Delete + Insert. Or just make it a blind write for efficiency
    //Case 4) SELECT INTO : Not supported, write statement as Select followed by Insert Into (new table)? Or parse into INSERT INTO statement with nested SELECT (same logic)
}

//TODO: Modify to support multi-row insert -> create row in TableWrite for each parsed result.
void SQLTransformer::TransformInsert(size_t pos, std::string_view &write_statement,
    std::string &read_statement, std::function<void(int, query_result::QueryResult*)>  &write_continuation, write_callback &wcb){
    //Based on Syntax from: https://www.postgresqltutorial.com/postgresql-tutorial/postgresql-insert/ 
    // https://www.postgresqltutorial.com/postgresql-tutorial/postgresql-insert-multiple-rows/ https://www.digitalocean.com/community/tutorials/sql-insert-multiple-rows (TODO: Not yet implemented)

     //Case 1) INSERT INTO <table_name> (<column_list>) VALUES (<value_list>)
              //Note: Value list may be the output of a nested SELECT statement. In that case, embed the nested select statement as part of the read_statement
        //-> Turn into read_statement: Result(column, column_value) SELECT <primary_columns> FROM <table_name> WHERE <col = value>  // Nested Select Statement. //Optimization: Don't send a Read.
        //             write_cont: if(Result.empty()) create TableWrite with primary column encoded key, column_list, value_list
        //     TODO: Need to add to read set the time stamp of read "empty" version: I.e. for no existing version (result = empty) -> 0 (genesis TS); for deleted version --> version that deleted row.
                                                                                        // I think it's always fine to just set version to 0 here.
                                                                                        // During CC, should ignore conflicts of genesis against delete versions (i.e. they are equivalent)
        // TODO: Also need to write new "Table version" (in write set) -- to indicate set of rows changes     

    std::string table_name;
    std::vector<std::string> column_list;
    std::vector<std::string_view> value_list;

    //1 Remove insert hook
    write_statement = write_statement.substr(pos + insert_hook.length()-1);
  
    //2 Split on values
    pos = write_statement.find(values_hook);
    UW_ASSERT(pos != std::string::npos);
    //Everything from 0 - pos is "<table_name>(columns)". Everything from pos + values_hook.length() --> end is "(values)"
    std::string_view table_col_statement = write_statement.substr(0, pos);
    std::string_view values_statement = write_statement.substr(pos + values_hook.length());

    
    //3) Extract table
    //std::string table_col = write_statement.substr(0, pos);
    // Look for "(" (before end)
    pos = table_col_statement.find("("); //Look only until start of values_hook   // Might be easier if we just create substring.
    //NOTE: With TableRegistry extractic columsn is obsolete.
    if(pos == std::string::npos){ //if > val_pos then we found the "(" for Values
        // If "(" doesn't exist --> whole string is table_name.. Throw error -> can't compute Select Statement
        table_name = std::move(static_cast<std::string>(table_col_statement));
        //Panic("Codebase requires INSERT statement to contain (at least primary) column names for translation into SELECT statement");
    }
    else{
        //Extract table name
        table_name = std::move(static_cast<std::string>(table_col_statement.substr(0, pos)));

        //Remove "()"
        //NOTE: with col registry there is no longer a need to parse cols.
        if(false){
             std::string_view col_statement = table_col_statement.substr(pos);
            col_statement.remove_prefix(1); //remove "("
            pos = col_statement.find(")"); 
            UW_ASSERT(pos != std::string::npos);
            col_statement.remove_suffix(1); //remove ")"

            // split on ", "
            // add item inbetween to cols vector   -- only search until 
            if(false){
                size_t next_col;
                while((next_col = col_statement.find(", ")) != string::npos){
                    column_list.push_back(std::move(static_cast<std::string>(col_statement.substr(0, next_col))));
                    col_statement = col_statement.substr(next_col + 2);
                }
                column_list.push_back(std::move(static_cast<std::string>(col_statement))); //push back last col (only remaining).
                }
        }
        // Done.
    }

    auto itr = TableRegistry.find(table_name);
    UW_ASSERT(itr != TableRegistry.end()); //Panic if ColRegistry does not exist.
    const ColRegistry &col_registry = itr->second;//TableRegistry[table_name];
    
    //4) Extract values
    // Remove "()"
    pos = values_statement.find("("); //Look only from after values_hook  
    UW_ASSERT(pos != std::string::npos);
    values_statement.remove_prefix(1); //remove "("
    pos = values_statement.find_last_of(")"); //Look only from after values_hook  
    UW_ASSERT(pos != std::string::npos);
    values_statement.remove_suffix(values_statement.length()-pos); //remove ")"

    //Check that there are no nested Selects
    pos = values_statement.find("SELECT");
    if(pos != std::string::npos) Panic("Pequinstore does not support Write Parsing for Inserts with nested Select statements. Please write the statements sequentially");
    //Note: If we wanted to support nested Inserts: We'd have to parse all present Selects, execute them in parallel ideally, and pass the write_cont as callback that is exec once all select results ready...
         //E.g. Value might be a nested Select + arithmetic. Extract Select statement and create a callback that adds result to a map<col_name, select>. 
                                                         // Then execute all the select statements to find all relevant values. 
                                                         // Once callback is notified that alls selects are done --> call write_cont with the result map
                                                         // Alternatively: Extract all selects and store any arithmetic (cont statements) in a map
                                                                            //Then Union all the selects and perform as one query --> produces one query result
                                                                            //Callback Write_cont ==> Loop through results and apply update with arithmetic.

    // split on ", "
    // add item inbetween to values vector    
    int i = 0;        //remove quotes if applicable                        
    size_t next_val;                                                                
    while((next_val = values_statement.find(", ")) != string::npos){
        std::string_view curr_val = values_statement.substr(0, next_val);
        value_list.push_back(std::move(TrimValue(curr_val, col_registry.col_quotes[i++]))); //value_list.push_back(std::move(static_cast<std::string>(values_statement.substr(0, next_val))));
        values_statement = values_statement.substr(next_val+2);
    }
    value_list.push_back(std::move(TrimValue(values_statement, col_registry.col_quotes[i++]))); //value_list.push_back(std::move(static_cast<std::string>(values_statement))); //push back last value (only remaining).

    // Done.
            
    //UW_ASSERT(value_list.size() == column_list.size()); //Require to pass all columns currently.
    //UW_ASSERT(column_list.size() >= 1); // At least one column specified (e.g. single column primary key)
     //UW_ASSERT(column_list.size() >= 1); // At least one column specified (e.g. single column primary key)
        

    ///////// //Create Read statement:  ==> Ideally for Inserts we'd just use a point get on the primary keys. (instead of a sql select statement that's a bit overkill)
    
    std::vector<const std::string_view*> primary_key_column_values;


    UW_ASSERT(value_list.size() == col_registry.col_name_type.size());

    if(false){  //NOTE: DO NOT NEED TO CREATE ANY READ STATEMENT FOR SINGLE ROW INSERTS. ==> Just set read version = 0 (TODO: Confirm OCC check will check vs latest version = delete)
                    //THIS WAY WILL SAVE QUERY ROUNDTRIP + WONT HAVE TO REMOVE TABLE VERSION POSSIBLY ADDED BY SCAN
           
        //read_statement = "SELECT ";  
        std::string col_statement;
        //insert primary columns --> Can already concat them with delimiter:   col1  || '###' || col2 ==> but then how do we look up column?  
        for(auto [col_name, p_idx]: col_registry.primary_key_cols_idx){
            col_statement += col_name +  ", ";   //TODO: Can just do Select *...
            //read_statement += column_list[p_idx] +  ", ";   //TODO: Can just do Select *...
        }
        col_statement.resize(read_statement.size() - 2); //remove trailing ", "


        // read_statement += " FROM " + table_name;

        // read_statement += " WHERE ";
        std::string cond_statement;
        for(auto [col_name, p_idx]: col_registry.primary_key_cols_idx){
            const std::string_view &val = value_list[p_idx];
            //read_statement += column_list[p_idx] + " = " + val + ", ";
            cond_statement += col_name + " = ";
            cond_statement += val;
            cond_statement += ", ";
            primary_key_column_values.push_back(&val);
        }
        //insert primary col conditions.
        cond_statement.resize(read_statement.size() - 2); //remove trailing ", "

        //read_statement += ";";

        //use fmt::format to create more readable read_statement generation.
        //read_statement = fmt::format("SELECT {0} FROM {1} WHERE {2};", std::move(col_statement), table_name, std::move(cond_statement));
    }
    else{
        for(auto [col_name, p_idx]: col_registry.primary_key_cols_idx){
            const std::string_view &val = value_list[p_idx];
            primary_key_column_values.push_back(&val);
        }
    }

    
    std::string enc_key = EncodeTableRow(table_name, primary_key_column_values);

    //////// Create Write continuation:  

     write_continuation = [this, wcb](int status, query_result::QueryResult* result){
        //TODO: Does one need to use status? --> Query should not fail?
        
        //Create result object with rows affected = 1.
        result->set_rows_affected(1);
        wcb(REPLY_OK, result); 
    };

    //Write Table Version itself. //Only for kv-store.   
    //-- Note: If a TX issues many Inserts => we'll write table_version redundantly to write set -- However, these are all ignored by Prepare/Commit & filtered out in LockTxnKeys_scoped
    //Safe but wasteful (message bigger than need be + CC checks keys redundantly) // TODO: Improve: Either filter out during client sorting; or better: only when submitting a TXN for commit, add key per table write
        // WriteMessage *table_ver = txn->add_write_set();
        // table_ver->set_key(table_name);
        // table_ver->set_value("");


        
        //Read genesis timestamp (0) for key ==> FIXME: THIS CURRENTLY DOES NOT WORK WITH EXISTING OCC CHECK.
        ReadMessage *read = txn->add_read_set();
        read->set_key(enc_key);
        read->mutable_readtime()->set_id(0);
        read->mutable_readtime()->set_timestamp(0);

        //Create Table Write for key. Note: Enc_key encodes table_name + primary key column values.
        WriteMessage *write = txn->add_write_set();
        write->set_key(enc_key);
        // // for(int i=0; i<column_list.size(); ++i){
        // //     (*write->mutable_rowupdates()->mutable_attribute_writes())[column_list[i]] = value_list[i];
        // // }
        // for(auto &[col_name, col_idx]: col_registry_ptr->col_name_index){
        //     (*write->mutable_rowupdates()->mutable_attribute_writes())[col_name] = value_list[col_idx];
        // }

        //New version: 
        TableWrite *table_write = AddTableWrite(table_name, col_registry);
        table_write->set_changed_table(true); //Add Table Version.
        write->mutable_rowupdates()->set_row_idx(table_write->rows().size()); //set row_idx for proof reference

        RowUpdates *row_update = table_write->add_rows();
        *row_update->mutable_column_values() = {value_list.begin(), value_list.end()};
        // for(auto &[col_name, col_idx]: col_registry_ptr->col_name_index){
        //     std::string *col_val = row_update->add_column_values();
        //     *col_val = std::move(value_list[col_idx]);
        // }

    //Write cont that takes in a result (from read)
    // write_continuation = [this, wcb, enc_key, table_name, col_registry_ptr = &col_registry, value_list](int status, query_result::QueryResult* result){
    //     //TODO: Does one need to use status? --> Query should not fail?
    //     if(result->empty()){

    //         //Write Table Version itself. //Only for kv-store.
    //         WriteMessage *table_ver = txn->add_write_set();
    //         table_ver->set_key(table_name);
    //         table_ver->set_value("");

            
    //         //Read genesis timestamp (0) for key ==> FIXME: THIS CURRENTLY DOES NOT WORK WITH EXISTING OCC CHECK.
    //         ReadMessage *read = txn->add_read_set();
    //         read->set_key(enc_key);
    //         read->mutable_readtime()->set_id(0);
    //         read->mutable_readtime()->set_timestamp(0);

    //         //Create Table Write for key. Note: Enc_key encodes table_name + primary key column values.
    //         WriteMessage *write = txn->add_write_set();
    //         write->set_key(enc_key);
    //         // // for(int i=0; i<column_list.size(); ++i){
    //         // //     (*write->mutable_rowupdates()->mutable_attribute_writes())[column_list[i]] = value_list[i];
    //         // // }
    //         // for(auto &[col_name, col_idx]: col_registry_ptr->col_name_index){
    //         //     (*write->mutable_rowupdates()->mutable_attribute_writes())[col_name] = value_list[col_idx];
    //         // }

    //         //New version: 
    //         TableWrite *table_write = AddTableWrite(table_name, *col_registry_ptr);
    //         write->mutable_rowupdates()->set_row_idx(table_write->rows().size()); //set row_idx for proof reference
    //         RowUpdates *row_update = table_write->add_rows();
    //         *row_update->mutable_column_values() = {value_list.begin(), value_list.end()};
    //         // for(auto &[col_name, col_idx]: col_registry_ptr->col_name_index){
    //         //     std::string *col_val = row_update->add_column_values();
    //         //     *col_val = std::move(value_list[col_idx]);
    //         // }

            
    //         //Create result object with rows affected = 1.
    //         result->set_rows_affected(1);
    //         wcb(REPLY_OK, result);
    //     }
    //     else{
    //         //Create result object with rows affected = 0.
    //         result->set_rows_affected(0);
    //         wcb(REPLY_OK, result);
    //     }
    // };

    return;

}


void SQLTransformer::TransformUpdate(size_t pos, std::string_view &write_statement,
    std::string &read_statement, std::function<void(int, query_result::QueryResult*)>  &write_continuation, write_callback &wcb){
    //Based on Syntax from: https://www.postgresqltutorial.com/postgresql-tutorial/postgresql-update/ 

    //Case 2) UPDATE <table_name> SET {(column = value)} WHERE <col_name = condition>
    //-> Turn into read_statement: Result(column, column_value = rows(attributes))
    //             SELECT * FROM <table_name> (value_columns) WHERE <condition>         //Note "*" returns all columns for the rows. Use the primary key encoding to find primary columns
                                                                                    //Alternatively, would select only the columns required by the Values; and pass the primary columns in separately.
    //             write_cont: for (column = value) statement, create TableWrite with primary column encoded key, column_list, and column_values (or direct inputs)

    std::string table_name;
    std::map<std::string_view, Col_Update> col_updates;
    std::string_view where_cond;

    //1 Remove insert hook
    write_statement.remove_prefix(pos + update_hook.length()-1);  
    
    //2 Split on values
    pos = write_statement.find(set_hook);
    UW_ASSERT(pos != std::string::npos);
    
    //3) Extract table name
    table_name = std::move(static_cast<std::string>(write_statement.substr(0, pos)));
    
    //Skip ahead past "SET" hook
    //Everything from 0 - pos is "<table_name>". Everything from set_pos - where_pos is the content between Set and Where --> "SET <CONTENT> WHERE"
    size_t set_pos = pos + set_hook.length();
    write_statement.remove_prefix(set_pos);

    size_t where_pos = write_statement.find(where_hook);  
    UW_ASSERT(where_pos != std::string::npos); //TODO: Assuming here it has a Where hook. If not (i.e. update all rows), then ignore parsing it. (i.e. set where_pos to length of string, and skip where clause)

    std::string_view set_statement = write_statement.substr(0, where_pos);
    
    // split on ", " to identify the updates.
    // for each string split again on "=" and insert into column and value lists
    size_t next_up;
    while((next_up = set_statement.find(", ")) != string::npos){ //Find next ", ", look only up to where hook.
        ParseColUpdate(set_statement.substr(0, next_up), col_updates);
        set_statement.remove_prefix(next_up + 2); //skip past ", "
    }
    //Note: After loop is done next_up == npos
    //process last set statement (only one remaining)
    ParseColUpdate(set_statement, col_updates);
    
   
    // isolate the Whole where condition and just re-use in the SELECT statement? -- can keep the Where hook.
    //Skip past "WHERE" hook
    //where_pos += where_hook.length();
    where_cond = write_statement.substr(where_pos);
        //If we want to isolate the where conditions:
        //split conditions on "AND" or "OR"
        //Within cond, split string on "=" --> extract cond column and cond value
   
    UW_ASSERT(col_updates.size() >= 1); // At least one column specified to be updated
        
    ///////// //Create Read statement:  Just Select * with Where condition
            //==> TODO: Ideally for Updates we'd just select on the primary key columns. (instead of a sql select * statement which is a bit overkill): But then we can't copy col values
            //std::vector<const std::string*> primary_key_column_values;
    // read_statement = "SELECT * FROM ";
    // read_statement += table_name;
    // read_statement += where_cond;  //Note: Where cond starts with a " " and ends with ";"

    where_cond = where_cond.substr(where_hook.length());
    read_statement = fmt::format("SELECT * FROM {0} WHERE {1}", table_name, std::move(where_cond));  //Note: Where cond ends with ";"
       
       
    //////// Create Write continuation:  
    //Note: Reading and copying all column values ("Select *"")
        //Could optimize to only read select columns, and supply read time TS to copy on demand at write time. (Note: This is tricky if the replica does not own the read version)
        // --> Procedure:
               // CreateTable Write entry with Timestamp and the column values to be updated. Note: Timestamp identifies the row from which no copy from -> i.e. the one thats updated.
               // Include additionally the read version of the row that was read. This is already part of the read set of the txn --> can be found by looking up latest query seq in the txn.
               // For each row in result, map primary key to the primary key in the query read set to identify the read version.
               // Note: if we want to support parallel writes (async) then we might need to identify the query explicitly (rather than just checking the latest query seq)
                                        
    
    write_continuation = [this, wcb, table_name, col_updates](int status, query_result::QueryResult* result) mutable {

        //std::cerr << "TEST WRITE CONT" << std::endl;
        Debug("Issuing write_continuation"); //FIXME: Debug doesnt seem to be registered

        if(result->empty()){
            Debug("No rows to update");
            result->set_rows_affected(result->size()); 
            wcb(REPLY_OK, result);
            return;
        }
    

        auto itr = TableRegistry.find(table_name);
        UW_ASSERT(itr != TableRegistry.end());
        ColRegistry &col_registry = itr->second; //TableRegistry[table_name];

         //Write Table Version itself. //Only for kv-store. //FIXME: This is for coarse CC -- Update conflicts with ALL Selects on Table
        //TODO: Ideally UPDATE statement does not need to change TableVersion: It does not create or remove any rows. I.e. the Table "stays the same"
        //However, currently updates do need to change the TableVersion. Why? Because Updates change the Index, and the Index implicitly creates an "Active" Read Set for scans.
            //I.e. due to an update, a scan might miss reading a given row (this is indistinguishable for us as if the row as inserted later/deleted etc)
        // WriteMessage *table_ver = txn->add_write_set();
        // table_ver->set_key(table_name);
        // table_ver->set_value("");
        bool changed_table = false; // false //FOR NOW ALWAYS SETTING TO TRUE due to UPDATE INDEX issue (see above comment) TODO: Implement TableColumnVersion optimization

        
        //Write TableColVersions
        for(auto &[col, _]: col_updates){
            if(!col_registry.indexed_cols.count(col)) continue; //only set col version for indexed columns

            WriteMessage *write = txn->add_write_set();   
            write->set_key(table_name + unique_delimiter + std::string(col));  
            write->set_delay(true);
             //If a TX has multiple Queries with the same Col updates there will be duplicates. Does that matter? //Writes are sorted to avoid deadlock.
             //TODO: to avoid duplicates: store the idx of the cols accessed and write Version only later.
        }

        TableWrite *table_write = AddTableWrite(table_name, col_registry);

        //For each row in query result
        for(int i = 0; i < result->size(); ++i){
            std::unique_ptr<query_result::Row> row = (*result)[i]; 

            //Note: Enc key is based on pkey values, not col names!!!  -- if we want access to index; can store in primary key map too.
            std::vector<std::string> primary_key_column_values;
            
            WriteMessage *write = txn->add_write_set();
            write->mutable_rowupdates()->set_row_idx(table_write->rows().size()); //set row_idx for proof reference
            
            RowUpdates *row_update = AddTableWriteRow(table_write, col_registry); //row_update->mutable_column_values()->Resize(col_registry.col_names.size(), ""); Resize seems to not work for strings
            //std::cerr << "Row size: " <<  row_update->mutable_column_values()->size() << std::endl;
          
            //TODO: Do this for UPDATE and DELETE too. //TODO: For Delete: Set all columns. Set values only for the columns we care about.
            bool update_primary_key = false;
            std::vector<std::string> backup_primary_key_column_values;

            // For col in col_updates update the columns specified by update_cols. Set value to update_values
            for(int j=0; j<row->num_columns(); ++j){
                const std::string &col = row->name(j);
               
                std::unique_ptr<query_result::Field> field = (*row)[j];
          
                //Deserialize encoding to be a stringified type (e.g. whether it's int/bool/string store all as normal readable string)
                 std::cerr << "Checking column: " << col << std::endl;
                const std::string &col_type = col_registry.col_name_type.at(col);
               

                auto field_val(DecodeType(field, col_type));
                //std::string field_val(DecodeType(field, col_registry.col_name_type[col]));


                std::cerr << "Checking column: " << col << " , with field " << std::visit(StringVisitor(), field_val) << std::endl;
                
               
                //Replace value with col value if applicable. Then operate arithmetic by casting ops to uint64_t and then turning back to string.
                //(*write->mutable_rowupdates()->mutable_attribute_writes())[col] = std::move(GetUpdateValue(col, field_val, field, col_updates));
                bool change_val = false;
                std::string set_val = GetUpdateValue(col, field_val, field, col_updates, col_type, change_val);
                //TODO: return bool if set_val is changed. In that case, record which columsn changed. and add a CC-store write entry per column updated.
               
                if(col_registry.primary_key_cols.count(col)){
                   
                    if(!update_primary_key && change_val){ //If primary key changes: Create TableWrite/WriteMsg for deletion of current row.
                        update_primary_key = true;
                        backup_primary_key_column_values = primary_key_column_values; //Copy map
                    } 

                     //Isolate primary keys ==> create encoding and table write
                    primary_key_column_values.emplace_back(set_val);
                   
                    if(update_primary_key){ //If primary key changes: Record current value too
                        backup_primary_key_column_values.emplace_back(std::visit(StringVisitor(), field_val));
                        
                    } 
                }

                (*row_update->mutable_column_values())[col_registry.col_name_index[col]] = std::move(set_val); //Realistically row columns will be in correct order. But in case they are not, must insert at the right position.
               
            }    
        
            std::string enc_key = EncodeTableRow(table_name, primary_key_column_values);
            
            //if(std::find(txn->write_set().begin(), txn->write_set().end(), enc_key) != txn->write_set().end()) Panic("duplicate write");
            // Notice("TODO: REMOVE WRITE SET DUPLICATE CHECK");
            // for(int i = 0; i < txn->write_set_size() - 1; ++i){
            //     //ignore last write -- has no key set yet.
            //     if(txn->write_set()[i].key() == enc_key) Panic("duplicate write: %s", enc_key.c_str());
            // }

            write->set_key(enc_key);

            if(update_primary_key){ //Also set Primary key we replace.
                write = txn->add_write_set();
                enc_key = EncodeTableRow(table_name, backup_primary_key_column_values);
                write->set_key(enc_key);
                write->set_value("d");
                write->mutable_rowupdates()->set_deletion(true);

                 row_update = AddTableWriteRow(table_write, col_registry);

                int i = 0;
                for(auto &[col_name, p_idx]: col_registry.primary_key_cols_idx){
                    (*row_update->mutable_column_values())[p_idx] = std::move(backup_primary_key_column_values[i++]);
                }
                row_update->set_deletion(true);

                
                Warning("Trying to update primary key value");
                bool changed_table = true;
            }
        }

        if(changed_table){ //Update resulted in row insertion + deletion => must update TableVersion
            //Write Table Version itself. //Only for kv-store. //FIXME: This is for coarse CC -- Update conflicts with ALL Selects on Table
            // WriteMessage *table_ver = txn->add_write_set();
            // table_ver->set_key(table_name);
            // table_ver->set_value("");
            table_write->set_changed_table(true);
        }





        Debug("Completed Write with %lu rows written", result->size());
        //std::cerr << "Completed Write with " << result->size() << " row(s) written" << std::endl;
        result->set_rows_affected(result->size()); 
        wcb(REPLY_OK, result);
        
    };
}


void SQLTransformer::TransformDelete(size_t pos, std::string_view &write_statement, 
    std::string &read_statement, std::function<void(int, query_result::QueryResult*)>  &write_continuation, write_callback &wcb, bool skip_query_interpretation){
    //Based on Syntax from: https://www.postgresqltutorial.com/postgresql-tutorial/postgresql-delete/ 
    
     //Case 3) DELETE FROM <table_name> WHERE <condition>
         //-> Turn into read_statement: Result(column, column_value) SELECT * FROM <table_name>(primary_columns) 
         //             write_cont: for(row in result) create TableWrite with primary column encoded key, bool = delete (create new version with empty values/some meta data indicating delete)
         // TODO: Handle deleted versions: Create new version with special delete marker. NOTE: Read Sets of queries should include the empty version; but result computation should ignore it.
         // But how can one distinguish deleted versions from rows not yet created? Maybe one MUST have semantic CC to support new row inserts/row deletions.
                //--> Simple solution: change table version
    std::string table_name;
    
    std::string_view where_cond;

    //1 Remove insert hook
    write_statement.remove_prefix(pos + delete_hook.length()-1);
    
    //2 Split on values
    pos = write_statement.find(where_hook);
    UW_ASSERT(pos != std::string::npos);
    
    //3) Extract table name
    table_name = std::move(static_cast<std::string>(write_statement.substr(0, pos)));
    
    // isolate the Whole where condition and just re-use in the SELECT statement? -- can keep the Where hook.
    //Skip past "WHERE" hook
    size_t where_pos = pos + where_hook.length();
    where_cond = write_statement.substr(where_pos);

    auto itr = TableRegistry.find(table_name);
    UW_ASSERT(itr != TableRegistry.end());
    ColRegistry &col_registry = itr->second; //TableRegistry[table_name]; 


    //Check whether delete is for single key (point) or flexible amount of rows
   
    //std::map<std::string, std::string> p_col_values;  
    std::vector<std::string> p_col_values;  
    bool is_point_delete = CheckColConditions(where_cond, col_registry, p_col_values); 
    skip_query_interpretation = true;

    if(is_point_delete){
        //Add to write set.
        std::cerr << "IS POINT DELETE" << std::endl;

        //Write Table Version itself. //Only for kv-store.
        // WriteMessage *table_ver = txn->add_write_set();
        // table_ver->set_key(table_name);
        // table_ver->set_value("");

        //Add Delete also to Table Write : 
        TableWrite *table_write = AddTableWrite(table_name, col_registry);
        table_write->set_changed_table(true); //Add Table Version.

        WriteMessage *write = txn->add_write_set();
        write->mutable_rowupdates()->set_row_idx(table_write->rows().size()); //set row_idx for proof reference

        RowUpdates *row_update = AddTableWriteRow(table_write, col_registry);
        row_update->set_deletion(true);

        std::string enc_key = EncodeTableRow(table_name, p_col_values);
        
        write->set_key(enc_key);
        write->set_value("d");
        write->mutable_rowupdates()->set_deletion(true);
    
        std::vector<const std::string*> primary_key_column_values;
        int col_idx = 0;
        for(auto &[col_name, _]: col_registry.primary_key_cols_idx){
            std::string &col_value = (*row_update->mutable_column_values())[col_registry.col_name_index[col_name]];
            col_value = std::move(p_col_values.at(col_idx++));
        }
        
        //Create a QueryResult -- set rows affected to 1.
        write_continuation = [this, wcb](int status, query_result::QueryResult* result){
            result->set_rows_affected(result->size()); 
            wcb(REPLY_OK, result);
        };
        return;
        //Return
    }

    //Else: Is Query Delete

    // read_statement = "SELECT * FROM ";  //Ideally select only primary column rows. To support this, need rows to allow access to columns by name (and not just index)

    //read_statement = "SELECT ";
    std::string col_statement;
    for(auto [col_name, idx]: col_registry.primary_key_cols_idx){
        //read_statement += col_name + ", "; 
        col_statement += col_name + ", ";
    }
    col_statement.resize(col_statement.length() - 2); // drop last ", "

    // read_statement.resize(read_statement.length() - 2); // drop last ", "
    // read_statement += " FROM ";  
    // read_statement += table_name;
    // read_statement += " WHERE ";
    // read_statement += where_cond; 
    // read_statement += ";"; // Add back ; --> was truncated by CheckColCond

    //use fmt::format to create more readable read_statement generation.

    //read_statement = fmt::format("SELECT {0} FROM {1} WHERE {2};", fmt::join(col_registry.primary_key_cols, ", "), table_name, std::move(where_cond));
    //Could use this --> but then result might be out of order --> would need to look up pcols by name

    read_statement = fmt::format("SELECT {0} FROM {1} WHERE {2};", std::move(col_statement), table_name, std::move(where_cond));
    
     //////// Create Write continuation:  
    write_continuation = [this, wcb, table_name, col_registry_ptr = &col_registry](int status, query_result::QueryResult* result){

         //Write Table Version itself. //Only for kv-store.
        // WriteMessage *table_ver = txn->add_write_set();
        // table_ver->set_key(table_name);
        // table_ver->set_value("");
        if(result->empty()){
            Debug("No rows to delete");
            result->set_rows_affected(result->size()); 
            wcb(REPLY_OK, result);
        }

         TableWrite *table_write = AddTableWrite(table_name, *col_registry_ptr);
         table_write->set_changed_table(true); //Add Table Version.

        //For each row in query result
        for(int i = 0; i < result->size(); ++i){
            std::unique_ptr<query_result::Row> row = (*result)[i];

            //Create TableWrite for Delete too.
            WriteMessage *write = txn->add_write_set();
            write->mutable_rowupdates()->set_row_idx(table_write->rows().size()); //set row_idx for proof reference
            RowUpdates *row_update = AddTableWriteRow(table_write, *col_registry_ptr);
            row_update->set_deletion(true);

            std::vector<const std::string*> primary_key_column_values;
            for(int idx = 0; idx < row->num_columns(); ++idx){ //Note: Assume here that cols are in correct order of primary key cols.
            //for(auto [col_name, idx]: col_registry_ptr->primary_key_cols_idx){
                
                std::unique_ptr<query_result::Field> field = (*row)[idx];
                //Deserialize encoding to be a stringified type (e.g. whether it's int/bool/string store all as normal readable string)
                const std::string &col_name = field->name();
              
                if(col_registry_ptr->primary_key_cols_idx[idx].first != col_name){ Panic("Primary Columns out of order");}
                if(col_registry_ptr->primary_key_cols.find(col_name) == col_registry_ptr->primary_key_cols.end()){ Panic("Delete Read Result includes column that is not part of primary key");}

                auto field_val(DecodeType(field, col_registry_ptr->col_name_type[col_name]));
                //auto field_val(DecodeType(field, col_registry_ptr->col_name_type[col_name]));
                //primary_key_column_values.emplace_back(std::visit(StringVisitor(), field_val));


                std::string &col_value = (*row_update->mutable_column_values())[col_registry_ptr->col_name_index[col_name]]; //Alternatively: col_registry_ptr->primary_key_cols_idx[idx].first
                col_value = std::visit(StringVisitor(), field_val);

                primary_key_column_values.push_back(&col_value);
            }

            std::string enc_key = EncodeTableRow(table_name, primary_key_column_values);

            
            write->set_key(enc_key);
            write->set_value("d");
            write->mutable_rowupdates()->set_deletion(true);
        }

        result->set_rows_affected(result->size()); 
        wcb(REPLY_OK, result);
        
    };
}


//////////////////// Table Write Generator

static bool fine_grained_quotes = true;  //false == add quotes to everything, true == add quotes only to the fields that need it. (e.g. strings, bool; not int)
//fine_grained_quotes requires use of TableRegistry now. However, it seems to work fine for Peloton to add quotes to everything indiscriminately. 

//NOTE: Peloton does not support WHERE IN syntax for delete statements. => must use the generator version that creates separate delete statements.
//TODO: Turn into a bunch of (x=4 OR x=5 OR x=7 OR) AND (y=a OR y=b OR) .. statements...

void SQLTransformer::GenerateTableWriteStatement(std::string &write_statement, std::string &delete_statement, const std::string &table_name, const TableWrite &table_write){
   
//Turn Table Writes into Upsert and Delete statement:  ///https://www.postgresqltutorial.com/postgresql-tutorial/postgresql-upsert/ 
    //Multi row Upsert:  https://stackoverflow.com/questions/40647600/postgresql-multi-value-upserts 
    // INSERT INTO table1 VALUES (1, 'foo'), (2,'bar'), (3,'baz')
    // ON CONFLICT (col1)
    // DO UPDATE SET col2 = EXCLUDED.col2;

    //Multi row Delete: https://www.commandprompt.com/education/how-to-delete-multiple-rows-from-a-table-in-postgresql/ 
    // DELETE FROM article_details
    // WHERE article_id IN (2, 4, 7);

    const ColRegistry &col_registry = TableRegistry.at(table_name);

    //NOTE: Inserts must always insert -- even if value exists ==> Insert new row.
    write_statement = fmt::format("INSERT INTO {0} VALUES ", table_name);

    // In Write statement: for rows that are marked as delete: don't insert. --> split into write_statement and delete_statement.
    std::map<std::string, std::vector<std::string>> delete_conds;

    bool has_write = false;
    bool has_delete = false;

    for(auto &row: table_write.rows()){
        //Alternatively: Move row contents to a vector and use: fmt::join(vec, ",")
        if(row.has_deletion() && row.deletion()){

            for(auto &[col_name, p_idx]: col_registry.primary_key_cols_idx){
                if(fine_grained_quotes){
                    if(col_registry.col_quotes[p_idx]) delete_conds[col_name].push_back("\'" + row.column_values()[p_idx] + "\'");
                    else delete_conds[col_name].push_back(row.column_values()[p_idx] );
                }
                else{
                    delete_conds[col_name].push_back("\'" + row.column_values()[p_idx] + "\'");
                }
            }
        }
        else{
            has_write = true;
            write_statement += "(";
            if(fine_grained_quotes){ // Use this to add fine grained quotes:
                for(int i = 0; i < row.column_values_size(); ++i){
                    if(col_registry.col_quotes[i])  write_statement += "\'" + row.column_values()[i]  + "\'" + ", ";
                    else write_statement += row.column_values()[i] + ", ";
                }
            }
            else{
                for(auto &col_val: row.column_values()){
                    write_statement += "\'" + col_val  + "\'" + ", ";
                }
            }
        
            write_statement.resize(write_statement.length()-2); //remove trailing ", "
            write_statement += "), ";
        }
      

        //write_statement += fmt::format("{}, ", fmt::join(row.column_values(), ','));
    }
    write_statement.resize(write_statement.length()-2); //remove trailing ", "

    //TODO: If we are hacking Insert to always insert --> then can remove this block 
    if(false){
         write_statement += " ON CONFLICT (";
        for(auto &[col_name, _]: col_registry.primary_key_cols_idx){
            write_statement += col_name + ", ";
        }
        write_statement.resize(write_statement.length()-2); //remove trailing ", "

        write_statement += ") VALUES DO UPDATE SET "; //TODO: loop, replace with index
        for(auto &col: col_registry.col_names){
            write_statement += fmt::format("{0} = EXCLUDED.{0}, ", col);
        }
        write_statement.resize(write_statement.length()-2); //remove trailing ", "

    }
   
    write_statement += ";";

    if(!has_write) write_statement = "";
    //std::cerr << "delete_conds size: " << delete_conds[0].size() << std::endl;
    if(delete_conds.empty()) return;  //i.e. !has_delete

    //Else: Construct also a delete statement

    //NOTE: Deletes must always delete -- even if no value exists ==> Insert empty row.

    delete_statement = fmt::format("DELETE FROM {0} WHERE ", table_name);
    for(auto &[col_name, p_idx]: col_registry.primary_key_cols_idx){
        delete_statement += fmt::format("{0} in ({1}) AND ", col_name, fmt::join(delete_conds[col_name], ", "));
    }
    delete_statement.resize(delete_statement.length()-5); //Remove trailing " AND "
    delete_statement += ";";

    //FIXME: If no delete clauses --> should not delete anything
    return;  //I.e. there is delete conds.

}

void SQLTransformer::GenerateTableWriteStatement(std::string &write_statement, std::vector<std::string> &delete_statements, const std::string &table_name, const TableWrite &table_write){
    //Create one joint WriteStatement for all insertions
        //NOTE: Inserts must always insert -- even if value exists ==> Insert new row.
    //Create separate Delete statements for each delete

    // write_statement = fmt::format("INSERT INTO {0} VALUES ", table_name);

    const ColRegistry &col_registry = TableRegistry.at(table_name);

    for(auto &row: table_write.rows()){
        
        if(row.has_deletion() && row.deletion()){
            delete_statements.push_back("");
            std::string &delete_statement = delete_statements.back();
            delete_statement = fmt::format("DELETE FROM {0} WHERE ", table_name);

            for(auto &[col_name, p_idx]: col_registry.primary_key_cols_idx){
                //delete_statement += fmt::format("{0}={1} AND ", col_name, row.column_values()[p_idx]);
                //delete_statement += col_name + "=" + row.column_values()[p_idx] + " AND ";

                if(fine_grained_quotes){
                    if(col_registry.col_quotes[p_idx]) delete_statement += col_name + "=" + "\'" + row.column_values()[p_idx] + "\'" + " AND ";
                    else delete_statement += col_name + "=" + row.column_values()[p_idx] + " AND ";
                }
                else{
                    delete_statement += col_name + "=" + "\'" + row.column_values()[p_idx] + "\'" + " AND ";
                }
            }

            delete_statement.resize(delete_statement.length()-5); //Remove trailing " AND "
            delete_statement += ";";
        }
        else{
            write_statement += "(";
            UW_ASSERT(row.column_values_size() == col_registry.col_names.size());
            if(fine_grained_quotes){ // Use this to add fine grained quotes:
                for(int i = 0; i < row.column_values_size(); ++i){
                    if(col_registry.col_quotes[i])  write_statement += "\'" + row.column_values()[i]  + "\'" + ", ";
                    else write_statement += row.column_values()[i] + ", ";
                }
            }
            else{
                for(auto &col_val: row.column_values()){
                    write_statement += "\'" + col_val  + "\'" + ", ";
                }
            }
        
            write_statement.resize(write_statement.length()-2); //remove trailing ", "
            write_statement += "), ";
        }
      

        //write_statement += fmt::format("{}, ", fmt::join(row.column_values(), ','));
    }
    if(!write_statement.empty()){
        write_statement.resize(write_statement.length()-2); //remove trailing ", "
        write_statement = fmt::format("INSERT INTO {0} VALUES ", table_name) + write_statement;

        //TODO: If we are hacking Insert to always insert --> then can remove this block 
        if(false){
            write_statement += " ON CONFLICT (";
            for(auto &[col_name, _]: col_registry.primary_key_cols_idx){
                write_statement += col_name + ", ";
            }
            write_statement.resize(write_statement.length()-2); //remove trailing ", "

            write_statement += ") VALUES DO UPDATE SET "; //TODO: loop, replace with index
            for(auto &col: col_registry.col_names){
                write_statement += fmt::format("{0} = EXCLUDED.{0}, ", col);
            }
            write_statement.resize(write_statement.length()-2); //remove trailing ", "

        }
    
        write_statement += ";";
    }
    
    return;  
}

void SQLTransformer::GenerateTablePurgeStatement(std::string &purge_statement, const std::string &table_name, const TableWrite &table_write){
    const ColRegistry &col_registry = TableRegistry.at(table_name);

    if(table_write.rows().empty()){
        purge_statement = "";
        return;
    } 
    //NOTE: Inserts must always insert -- even if value exists ==> Insert new row.
    purge_statement = fmt::format("INSERT INTO {0} VALUES ", table_name);
    
    for(auto &row: table_write.rows()){
        //Alternatively: Move row contents to a vector and use: fmt::join(vec, ",")

        purge_statement += "(";
        if(fine_grained_quotes){ // Use this to add fine grained quotes:
            for(int i = 0; i < row.column_values_size(); ++i){
                if(col_registry.col_quotes[i])  purge_statement += "\'" + row.column_values()[i]  + "\'" + ", ";
                else purge_statement += row.column_values()[i] + ", ";
            }
        }
        else{
            for(auto &col_val: row.column_values()){
                purge_statement += "\'" + col_val  + "\'" + ", ";
            }
        }
    
        purge_statement.resize(purge_statement.length()-2); //remove trailing ", "
        purge_statement += "), ";
      

        //purge_statement += fmt::format("{}, ", fmt::join(row.column_values(), ','));
    }
    purge_statement.resize(purge_statement.length()-2); //remove trailing ", "
   
    purge_statement += ";";
}

//Deprecated
void SQLTransformer::GenerateTablePurgeStatement_DEPRECATED(std::string &purge_statement, const std::string &table_name, const TableWrite &table_write){
    //Abort all TableWrites: Previous writes must be deleted; Previous deletes must be un-done
    //Puts all write and deletes into one purge

    const ColRegistry &col_registry = TableRegistry.at(table_name);
    std::map<std::string, std::vector<std::string>> purge_conds;

    for(auto &row: table_write.rows()){
        //Alternatively: Move row contents to a vector and use: fmt::join(vec, ",")
        for(auto &[col_name, p_idx]: col_registry.primary_key_cols_idx){
            if(fine_grained_quotes){
                if(col_registry.col_quotes[p_idx]) purge_conds[col_name].push_back("\'" + row.column_values()[p_idx] + "\'");
                else purge_conds[col_name].push_back(row.column_values()[p_idx] );
            }
            else{
                purge_conds[col_name].push_back("\'" + row.column_values()[p_idx] + "\'");
            }
        }
        //write_statement += fmt::format("{}, ", fmt::join(row.column_values(), ','));
    }

    if(purge_conds.empty()) return;

    purge_statement = fmt::format("DELETE FROM {0} WHERE ", table_name);
    for(auto &[col_name, p_idx]: col_registry.primary_key_cols_idx){
        purge_statement += fmt::format("{0} in ({1}) AND ", col_name, fmt::join(purge_conds[col_name], ", "));
    }
    purge_statement.resize(purge_statement.length()-5); //Remove trailing " AND "
    purge_statement += ";";

    return; 
}


//Deprecated
void SQLTransformer::GenerateTablePurgeStatement_DEPRECATED(std::vector<std::string> &purge_statements, const std::string &table_name, const TableWrite &table_write){

    const ColRegistry &col_registry = TableRegistry.at(table_name);

    for(auto &row: table_write.rows()){
         //generate a purge statement per row.
        purge_statements.push_back("");
        std::string &purge_statement = purge_statements.back();
        purge_statement = fmt::format("DELETE FROM {0} WHERE ", table_name);

        for(auto &[col_name, p_idx]: col_registry.primary_key_cols_idx){
            //purge_statement += fmt::format("{0}={1} AND ", col_name, row.column_values()[p_idx]);
            //purge_statement += col_name + "=" + row.column_values()[p_idx] + " AND ";

            if(fine_grained_quotes){
                if(col_registry.col_quotes[p_idx]) purge_statement += col_name + "=" + "\'" + row.column_values()[p_idx] + "\'" + " AND ";
                else purge_statement += col_name + "=" + row.column_values()[p_idx] + " AND ";
            }
            else{
                purge_statement += col_name + "=" + "\'" + row.column_values()[p_idx] + "\'" + " AND ";
            }
        }

        purge_statement.resize(purge_statement.length()-5); //Remove trailing " AND "
        purge_statement += ";";
    }

    return;
    //TODO: update GenerateDelete Statements too.
    //TODO: update interface to use this function. Loop over deletes and purges.
        
}



//////////////////// OLD: Without TableRegistry


// //Note: If we turn table writes into a sql statement, then don't actually need to decode type into anything else than a string... 
//             //could just send statement (with replaced columnvalue) and skip performing arithmetic ourselves. 
//             //(Note: this makes it harder to perform proofs for point reads, because the reader would need to perform the arithmetic ad hoc)
// bool SQLTransformer::GenerateTableWriteStatement(std::string &write_statement, std::string &delete_statement, const std::string &table_name, const TableWrite &table_write){


// //Turn Table Writes into Upsert and Delete statement:  ///https://www.postgresqltutorial.com/postgresql-tutorial/postgresql-upsert/ 
//     //Multi row Upsert:  https://stackoverflow.com/questions/40647600/postgresql-multi-value-upserts 
//     // INSERT INTO table1 VALUES (1, 'foo'), (2,'bar'), (3,'baz')
//     // ON CONFLICT (col1)
//     // DO UPDATE SET col2 = EXCLUDED.col2;

//     //Multi row Delete: https://www.commandprompt.com/education/how-to-delete-multiple-rows-from-a-table-in-postgresql/ 
//     // DELETE FROM article_details
//     // WHERE article_id IN (2, 4, 7);

//     write_statement = fmt::format("INSERT INTO {0} VALUES ", table_name);

//     std::vector<std::vector<std::string>> delete_conds(table_write.col_primary_idx_size());

//     for(auto &row: table_write.rows()){
//         //Alternatively: Move row contents to a vector and use: fmt::join(vec, ",")
//         if(row.deletion()){
//             for(int i = 0; i<table_write.col_primary_idx_size(); ++i){
//                 delete_conds[i].push_back("\'" + row.column_values()[table_write.col_primary_idx()[i]] + "\'");
//             }
//         }
//         else{
//             write_statement += "(";
//             for(auto &col_val: row.column_values()){
//                 write_statement += "\'" + col_val  + "\'" + ", ";
//             }
//             write_statement.resize(write_statement.length()-2); //remove trailing ", "
//             write_statement += "), ";
//         }
      

//         //write_statement += fmt::format("{}, ", fmt::join(row.column_values(), ','));
//     }
//     write_statement.resize(write_statement.length()-2); //remove trailing ", "

//     //TODO: If we are hacking Insert to always insert --> then can remove this block 
//     if(true){
//          write_statement += " ON CONFLICT (";
//         for(auto &p_idx: table_write.col_primary_idx()){
//             write_statement += table_write.column_names()[p_idx] + ", ";
//         }
//         write_statement.resize(write_statement.length()-2); //remove trailing ", "

//         write_statement += ") VALUES DO UPDATE SET "; //TODO: loop, replace with index
//         for(auto &col: table_write.column_names()){
//             write_statement += fmt::format("{0} = EXCLUDED.{0}, ", col);
//         }
//         write_statement.resize(write_statement.length()-2); //remove trailing ", "

//     }
   
//     write_statement += ";";

//     //std::cerr << "delete_conds size: " << delete_conds[0].size() << std::endl;
//     if(delete_conds[0].empty()) return false;

//     //Else: Construct also a delete statement

//     delete_statement = fmt::format("DELETE FROM {0} WHERE ", table_name);
//     for(int i = 0; i<table_write.col_primary_idx_size(); ++i){
//         delete_statement += fmt::format("{0} in ({1}) AND ", table_write.column_names()[table_write.col_primary_idx()[i]], fmt::join(delete_conds[i], ", "));
//     }
//     delete_statement.resize(delete_statement.length()-5); //Remove trailing " AND "
//     delete_statement += ";";

   
//     return true;  //I.e. there is delete conds.

// }

// bool SQLTransformer::GenerateTablePurgeStatement(std::string &purge_statement, const std::string &table_name, const TableWrite &table_write){
   
//     std::vector<std::vector<std::string>> delete_conds(table_write.col_primary_idx_size());

//     for(auto &row: table_write.rows()){
//             //Alternatively: Move row contents to a vector and use: fmt::join(vec, ",")
//             if(!row.deletion()){
//                 for(int i = 0; i<table_write.col_primary_idx_size(); ++i){
//                     delete_conds[i].push_back("\'" + row.column_values()[table_write.col_primary_idx()[i]] + "\'");
//                 }
//             }
//     }
    
//     if(delete_conds[0].empty()) return false;
    
//     purge_statement = fmt::format("DELETE FROM {0} WHERE ", table_name);
//     for(int i = 0; i<table_write.col_primary_idx_size(); ++i){
//         purge_statement += fmt::format("{0} in ({1}) AND ", table_write.column_names()[table_write.col_primary_idx()[i]], fmt::join(delete_conds[i], ", "));
//     }
//     purge_statement.resize(purge_statement.length()-5); //Remove trailing " AND "
//     purge_statement += ";";

//     return true; //I.e. there is delete conds.
   
// }




//////////////////// Helper functions:


static std::string eq_hook = " = ";
void SQLTransformer::ParseColUpdate(std::string_view col_update, std::map<std::string_view, Col_Update> &col_updates){

    //split on "=" into col and update
        size_t pos = col_update.find(eq_hook);
        UW_ASSERT(pos != std::string::npos);

        //Then parse Value based on operands.
        Col_Update &val = col_updates[col_update.substr(0, pos)]; // col_updates[std::move(static_cast<std::string>(col_update.substr(0, pos)))];
        col_update.remove_prefix(pos + eq_hook.length());

        // find val.  //TODO: Add support for nesting if necessary.
        pos = col_update.find_first_of("+-*/");
        //pos = col_update.find(" ");
        if(pos == std::string::npos){  //is string statement
            val.l_value = col_update; //std::move(static_cast<std::string>(col_update));
            val.has_operand = false;
        }
        else{
            val.has_operand = true;
            //Parse operand; //Assuming here it is of simple form:  x <operand> y  and operand = {+, -, *, /}   Note: Assuming all values are Integers. For "/" will cast to float.
            val.l_value = col_update.substr(0, pos-1);//std::move(static_cast<std::string>(col_update.substr(0, pos-1)));
            val.operand = col_update.substr(pos, 1);//std::move(static_cast<std::string>(col_update.substr(pos, 1)));
            val.r_value = col_update.substr(pos+2);//std::move(static_cast<std::string>(col_update.substr(pos+2)));
        }
}


std::string SQLTransformer::GetUpdateValue(const std::string &col, std::variant<bool, int64_t, std::string> &field_val, std::unique_ptr<query_result::Field> &field, 
    std::map<std::string_view, Col_Update> &col_updates, const std::string &col_type, bool &change_val){

     //Copy all column values (unless in col_updates)
            //Replace update value with read col value if applicable. 
            //Then operate arithmetic by casting ops to uint64_t and then turning back to string.

    auto itr = col_updates.find(col);
    if(itr == col_updates.end()){ //No update for the column --> just copy
        return std::visit(StringVisitor(), field_val); 
    }
    else{ //There is update for the column -> assign new value: possibly replace col:
        change_val = true;
        //std::cerr << "replacing col: " << col << std::endl;
        //Update value.
        Col_Update &col_update = itr->second;
        if(col_update.has_operand){
            //std::cerr << "update has operand: " << col_update.operand << std::endl;
                //std::cerr << "lvalue = " << col_update.l_value << std::endl;
            int64_t l_value;
            int64_t r_value;
            // Check if l_value needs to be replaced
            //For now just check current col name (field->name()) -- I assume that's always the case tbh.. //FIXME: Ideally search arbitrary Col by name...
            if(col_update.l_value == field->name()){
                try {
                    l_value = std::get<int64_t>(field_val);
                }
                catch (std::bad_variant_access&) {
                    Panic("Could not extract numeric type (int64_t) from field_val variant");
                }

                // std::istringstream iss(field_val);
                // iss.exceptions(std::ios::failbit | std::ios::badbit);
                // iss >> l_value;  
                //std::cerr << "lvalue = " << l_value << std::endl;
            }
            else{ //Otherwise l_value is already the number...
                std::istringstream iss(static_cast<std::string>(col_update.l_value));
                iss >> l_value;  
            }

            if(col_update.r_value == field->name()){
                try {
                    r_value = std::get<int64_t>(field_val);
                }
                catch (std::bad_variant_access&) {
                    Panic("Could not extract numeric type (int64_t) from field_val variant");
                }
                // std::istringstream iss(field_val);
                // iss.exceptions(std::ios::failbit | std::ios::badbit);
                // iss >> r_value;  
            }
            else{ //Otherwise l_value is already the number...
                std::istringstream iss(static_cast<std::string>(col_update.r_value));
                iss >> r_value;  
            }

            int64_t output;
            if(col_update.operand == "+"){
                output = l_value + r_value;
            }
            else if(col_update.operand == "-"){
                output = l_value - r_value;
            }
            else if(col_update.operand == "*"){
                output = l_value * r_value;
            }
            else if(col_update.operand == "/"){
                output = l_value / r_value;  //Note: this will round instead of producing a float.
            }
            else{
                Panic("Unsupported operand %s", col_update.operand);
            }
            
            //std::cerr << "output = " << output << std::endl;
           return std::to_string(output);
        }
        else{
            //Replace col value if it's a placeholder:  ///FIXME: Currently this just takes the same col name, i.e. it keeps the value the same... NOTE: Should never be triggered
            if(col_update.l_value == field->name()){
                Panic("Placeholder should not be existing column value");
                return std::visit(StringVisitor(), field_val);
            }
            else{
                return static_cast<std::string>(std::move(TrimValueByType(col_update.l_value, col_type)));
                // if(field_val.index() == 2){ //For now assuming numerics and bools are not quoted in Update Set Statements, but only strings are. Only trim if string..
                //     std::cerr << "Trimming: " << col_update.l_value << std::endl; 
                //     return static_cast<std::string>(std::move(TrimValue(col_update.l_value, true)));
                // }
                // else{
                //     return static_cast<std::string>(std::move(col_update.l_value));
                // }
            }
        }
    }
    
}

TableWrite* SQLTransformer::AddTableWrite(const std::string &table_name, const ColRegistry &col_registry){
    TableWrite &table_write = (*txn->mutable_table_writes())[table_name];

    // if(table_write.column_names().empty()){
    //     *table_write.mutable_column_names() = {col_registry.col_names.begin(), col_registry.col_names.end()}; //set columns if first TableWrite
    //     *table_write.mutable_col_primary_idx() = {col_registry.primary_col_idx.begin(), col_registry.primary_col_idx.end()}; //set columns if first TableWrite
    // } 
   
   return &table_write;
}

RowUpdates* SQLTransformer::AddTableWriteRow(TableWrite *table_write, const ColRegistry &col_registry){
   
    
    RowUpdates *row_update = table_write->add_rows();
   
    //std::vector<std::string *> col_vals;
    for(int q=0; q<col_registry.col_names.size(); ++q){
        row_update->add_column_values();
        //col_vals.push_back(row_update->add_column_values());
    }
    //std::cerr << "Row size: " <<  row_update->mutable_column_values()->size() << std::endl;
    
    return row_update;
}

<<<<<<< HEAD
std::variant<bool, int64_t, std::string> DecodeType(std::unique_ptr<query_result::Field> &field, const std::string &col_type){
    
    const std::string &field_val = field->get();
=======
std::variant<bool, int32_t, std::string> DecodeType(std::unique_ptr<query_result::Field> &field, const std::string &col_type){
    size_t nbytes;
    const char* field_val_char = field->get_bytes(&nbytes);
    std::string field_val(field_val_char, nbytes);
>>>>>>> 9e209cf1
    return DecodeType(field_val, col_type);
}

// std::variant<bool, int64_t, std::string> DecodeType(std::unique_ptr<query_result::Field> &field, const std::string &col_type){
//     size_t nbytes;
//     const char* field_val_char = field->get(&nbytes);
//     std::string field_val(field_val_char, nbytes);
//     return DecodeType(field_val, col_type);
// }

 //  out = field->get(&nbytes);
                // std::string p_output(out, nbytes);
                //  std::stringstream p_ss(std::ios::in | std::ios::out | std::ios::binary);
                // p_ss << p_output;
                // output_row;
                // {
                // cereal::BinaryInputArchive iarchive(p_ss); // Create an input archive
                // iarchive(output_row); // Read the data from the archive
                // }
                // std::cerr << "Query Result. Col " << i << ": " << output_row << std::endl;


std::variant<bool, int64_t, std::string> DecodeType(const std::string &enc_value, const std::string &col_type){
    //Based on Syntax from: https://www.postgresqltutorial.com/postgresql-tutorial/postgresql-data-types/ && https://www.postgresql.org/docs/current/datatype-numeric.html 
    //Resource for std::variant: https://www.cppstories.com/2018/06/variant/ 
   
    //Note: currently the generated types are PostGresSQL types. We could however also input "normal types" and transform them into SQL types only for Peloton.

    std::variant<bool, int64_t, std::string> type_variant;   //TODO: can pass variant to cereal? Then don't need all the redundant code

    //match on col_type
    if(col_type == "VARCHAR" || col_type == "TEXT"){ //FIXME: VARCHAR might actually look like "VARCHAR (n)"
        type_variant = enc_value;
    }
    // else if(col_type == "TEXT []"){
    //     std::vector<std::string> dec_value;
    //     DeCerealize(enc_value, dec_value);
    //     type_variant = std::move(dec_value);
    // }
    else if(col_type == "INT" || col_type == "BIGINT" || col_type == "SMALLINT"){ // SMALLINT (2byteS) INT (4), BIGINT (8), DOUBLE () 
        //int64_t dec_value;  //FIXME: Peloton encodes everything as string currently. So must DeCerialize as string and only then convert.
       
        int64_t dec = std::stoi(enc_value); 
        type_variant = std::move(dec);

    }
    // else if(col_type == "INT []" || col_type == "BIGINT []" || col_type == "SMALLINT []"){
    //     std::vector<int64_t> dec_value;
    //     DeCerealize(enc_value, dec_value);
    //     type_variant = std::move(dec_value);
    // }
    else if(col_type == "BOOL"){

        bool dec; //FIXME: Peloton encodes everything as string currently. So must DeCerialize as string and only then convert.
        istringstream(enc_value) >> dec;
        type_variant = std::move(dec);
    }
    else{
        Panic("Types other than {VARCHAR, INT, BIGINT, SMALLINT, BOOL} Currently not supported");
        //e.g. // TIMESTAMP (time and date) or Array []

        //Note: Array will never be primary key, so realistically any update to array won't need to be translated to string, but could be encoded as cereal.
        //Note: we don't seem to need Array type... --> Auctionmark only uses it for arguments.
    }

    return type_variant;  //Use decoding..
}

//DEPRECATED: No longer using DeCerialize
std::variant<bool, int64_t, std::string> DecodeType(std::string &enc_value, const std::string &col_type){
    //Based on Syntax from: https://www.postgresqltutorial.com/postgresql-tutorial/postgresql-data-types/ && https://www.postgresql.org/docs/current/datatype-numeric.html 
    //Resource for std::variant: https://www.cppstories.com/2018/06/variant/ 
   
    //Note: currently the generated types are PostGresSQL types. We could however also input "normal types" and transform them into SQL types only for Peloton.

    std::variant<bool, int64_t, std::string> type_variant;   //TODO: can pass variant to cereal? Then don't need all the redundant code

    //match on col_type
    if(col_type == "VARCHAR" || col_type == "TEXT"){ //FIXME: VARCHAR might actually look like "VARCHAR (n)"
        std::string dec_value;
        DeCerealize(enc_value, dec_value);
        type_variant = std::move(dec_value);
    }
    // else if(col_type == "TEXT []"){
    //     std::vector<std::string> dec_value;
    //     DeCerealize(enc_value, dec_value);
    //     type_variant = std::move(dec_value);
    // }
    else if(col_type == "INT" || col_type == "BIGINT" || col_type == "SMALLINT"){ // SMALLINT (2byteS) INT (4), BIGINT (8), DOUBLE () 
        //int64_t dec_value;  //FIXME: Peloton encodes everything as string currently. So must DeCerialize as string and only then convert.
        std::string dec_value;
        DeCerealize(enc_value, dec_value);
        //std::cerr << "DEC VALUE: " << dec_value << std::endl; 

        int64_t dec = std::stoi(dec_value); 
        type_variant = std::move(dec);

    }
    // else if(col_type == "INT []" || col_type == "BIGINT []" || col_type == "SMALLINT []"){
    //     std::vector<int64_t> dec_value;
    //     DeCerealize(enc_value, dec_value);
    //     type_variant = std::move(dec_value);
    // }
    else if(col_type == "BOOL"){

       
         std::string dec_value;
        bool dec; //FIXME: Peloton encodes everything as string currently. So must DeCerialize as string and only then convert.
        DeCerealize(enc_value, dec_value);
        
        istringstream(dec_value) >> dec;
        type_variant = std::move(dec);
    }
    else{
        Panic("Types other than {VARCHAR, INT, BIGINT, SMALLINT, BOOL} Currently not supported");
        //e.g. // TIMESTAMP (time and date) or Array []

        //Note: Array will never be primary key, so realistically any update to array won't need to be translated to string, but could be encoded as cereal.
        //Note: we don't seem to need Array type... --> Auctionmark only uses it for arguments.
    }

    return type_variant;  //Use decoding..
}

  
/////////////////////////////// Read parser:

bool set_in_map(std::map<std::string, std::string> const &lhs, std::set<std::string> const &rhs){
    //for(auto)
    auto first1 = lhs.begin();
    auto last1 = lhs.end();
    auto first2 = rhs.begin();
    auto last2 = rhs.end();
    for (; first2 != last2; ++first1)
    {
        if (first1 == last1 || *first2 < first1->first)
            return false;
        if ( !(first1->first < *first2) )
            ++first2;
    }
    return true;
}


//Note: input (cond_statement) contains everything following "WHERE" keyword
//Returns true if cond_statement can be issued as Point Operation. P_col_value contains all extracted primary key col values (without quotes)
bool SQLTransformer::CheckColConditions(std::string_view &cond_statement, std::string &table_name, std::vector<std::string> &p_col_values, bool relax){
    //Using Syntax from: https://www.postgresqltutorial.com/postgresql-tutorial/postgresql-where/ ; https://www.postgresqltutorial.com/postgresql-tutorial/postgresql-order-by/ 
    
    auto itr = TableRegistry.find(table_name);
    UW_ASSERT(itr != TableRegistry.end());
    const ColRegistry &col_registry = itr->second; //TableRegistry[table_name]; 

    return CheckColConditions(cond_statement, col_registry, p_col_values, relax);
}


bool SQLTransformer::CheckColConditions(std::string_view &cond_statement, const ColRegistry &col_registry, std::vector<std::string> &p_col_values, bool relax){

    size_t pos;

    //Check for Nested queries --> Cannot be point read
    if((pos = cond_statement.find(select_hook)) != std::string::npos) return false; 

    //Remove Order By condition for parsing
    pos = cond_statement.find(order_hook);
    if(pos != std::string::npos){
        cond_statement.remove_suffix(cond_statement.length()-pos);
    }
    else {  //Remove last ";" (if not already removed)
        pos = cond_statement.find(";");
        if(pos != std::string::npos){
            cond_statement.remove_suffix(cond_statement.length()-pos);
        }
    }

    bool terminate_early = false;
    size_t end = 0;

    std::map<std::string, std::string> p_col_value;
    if(!CheckColConditions(end, cond_statement, col_registry, p_col_value, terminate_early, relax)) return false;

    // for(auto &[key, _]: p_col_value){
    //     std::cerr << "extracted cols: " << key << std::endl;
    // }

    //Else: Transform map into p_col_values only (in correct order); extract just the primary key cols.
    for(auto &[col_name, idx]: col_registry.primary_key_cols_idx){
        p_col_values.push_back(std::move(p_col_value.at(col_name)));
        //std::cerr << "extracted p_ cols: " << col_name << std::endl;
    }
   

    return true; // is_point

     //Return true if can definitely do a point key lookup
    //E.g. if pkey = col1
    //  Where col1 = 5 OR col2 = 6 ==> False
    // Where col1 = 5 AND col2 = 6 ==> True   // but even more restrictive -- value of point read might want to be empty ;; but read set must hold the key
    // Where col1 = 5 ==> True

    //Harder cases:
    // e.g. pkey = (col1, col2)
    // Where (col1 = 5 AND col2 = 5) OR col3 = 5 ==> False
    // Where (col1 = 5 AND col2 = 5) OR (col1 = 8 AND col2 = 9) ==> False  //TODO: Could do point read for both sides... // For now treat as query.

    //Condition most basic: All bools need to be pcol and be bound by AND
        // any more --> false
        // anything more fancy --> false
        
     //Condition smart:
    //Split on weakest binding recursively.
    // Try to join in order of strongest binding: for AND --> merge both subsets; for OR, propagate up both subsets
    // Return true at highest layer if both subsets bubbled up have all primary key cols (i.e are of size primary key cols)
}


//TODO: check that column type is primitive: If its array or Timestamp --> defer it to query engine.

//Note: Don't pass cond_statement by reference inside recursion.
bool SQLTransformer::CheckColConditions(size_t &end, std::string_view cond_statement, const ColRegistry &col_registry, std::map<std::string, std::string> &p_col_value, bool &terminate_early, bool relax){
    //Note: If relax = true ==> primary_key_compare checks for subset, if false ==> checks for equality.

    std::map<std::string, std::string> &left_p_col_value = p_col_value;
    std::map<std::string, std::string> right_p_col_value;

    size_t pos = 0;
    pos = cond_statement.find_first_of("()");

    //Base case:  
    if(pos == std::string_view::npos || (pos > 0 && cond_statement.substr(pos, 1) == "(")){   //Either a) no () exist, or b) they are to the right of the first operator
        //split on operators if existent. --> apply col merge left to right. //Note: Multi statements without () are left binding by default.
        op_t op_type(SQL_START);
        op_t next_op_type;
        size_t op_pos; 
        size_t op_pos_post = 0; 

        while(op_type != SQL_NONE){
            cond_statement = cond_statement.substr(op_pos_post);
            pos -= op_pos_post; //adjust pos accordingly;

            GetNextOperator(cond_statement, op_pos, op_pos_post, next_op_type); //returns SQL_NONE && op_pos = length if no more operators.
            if(next_op_type == SQL_SPECIAL){
                terminate_early = true;
                return false;
            } 

            //std::cerr << "pos"
             //Check if operator > pos. if so this is first op inside a >. Ignore setting it (just break while loop). Call recursion for right hand side.
            if(op_pos > pos){
                next_op_type = SQL_NONE; // equivalent to break;
                size_t dummy = 0;
                CheckColConditions(dummy, cond_statement.substr(pos), col_registry, right_p_col_value, terminate_early, relax);
            }
            else{
                ExtractColCondition(cond_statement.substr(0, op_pos), col_registry, right_p_col_value);
            }
          
            terminate_early = !MergeColConditions(op_type, p_col_value, right_p_col_value);
            if(terminate_early) return false;

            op_type = next_op_type;
            
        }

        // std::cerr << "Combined" << std::endl;
        // for(auto &[col, val]: p_col_value){
        //     std::cerr << "col vals: " << col << ":" << val << std::endl;
        // }
        
        return !terminate_early && primary_key_compare(p_col_value, col_registry.primary_key_cols, relax);      //p_col_value.size() == col_registry.primary_key_cols.size();
    }


    // Recurse on opening (
    // Return on closing )  ==> This is left value
    // find operator, then find opening ( (if any) ==> Recurse on it, return closing ). ==> This is right value
    // Apply merge. Return
    if(cond_statement.substr(pos, 1) == "("){ //Start recursion
        cond_statement.remove_prefix(pos+1);

        //Recurse --> Returns result inside ")"  
        CheckColConditions(end, cond_statement, col_registry, left_p_col_value, terminate_early, relax);   //End = pos after ) that matches opening (  (or base case no bracket.)
      
        if(end == std::string::npos || cond_statement.substr(end, 1) == ")"){ //this is the right side of a statement -> return.
            return !terminate_early && primary_key_compare(left_p_col_value, col_registry.primary_key_cols, relax);      //p_col_value.size() == col_registry.primary_key_cols.size();
        }
       
        //else: this is the left side of a statement. ==> there must be at least one operator to the right.

        //FIND AND/OR. (search after end)
        cond_statement = cond_statement.substr(end); //Note, this does not modify the callers view.

        op_t next_op_type;
        size_t op_pos; 
        size_t op_pos_post = 0; 
        
        GetNextOperator(cond_statement, op_pos, op_pos_post, next_op_type); //returns SQL_NONE && op_pos = length if no more operators.
        if(next_op_type == SQL_SPECIAL){
            terminate_early = true;
            return false;
        } 
        if(next_op_type == SQL_NONE){
            return primary_key_compare(p_col_value, col_registry.primary_key_cols, relax);      //p_col_value.size() == col_registry.primary_key_cols.size();
        }

        //After that recurse on right cond.
        CheckColConditions(end, cond_statement.substr(op_pos_post), col_registry, right_p_col_value, terminate_early, relax);

        //Merge left and right side of operator
        terminate_early = !MergeColConditions(next_op_type, left_p_col_value, right_p_col_value);

        return !terminate_early && primary_key_compare(p_col_value, col_registry.primary_key_cols, relax);      //p_col_value.size() == col_registry.primary_key_cols.size();
    }

    //Recursive cases:
    if(cond_statement.substr(pos, 1) == ")"){ //End recursion.
        std::string_view sub_cond = cond_statement.substr(0, pos);
      
        //Note: Anything between 0 and ) must be normal statement.
        // Recurse to use base case and return result.
         size_t dummy;

        CheckColConditions(dummy, sub_cond, col_registry, p_col_value, terminate_early, relax);

        end = pos+1; //Next level receives p_col_values, and end 
        return !terminate_early && primary_key_compare(p_col_value, col_registry.primary_key_cols, relax);      //p_col_value.size() == col_registry.primary_key_cols.size(); 
    }
}

void SQLTransformer::ExtractColCondition(std::string_view cond_statement, const ColRegistry &col_registry, std::map<std::string, std::string> &p_col_value){
    //Note: Expecting all conditions to be of form "col_name = X"
    //Do not currently support boolean conditions, like "col_name";

    size_t pos = cond_statement.find(" = ");
    if(pos == std::string::npos) return;

    //check left val;
    std::string_view left = cond_statement.substr(0, pos);
    const std::string &left_str = static_cast<std::string>(left);
    //if(col_registry.primary_key_cols.count(left_str)){ //if primary key and equality --> add value to map so we can compute enc_key for point read/write
        std::string_view right = cond_statement.substr(pos + 3);
        const std::string &type = col_registry.col_name_type.at(left_str);
        p_col_value[left_str] = TrimValueByType(right, type);
    //}
    return;
}

void SQLTransformer::GetNextOperator(std::string_view &cond_statement, size_t &op_pos, size_t &op_pos_post, op_t &op_type){
    
    if((op_pos = cond_statement.find(and_hook)) != std::string::npos){ //if AND exists.
        op_type = SQL_AND;
        op_pos_post = op_pos + and_hook.length();
    }
    else if((op_pos = cond_statement.find(or_hook)) != std::string::npos){ //if OR exists.
         op_type = SQL_OR;
         op_pos_post = op_pos + or_hook.length();
    }
    else if((op_pos = cond_statement.find(in_hook)) != std::string::npos){ //if IN exists.
         op_type = SQL_SPECIAL;
         op_pos_post = op_pos + in_hook.length();
    }
    else if((op_pos = cond_statement.find(between_hook)) != std::string::npos){ //if BETWEEN exists.
         op_type = SQL_SPECIAL;
         op_pos_post = op_pos + between_hook.length();
    }
    else{
        op_type = SQL_NONE;
        op_pos = cond_statement.length();
    }
    return;
        
}

bool SQLTransformer::MergeColConditions(op_t &op_type, std::map<std::string, std::string> &l_p_col_value, std::map<std::string, std::string> &r_p_col_value)
{
    switch (op_type) {
        case SQL_NONE:
            Panic("Should never be Merging Conditions on None");
            break;
        case SQL_START:
        {
            for(auto &[col, val]: r_p_col_value){
                l_p_col_value[std::move(col)] = std::move(val);
            }
        }   
            break;
        case SQL_AND:  //Union of both subsets. Note: Values must be unique.
        {
            for(auto &[col, val]: r_p_col_value){
                auto [itr, new_col] = l_p_col_value.try_emplace(std::move(col), std::move(val));
                if(!new_col){
                    //exists already, check that both values were the same...
                    if(val != itr->second) return false; //in this case we want to return false and terminate early.
                    // https://stackoverflow.com/questions/4286670/what-is-the-preferred-idiomatic-way-to-insert-into-a-map --> try_emplace does not move val if it fails.
                }
            }
        }
            break;
        case SQL_OR: //Intersection of both subsets. Note: Values must be unique.
        { 
            std::map<std::string, std::string> i_p_col_value; //intersection
            auto it_l = l_p_col_value.begin();
            auto it_r = r_p_col_value.begin();
            while(it_l != l_p_col_value.end() && it_r != r_p_col_value.end()){
                if(it_l->first < it_r->first) ++it_l;
                else if(it_l->first > it_r->first) ++it_r;
                else{
                    if(it_l->second == it_r->second) i_p_col_value[std::move(it_l->first)] = std::move(it_l->second);
                    ++it_l;
                    ++it_r;
                }
            }
            l_p_col_value = std::move(i_p_col_value);
        }    
            break;
        
        default:   
            NOT_REACHABLE();

    }

    r_p_col_value.clear(); //Clear right col keys
    return true;
  
}

///////////////// Old read parser

bool SQLTransformer::CheckColConditionsDumb(std::string_view &cond_statement, const ColRegistry &col_registry, std::map<std::string, std::string> &p_col_value){
    //Returns false if should use Query Protocol (Sync or Eager)
    //Returns true if should use Point Read Protocol

    //Input: boolean conditions, concatenated by AND/OR. E.g. <cond1> AND <cond2> OR <cond3>
   
    //Condition most basic: All bools need to be pcol and be bound by AND
        // any more --> false
        // anything more fancy --> false

    //split WHERE statement on AND/OR
    size_t pos;
  
    if((pos = cond_statement.find(or_hook)) != std::string::npos){ //if OR exists.
        return false;
    }
    else if((pos = cond_statement.find(in_hook)) != std::string::npos){ //if OR exists.
        return false;
    }
    else if((pos = cond_statement.find(between_hook)) != std::string::npos){ //if OR exists.
        return false;
    }

    if( (pos = cond_statement.find(and_hook)) != std::string::npos){ //if AND exists.
        //split on and, return both sides.
        std::string_view left_cond = cond_statement.substr(0, pos);
        std::string_view right_cond = cond_statement.substr(pos + and_hook.length());

         //split on = 
        pos = left_cond.find(" = ");
        if(pos == std::string::npos) return false;

        //check left val;
        std::string_view left = left_cond.substr(0, pos);
        const std::string &left_str = static_cast<std::string>(left);
        if(!col_registry.primary_key_cols.count(left_str)){ //if primary key and equality --> add value to map so we can compute enc_key for point read/write
            return false;
        }
        p_col_value[std::move(left_str)] = left_cond.substr(pos + 3);
        return CheckColConditionsDumb(right_cond, col_registry, p_col_value); //TODO: don't recurse (this re-checks all above statements) --> just while loop  
                                                                            
    }
    else { //No more bindings.
          //split on = 
        pos = cond_statement.find(" = ");
        if(pos == std::string::npos) return false;

        //check left val;
        std::string_view left = cond_statement.substr(0, pos);
        const std::string &left_str = static_cast<std::string>(left);
        if(!col_registry.primary_key_cols.count(left_str)){ //if primary key and equality --> add value to map so we can compute enc_key for point read/write
            return false;
        }
        p_col_value[std::move(left_str)] = cond_statement.substr(pos + 3);
        return p_col_value.size() == col_registry.primary_key_cols.size();
    }

    return false;
}


//FIXME: Wrong: This Read parser assumed no parentheses & simply checked whether all statements were primary col -- disregarding semantics of AND and OR
// bool SQLTransformer::CheckColConditions(std::string_view &cond_statement, ColRegistry &col_registry, std::map<std::string, std::string> &p_col_value){
//     //NOTE: Where condition must entirely be specified as AND or OR
//     // No Between: WHERE column_name BETWEEN value 1 AND value 2;
//     //TODO: Support WHERE name IN ("Lucy","Stella","Max","Tiger"); ==> Between or IN automatically count as  Ranges

//     //TODO: If string has extra statement (more restrictive than primary col) --> Simple point get won't be able to handle (need to add condidtions) --> simpler: Send through Sync...
//             //Or maybe we send the Get without sync but as a Select statement itself.

//     //split WHERE statement on AND/OR
//     size_t pos;
//     if( (pos = cond_statement.find(and_hook)) != std::string::npos){ //if AND exists.
//         //split on and, return both sides.
//         std::string_view left_cond = cond_statement.substr(0, pos);
//         std::string_view right_cond = cond_statement.substr(pos + and_hook.length());
//         return CheckColConditions(left_cond, col_registry, p_col_value) && CheckColConditions(right_cond, col_registry, p_col_value); 
//     }
//     else if((pos = cond_statement.find(or_hook)) != std::string::npos){ //if OR exists.
//         std::string_view left_cond = cond_statement.substr(0, pos);
//         std::string_view right_cond = cond_statement.substr(pos + or_hook.length());
//         return CheckColConditions(left_cond, col_registry, p_col_value) && CheckColConditions(right_cond, col_registry, p_col_value); 
//     }

//     //split on = 
//     pos = cond_statement.find(" = ");
//     if(pos == std::string::npos) return false;

//     //check left val;
//     std::string_view left = cond_statement.substr(0, pos);
//     const std::string &left_str = static_cast<std::string>(left);
//     if(col_registry.primary_key_cols.count(left_str)){ //if primary key and equality --> add value to map so we can compute enc_key for point read/write
//         p_col_value[std::move(left_str)] = cond_statement.substr(pos + 3);
//         return true;
//     }

//     return false;
    
//  //Find = ; Isolate what is to the left and to th

//     //check if ALL conds are primary col AND operand is =
//     // --> if so, parse the values from cond into the write
//     //return true --> skip creation of read statement. (set to "")

//     // if not, use query ;; pass an arg that tells query interpreter to skip interpretation we already know it must use query protocol.
// }



};<|MERGE_RESOLUTION|>--- conflicted
+++ resolved
@@ -1414,16 +1414,8 @@
     return row_update;
 }
 
-<<<<<<< HEAD
 std::variant<bool, int64_t, std::string> DecodeType(std::unique_ptr<query_result::Field> &field, const std::string &col_type){
-    
     const std::string &field_val = field->get();
-=======
-std::variant<bool, int32_t, std::string> DecodeType(std::unique_ptr<query_result::Field> &field, const std::string &col_type){
-    size_t nbytes;
-    const char* field_val_char = field->get_bytes(&nbytes);
-    std::string field_val(field_val_char, nbytes);
->>>>>>> 9e209cf1
     return DecodeType(field_val, col_type);
 }
 
