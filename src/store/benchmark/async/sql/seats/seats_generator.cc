#include "store/benchmark/async/json_table_writer.h"
#include "store/benchmark/async/sql/seats/seats_constants.h"
#include <gflags/gflags.h>
#include <random>
#include <sstream>
#include <iomanip>
#include <cmath>
#include <fstream>
#include <algorithm>
#include <set>
#include <queue>
#include <unordered_set>

#include "seats_util.h"

DEFINE_int32(max_airports, -1, "number of airports (-1 == uncapped)");
DEFINE_int32(k_nearest_airports, 10, "number of distances stored (nearest k)");



//TABLE GENERATORS

std::unordered_map<std::string, int64_t> GenerateCountryTable(TableWriter &writer) {
    std::vector<std::pair<std::string, std::string>> column_names_and_types;
    column_names_and_types.push_back(std::make_pair("co_id", "BIGINT"));
    column_names_and_types.push_back(std::make_pair("co_name", "TEXT"));
    column_names_and_types.push_back(std::make_pair("co_code_2", "TEXT")); // len 2
    column_names_and_types.push_back(std::make_pair("co_code_3", "TEXT")); // len 3
    const std::vector<uint32_t> primary_key_col_idx {0};

    std::string table_name = seats_sql::COUNTRY_TABLE;
    writer.add_table(table_name, column_names_and_types, primary_key_col_idx);
    std::ifstream file (COUNTRY_SEATS_TABLE);
   
    std::unordered_map<std::string, int64_t> ret;
    skipCSVHeader(file);  // skipped first row since it is just column names
    for (int co_id = 1; co_id <= seats_sql::NUM_COUNTRIES; co_id++) {
    
        std::vector<std::string> values; 
        std::vector<std::string> csv = readCSVRow(file);

        values.push_back(std::to_string(co_id));
        values.push_back(csv[0]);
        values.push_back(csv[1]);
        values.push_back(csv[2]);
        ret[csv[2]] = co_id;
        writer.add_row(table_name, values);
        values.clear();
    }
    file.close();
    return ret;
}

std::vector<std::pair<double, double>> GenerateAirportTable(TableWriter &writer, std::unordered_map<std::string, int64_t> &co_code_to_id, std::unordered_map<std::string, int64_t> &ap_code_to_id) {
    std::vector<std::pair<std::string, std::string>> column_names_and_types;
    column_names_and_types.push_back(std::make_pair("ap_id", "BIGINT"));
    column_names_and_types.push_back(std::make_pair("ap_code", "TEXT"));          // len 3
    column_names_and_types.push_back(std::make_pair("ap_name", "TEXT"));
    column_names_and_types.push_back(std::make_pair("ap_city", "TEXT"));
    column_names_and_types.push_back(std::make_pair("ap_postal_code", "TEXT"));   // len 12
    column_names_and_types.push_back(std::make_pair("ap_co_id", "BIGINT"));
    column_names_and_types.push_back(std::make_pair("ap_longitude", "FLOAT")); //TODO: Don't really need to support FLOAT for this.. INT will be fine.
    column_names_and_types.push_back(std::make_pair("ap_latitude", "FLOAT"));  
    column_names_and_types.push_back(std::make_pair("ap_gmt_offset", "FLOAT"));  
    column_names_and_types.push_back(std::make_pair("ap_wac", "BIGINT"));
    FillColumnNamesWithGenericAttr(column_names_and_types, "ap_iattr", "BIGINT", 16);
  
    const std::vector<uint32_t> primary_key_col_idx {0};
    std::string table_name = seats_sql::AIRPORT_TABLE;
    writer.add_table(table_name, column_names_and_types, primary_key_col_idx);

    std::ifstream file (AIRPORT_SEATS_TABLE);
    
    std::mt19937 gen;
    std::vector<std::pair<double, double>> airport_long_lats; 
    airport_long_lats.reserve(seats_sql::NUM_AIRPORTS);
<<<<<<< HEAD
    std::cerr << "prepared table" << std::endl;
=======

    skipCSVHeader(file);  // skipped first row since it is just column names
>>>>>>> 98f69218
    for (int ap_id = 1; ap_id <= seats_sql::NUM_AIRPORTS; ap_id++) {
      //std::cerr << "row# " << ap_id << std::endl;
      std::vector<std::string> values; 
      std::vector<std::string> csv = readCSVRow(file);
    
      if(csv.size() < 9){
        csv.push_back("");
      } 

      //values.reserve(26);
      values.push_back(std::to_string(ap_id));
      values.push_back(csv[0]);                                      // ap_code
      ap_code_to_id[csv[0]] = ap_id;
      values.push_back(csv[1]);                                      // ap_name
      values.push_back(csv[2]);                                      // ap_city
      values.push_back(csv[3].substr(0, 8));                         // ap_postal_code
      if (co_code_to_id[csv[4]] == 0) values.push_back(std::to_string(std::uniform_int_distribution<int>(1, seats_sql::NUM_COUNTRIES)(gen)));
      else values.push_back(std::to_string(co_code_to_id[csv[4]]));    // ap_co_id
      std::string longitude = csv[5];
      std::string latitude = csv[6];
<<<<<<< HEAD
      std::cerr << "is alpha check" << std::endl;
      if (isalpha(longitude[1])) {
        longitude = csv[6];
        latitude = csv[7];
      }
      std::cerr << "past that" << std::endl;
=======

      // if (isalpha(longitude[1])) {
      //   std::cerr << "THIS CODE SHOULD NEVER GET TRIGGERED. Longitude: " << longitude << std::endl; 
      //   for(auto &val : csv){
      //     std::cerr << val << ", " << std::endl;
      //   }
      //   longitude = csv[6];
      //   latitude = csv[7];
      // }

>>>>>>> 98f69218
      airport_long_lats.push_back(std::make_pair(stod(longitude), stod(latitude)));
      values.push_back(longitude);                                          // ap_longitude
      values.push_back(latitude);                                           // ap_latitude
      values.push_back(csv[7].empty() ? "0" : csv[7]);                                      // ap_gmt_offset
      values.push_back(csv[8].empty() ? "0" : csv[8]);                                      // ap_wac
      for (int iattr = 0; iattr < 16; iattr++) 
        values.push_back(std::to_string(std::uniform_int_distribution<int64_t>(1, std::numeric_limits<int64_t>::max())(gen)));
      std::cerr << "finished that" << std::endl;
      writer.add_row(table_name, values);
    }
    file.close();
    return airport_long_lats;
}

inline double rad2deg(double rad) {
  return (rad * 180.0) / M_PI;
}

inline double deg2rad(double deg) {
  return (deg * M_PI) / 180.0;
}

double calculateDistance(std::pair<double, double> ap_1, std::pair<double, double> ap_2) {
    auto dist = std::sin(deg2rad(ap_1.second)) * std::sin(deg2rad(ap_2.second)) + std::cos(deg2rad(ap_1.second)) * std::cos(deg2rad(ap_2.second)) * std::cos(deg2rad(ap_1.first - ap_1.second));
    dist = std::acos(dist);
    dist = rad2deg(dist);
    //std::cerr << "distance: " << (dist * 60 * 1.1515) << std::endl;
    return (dist * 60 * 1.1515);
    //std::sqrt(std::pow(ap_1.first - ap_2.first, 2) + std::pow(ap_1.second - ap_2.second, 2))/6.0;
}


std::vector<std::vector<double>> GenerateAirportDistanceTableBounded(TableWriter &writer, std::vector<std::pair<double, double>> &apid_long_lat) {
    std::vector<std::pair<std::string, std::string>> column_names_and_types;
    column_names_and_types.push_back(std::make_pair("d_ap_id0", "BIGINT"));
    column_names_and_types.push_back(std::make_pair("d_distance", "FLOAT"));
    column_names_and_types.push_back(std::make_pair("d_ap_id1", "BIGINT"));

    const std::vector<uint32_t> primary_key_col_idx {0, 1, 2};
    std::string table_name = seats_sql::AIRPORT_DISTANCE_TABLE;
    writer.add_table(table_name, column_names_and_types, primary_key_col_idx);
    std::vector<std::vector<double>> dist_matrix;
    dist_matrix.reserve(seats_sql::NUM_AIRPORTS);
    for (int ap_id0 = 1; ap_id0 <= seats_sql::NUM_AIRPORTS; ap_id0++) {
      //std::cerr << std::endl << "airport: " << ap_id0 << std::endl;

     // std::vector<double> nearest_dist();
      std::vector<double> dist_ap_0;

      std::priority_queue<std::pair<double, int>> nearest;
      // std::vector<std::pair<double, int>> nearest; //each item is a tuple (dist, ap1) 
      // std::make_heap(nearest.begin(), nearest.end()); //max heap.

      for (int ap_id1 = 1; ap_id1 <= seats_sql::NUM_AIRPORTS; ap_id1++) {
        
        double dist = calculateDistance(apid_long_lat[ap_id0 - 1], apid_long_lat[ap_id1 - 1]);
        assert(dist > 0);
        
        //std::cerr << " airport dest: " << ap_id1 << ". distance: "<< dist << std::endl;
        dist_ap_0.push_back(dist);
        if (ap_id0 == ap_id1) continue;

        //Only take the k nearest...
        if(nearest.size() < FLAGS_k_nearest_airports){
          nearest.push({dist, ap_id1});
        }
        else if(dist < nearest.top().first){
            nearest.pop();
            nearest.push({dist, ap_id1});
        }

        //Alternatively: Only store the distances of airports under 100 //TODO: in this case, can make pkey only (id0, id1)
        // if(dist <= seats_sql::MAX_NEAR_DISTANCE){
        //   nearest.push({dist, ap_id1});
        // }
        
      }

      dist_matrix.push_back(std::move(dist_ap_0));

      while(nearest.size()){  //TODO: do the opposite way
         //Keep vector sorted.
        auto conn = nearest.top();
        nearest.pop();
        double dist = conn.first;
        int ap_id1 = conn.second;

        std::vector<std::string> values;
        values.push_back(std::to_string(ap_id0));
        values.push_back(std::to_string(dist));
        values.push_back(std::to_string(ap_id1));
        
        //if(dist > 0 && dist <= 100) std::cerr << "small dist: " << dist << std::endl;
        //std::cerr << "  nearest: " << dist << std::endl;
       
        writer.add_row(table_name, values);
      }
    }
    return dist_matrix;
}


std::vector<std::vector<double>> GenerateAirportDistanceTable(TableWriter &writer, std::vector<std::pair<double, double>> &apid_long_lat) {
    std::vector<std::pair<std::string, std::string>> column_names_and_types;
    column_names_and_types.push_back(std::make_pair("d_ap_id0", "BIGINT"));
    column_names_and_types.push_back(std::make_pair("d_ap_id1", "BIGINT"));
    column_names_and_types.push_back(std::make_pair("d_distance", "FLOAT"));

    const std::vector<uint32_t> primary_key_col_idx {0, 1};
    std::string table_name = seats_sql::AIRPORT_DISTANCE_TABLE;
    writer.add_table(table_name, column_names_and_types, primary_key_col_idx);
    std::vector<std::vector<double>> dist_matrix;
    dist_matrix.reserve(seats_sql::NUM_AIRPORTS);
    for (int ap_id0 = 1; ap_id0 <= seats_sql::NUM_AIRPORTS; ap_id0++) {
      std::vector<double> dist_ap_0;
      dist_ap_0.reserve(seats_sql::NUM_AIRPORTS);
      for (int ap_id1 = 1; ap_id1 <= seats_sql::NUM_AIRPORTS; ap_id1++) {
        
        double dist = calculateDistance(apid_long_lat[ap_id0 - 1], apid_long_lat[ap_id1 - 1]);
        dist_ap_0.push_back(dist);

        if (ap_id0 != ap_id1) continue;

        std::vector<std::string> values;
        values.push_back(std::to_string(ap_id0));
        values.push_back(std::to_string(ap_id1));
        
        //if(dist > 0 && dist <= 100) std::cerr << "small dist: " << dist << std::endl;
        values.push_back(std::to_string(dist));
        writer.add_row(table_name, values);

      
      }
      dist_matrix.push_back(dist_ap_0);
    }
    return dist_matrix;
}

void GenerateAirlineTable(TableWriter &writer, std::unordered_map<std::string, int64_t> &co_code_to_id) {
    std::vector<std::pair<std::string, std::string>> column_names_and_types; 
    column_names_and_types.push_back(std::make_pair("al_id", "BIGINT"));
    column_names_and_types.push_back(std::make_pair("al_iata_code", "TEXT"));
    column_names_and_types.push_back(std::make_pair("al_icao_code", "TEXT"));
    column_names_and_types.push_back(std::make_pair("al_call_sign", "TEXT"));
    column_names_and_types.push_back(std::make_pair("al_name", "TEXT"));
    column_names_and_types.push_back(std::make_pair("al_co_id", "BIGINT"));
    FillColumnNamesWithGenericAttr(column_names_and_types, "al_iattr", "BIGINT", 16);
    const std::vector<uint32_t> primary_key_col_idx {0};
    std::string table_name = seats_sql::AIRLINE_TABLE;
    writer.add_table(table_name, column_names_and_types, primary_key_col_idx);

    std::mt19937 gen;
    std::ifstream file (AIRLINE_SEATS_TABLE);
    std::vector<std::string> csv = readCSVRow(file);
    // generate data 
    for (int al_id = 1; al_id <= seats_sql::NUM_AIRLINES; al_id++) {
      std::vector<std::string> values; 
      csv = readCSVRow(file);
      values.reserve(22);
      values.push_back(std::to_string(al_id));
      values.push_back(csv[0]);
      values.push_back(csv[1]);
      values.push_back(csv[2]);
      values.push_back(csv[3]); 
      if (co_code_to_id[csv[4]] == 0) values.push_back(std::to_string(std::uniform_int_distribution<int>(1, seats_sql::NUM_COUNTRIES)(gen)));
      else values.push_back(std::to_string(co_code_to_id[csv[4]]));    // al_co_id
      for (int iattr = 0; iattr < 16; iattr++) 
        values.push_back(std::to_string(std::uniform_int_distribution<int64_t>(1, std::numeric_limits<int64_t>::max())(gen)));
      
      writer.add_row(table_name, values);
    }
    file.close();
}

void GenerateCustomerTable(TableWriter &writer) {
    std::vector<std::pair<std::string, std::string>> column_names_and_types; 
    column_names_and_types.push_back(std::make_pair("c_id", "BIGINT"));
    column_names_and_types.push_back(std::make_pair("c_id_str", "TEXT"));
    column_names_and_types.push_back(std::make_pair("c_base_ap_id", "BIGINT"));
    column_names_and_types.push_back(std::make_pair("c_balance", "FLOAT"));
    FillColumnNamesWithGenericAttr(column_names_and_types, "c_sattr", "TEXT", 20);
    FillColumnNamesWithGenericAttr(column_names_and_types, "c_iattr", "BIGINT", 20);
    const std::vector<uint32_t> primary_key_col_idx {0};
    std::string table_name = seats_sql::CUSTOMER_TABLE;
    writer.add_table(table_name, column_names_and_types, primary_key_col_idx);

     //Optional Index:
    const std::vector<uint32_t> index {1};
    writer.add_index(table_name, "customer_str_index", index);

    std::mt19937 gen;
    // generate data
    for (int c_id = 1; c_id <= seats_sql::NUM_CUSTOMERS; c_id++) {
      std::vector<std::string> values; 
      //values.reserve(44);
      values.push_back(std::to_string(c_id));       // c_id
      values.push_back(std::to_string(c_id));       // c_id_str
      values.push_back(std::to_string(std::uniform_int_distribution<int>(1, seats_sql::NUM_AIRPORTS)(gen)));
      values.push_back(std::to_string(std::uniform_real_distribution<float>(1000, 10000)(gen)));
      
      for (int sattr = 0; sattr < 20; sattr++) {
        values.push_back(RandomANString(8, 8, gen));
      }
      for (int iattr = 0; iattr < 20; iattr++) {
        values.push_back(std::to_string(std::uniform_int_distribution<int64_t>(1, 100000000)(gen)));
      }

      writer.add_row(table_name, values);
    }
}

bool containsId(std::vector<int64_t> &ids, int64_t to_find) {
  for (std::size_t i = 0; i < ids.size(); i++) {
    if (ids[i] == to_find) return true;
  }
  return false;
}

void GenerateFrequentFlyerTable(TableWriter &writer) {
    std::vector<std::pair<std::string, std::string>> column_names_and_types; 
    column_names_and_types.push_back(std::make_pair("ff_c_id", "BIGINT"));
    column_names_and_types.push_back(std::make_pair("ff_al_id", "BIGINT"));
    column_names_and_types.push_back(std::make_pair("ff_c_id_str", "TEXT"));
    FillColumnNamesWithGenericAttr(column_names_and_types, "ff_sattr", "TEXT", 4);
    FillColumnNamesWithGenericAttr(column_names_and_types, "ff_iattr", "BIGINT", 16);
    const std::vector<uint32_t> primary_key_col_idx {0, 1};
    std::string table_name = seats_sql::FREQUENT_FLYER_TABLE;
    writer.add_table(table_name, column_names_and_types, primary_key_col_idx);

     //Optional Index:
    const std::vector<uint32_t> index2 {2};
    writer.add_index(table_name, "ff_customer_str_index", index2);

    std::mt19937 gen;
    // generate data
    for (int c_id = 1; c_id <= seats_sql::NUM_CUSTOMERS; c_id++) {
      std::vector<int64_t> al_per_customer;
      for (int al_num = 1; al_num <= 5; al_num++) {  
        int64_t al_id = std::uniform_int_distribution<int64_t>(1, seats_sql::NUM_AIRLINES)(gen);
        while (containsId(al_per_customer, al_id)) {
          al_id = std::uniform_int_distribution<int64_t>(1, seats_sql::NUM_AIRLINES)(gen);
        }
        al_per_customer.push_back(al_id);
        std::vector<std::string> values; 
        values.push_back(std::to_string(c_id));
        values.push_back(std::to_string(al_id));
        values.push_back(std::to_string(c_id));
        for (int sattr = 0; sattr < 4; sattr++) {
          values.push_back(RandomANString(8, 32, gen));
        }
        for (int iattr = 0; iattr < 16; iattr++) {
          values.push_back(std::to_string(std::uniform_int_distribution<int64_t>(1, 100000000)(gen)));
        }

        writer.add_row(table_name, values);
      }
    }

}

inline uint64_t distToTime(double dist) {
  double flight_time_h = dist/seats_sql::FLIGHT_TRAVEL_RATE;
  //std::cerr << "flight time_h: " << flight_time_h << std::endl;
  uint64_t flight_time_ms = flight_time_h * 60 * 60 * 1000;
  //std::cerr << "flight time_ms: " << flight_time_ms << std::endl;
  return flight_time_ms;
}

time_t convertStrToTime(std::string time) {
  std::stringstream sseam(time);
  std::string hour;
  std::string min;
  getline(sseam, hour, '"');
  getline(sseam, hour, ':');
  getline(sseam, min, '"');

  return 3600000 * stoi(hour) + 60000 * stoi(min);
} 

std::pair<std::string, std::string> convertAPConnToAirports(std::string apconn) {
  std::stringstream ss(apconn);
  std::pair<std::string, std::string> ret; 
  std::string temp; 
  getline(ss, temp, '"');
  getline(ss, ret.first, '-');
  getline(ss, ret.second, '"');

  return ret;
}


std::vector<int> GenerateFlightTable(TableWriter &writer, std::vector<std::vector<double>> &airport_distances, std::unordered_map<std::string, int64_t> ap_code_to_id, 
            std::vector<std::pair<int64_t, int64_t>> &f_id_to_ap_conn) {
    std::vector<std::pair<std::string, std::string>> column_names_and_types; 
    column_names_and_types.push_back(std::make_pair("f_id", "BIGINT"));
    column_names_and_types.push_back(std::make_pair("f_al_id", "BIGINT"));
    column_names_and_types.push_back(std::make_pair("f_depart_ap_id", "BIGINT"));
    column_names_and_types.push_back(std::make_pair("f_depart_time", "BIGINT"));
    column_names_and_types.push_back(std::make_pair("f_arrive_ap_id", "BIGINT"));
    column_names_and_types.push_back(std::make_pair("f_arrive_time", "BIGINT"));
    column_names_and_types.push_back(std::make_pair("f_status", "BIGINT"));
    column_names_and_types.push_back(std::make_pair("f_base_price", "FLOAT"));
    column_names_and_types.push_back(std::make_pair("f_seats_total", "BIGINT"));
    column_names_and_types.push_back(std::make_pair("f_seats_left", "BIGINT"));
    FillColumnNamesWithGenericAttr(column_names_and_types, "f_iattr", "BIGINT", 30);
    const std::vector<uint32_t> primary_key_col_idx {0};
    std::string table_name = seats_sql::FLIGHT_TABLE;
    writer.add_table(table_name, column_names_and_types, primary_key_col_idx);
    

    const std::vector<uint32_t> index {3};
    writer.add_index(table_name, "f_depart_time_idx", index);

    // const std::vector<uint32_t> index {2, 3};
    // writer.add_index(table_name, "f_depart_airport_idx", index);


    // load histograms
    std::ifstream fa_hist (FLIGHTS_AIRPORT_HISTO_FN);
    histogram flight_airp_hist = createFPAHistogram(fa_hist);
    fa_hist.close(); 
    std::ifstream ft_hist (FLIGHTS_TIME_HISTO_FN);
    histogram flight_time_hist = createFPTHistogram(ft_hist);
    ft_hist.close();
    // generate data
    std::vector<int> flight_to_num_reserved;
    std::mt19937 gen;
    
    GaussGenerator num_flight_generator(seats_sql::FLIGHTS_PER_DAY_MIN, seats_sql::FLIGHTS_PER_DAY_MAX);
    GaussGenerator airline_generator(1, seats_sql::NUM_AIRLINES);

    // //generate past days?
    // for(uint64_t t = seats_sql::MIN_TS - (seats_sql::FLIGHTS_DAYS_PAST * seats_sql::MS_IN_DAY); t < seats_sql::MIN_TS; t+=seats_sql::MS_IN_DAY){
    //   int num_flights = generator();
    // }

    int next_flight_id = 1;

    //generate future days
    for(uint64_t dep_time = seats_sql::MIN_TS; dep_time <= seats_sql::MAX_TS; dep_time+= seats_sql::MS_IN_DAY){
      int num_flights = num_flight_generator();
      for (int i = 0; i <= num_flights; ++i) {
          int f_id = next_flight_id++;
          int f_al_id = airline_generator();

          std::vector<std::string> values; 
          values.push_back(std::to_string(f_id)); 
          values.push_back(std::to_string(f_al_id)); 

          std::string ap_conn = getRandValFromHistogram(flight_airp_hist, gen);
          auto arr_dep_ap = convertAPConnToAirports(ap_conn);
          auto dep_ap_id = ap_code_to_id[arr_dep_ap.first];
          auto arr_ap_id = ap_code_to_id[arr_dep_ap.second];
          f_id_to_ap_conn.push_back(std::make_pair(dep_ap_id, arr_ap_id));

      
          uint64_t travel_time = distToTime(airport_distances[dep_ap_id - 1][arr_ap_id - 1]); 
        
          //normalize dep time to 00:00 and then set departure time based on histogram
          dep_time = (dep_time - (dep_time % seats_sql::MS_IN_DAY)) + convertStrToTime(getRandValFromHistogram(flight_time_hist, gen));
          uint64_t arrival_time = dep_time + travel_time;
          assert(arrival_time > dep_time);
        
          values.push_back(std::to_string(dep_ap_id));
          values.push_back(std::to_string(dep_time));
          values.push_back(std::to_string(arr_ap_id));
          values.push_back(std::to_string(arrival_time));

          values.push_back(std::to_string(std::uniform_int_distribution<int>(0, 1)(gen)));
          values.push_back(std::to_string(std::uniform_real_distribution<float>(100, 1000)(gen)));
          values.push_back(std::to_string(seats_sql::TOTAL_SEATS_PER_FLIGHT));

          //number of reserved seats
          //auto seats_reserved = std::uniform_int_distribution<int>(seats_sql::MIN_SEATS_RESERVED, seats_sql::MAX_SEATS_RESERVED)(gen);
          auto seats_reserved = std::binomial_distribution<int>(seats_sql::TOTAL_SEATS_PER_FLIGHT, 0.01 * seats_sql::PROB_SEAT_OCCUPIED)(gen);
          values.push_back(std::to_string(seats_sql::TOTAL_SEATS_PER_FLIGHT - seats_reserved)); //seats remaining
          flight_to_num_reserved.push_back(seats_reserved);

          for (int iattr = 0; iattr < 30; iattr++) {
            values.push_back(std::to_string(std::uniform_int_distribution<int64_t>(1, 100000000)(gen)));
          }

          writer.add_row(table_name, values);

      }
    }

    //FIXME: Why does find flight pick same start and end time.
    return flight_to_num_reserved;
}

std::vector<int> GenerateFlightTableOld(TableWriter &writer, std::vector<std::vector<double>> &airport_distances, std::unordered_map<std::string, int64_t> ap_code_to_id, 
            std::vector<std::pair<int64_t, int64_t>> &f_id_to_ap_conn) {
    std::vector<std::pair<std::string, std::string>> column_names_and_types; 
    column_names_and_types.push_back(std::make_pair("f_id", "BIGINT"));
    column_names_and_types.push_back(std::make_pair("f_al_id", "BIGINT"));
    column_names_and_types.push_back(std::make_pair("f_depart_ap_id", "BIGINT"));
    column_names_and_types.push_back(std::make_pair("f_depart_time", "BIGINT"));
    column_names_and_types.push_back(std::make_pair("f_arrive_ap_id", "BIGINT"));
    column_names_and_types.push_back(std::make_pair("f_arrive_time", "BIGINT"));
    column_names_and_types.push_back(std::make_pair("f_status", "BIGINT"));
    column_names_and_types.push_back(std::make_pair("f_base_price", "FLOAT"));
    column_names_and_types.push_back(std::make_pair("f_seats_total", "BIGINT"));
    column_names_and_types.push_back(std::make_pair("f_seats_left", "BIGINT"));
    FillColumnNamesWithGenericAttr(column_names_and_types, "f_iattr", "BIGINT", 30);
    const std::vector<uint32_t> primary_key_col_idx {0};
    std::string table_name = seats_sql::FLIGHT_TABLE;
    writer.add_table(table_name, column_names_and_types, primary_key_col_idx);
    

    const std::vector<uint32_t> index {3};
    writer.add_index(table_name, "f_depart_time_idx", index);

    // const std::vector<uint32_t> index {2, 3};
    // writer.add_index(table_name, "f_depart_airport_idx", index);


    // load histograms
    std::ifstream fa_hist (FLIGHTS_AIRPORT_HISTO_FN);
    histogram flight_airp_hist = createFPAHistogram(fa_hist);
    fa_hist.close(); 
    std::ifstream ft_hist (FLIGHTS_TIME_HISTO_FN);
    histogram flight_time_hist = createFPTHistogram(ft_hist);
    ft_hist.close();
    // generate data
    std::vector<int> flight_to_num_reserved;
    std::mt19937 gen;
    
    for (int f_id = 1; f_id <= seats_sql::NUM_FLIGHTS; f_id++) {
      std::vector<std::string> values; 
      values.push_back(std::to_string(f_id)); 
      //FIXME: Why was this binomial? //Some airlines will never be picked... Need a gaussian with high standard deviation.
      values.push_back(std::to_string(std::uniform_int_distribution<int>(1, seats_sql::NUM_AIRLINES)(gen)));
      //values.push_back(std::to_string(std::binomial_distribution<int>(seats_sql::NUM_AIRLINES, 0.5)(gen)));


      std::string ap_conn = getRandValFromHistogram(flight_airp_hist, gen);
      auto arr_dep_ap = convertAPConnToAirports(ap_conn);
      auto dep_ap_id = ap_code_to_id[arr_dep_ap.first];
      auto arr_ap_id = ap_code_to_id[arr_dep_ap.second];
      f_id_to_ap_conn.push_back(std::make_pair(dep_ap_id, arr_ap_id));

   
      uint64_t travel_time = distToTime(airport_distances[dep_ap_id - 1][arr_ap_id - 1]); 
      uint64_t dep_time_window = seats_sql::MAX_TS - seats_sql::MIN_TS - travel_time;
      //auto dep_time = seats_sql::MIN_TS + std::binomial_distribution<std::time_t>(dep_time_window, 0.5)(gen);    //FIXME: Why binomial distribution?
      auto dep_time = std::uniform_int_distribution<std::time_t>(seats_sql::MIN_TS, seats_sql::MAX_TS - travel_time)(gen);

      //normalize dep time to 00:00 and then set departure time based on histogram
      dep_time = (dep_time - (dep_time % seats_sql::MS_IN_DAY)) + convertStrToTime(getRandValFromHistogram(flight_time_hist, gen));
      uint64_t arrival_time = dep_time + travel_time;
      assert(arrival_time > dep_time);
    
      values.push_back(std::to_string(dep_ap_id));
      values.push_back(std::to_string(dep_time));
      values.push_back(std::to_string(arr_ap_id));
      values.push_back(std::to_string(arrival_time));

      values.push_back(std::to_string(std::uniform_int_distribution<int>(0, 1)(gen)));
      values.push_back(std::to_string(std::uniform_real_distribution<float>(100, 1000)(gen)));
      values.push_back(std::to_string(seats_sql::TOTAL_SEATS_PER_FLIGHT));

      //number of reserved seats
      //auto seats_reserved = std::uniform_int_distribution<int>(seats_sql::MIN_SEATS_RESERVED, seats_sql::MAX_SEATS_RESERVED)(gen);
      auto seats_reserved = std::binomial_distribution<int>(seats_sql::TOTAL_SEATS_PER_FLIGHT, 0.01 * seats_sql::PROB_SEAT_OCCUPIED)(gen);
      values.push_back(std::to_string(seats_sql::TOTAL_SEATS_PER_FLIGHT - seats_reserved)); //seats remaining
      flight_to_num_reserved.push_back(seats_reserved);

      for (int iattr = 0; iattr < 30; iattr++) {
        values.push_back(std::to_string(std::uniform_int_distribution<int64_t>(1, 100000000)(gen)));
      }

      writer.add_row(table_name, values);
    }
    return flight_to_num_reserved;
}

void GenerateReservationTable(TableWriter &writer, std::vector<int> flight_to_num_reserved, std::vector<std::pair<int64_t, int64_t>> &fl_to_ap_conn) {
    std::vector<std::pair<std::string, std::string>> column_names_and_types; 
    column_names_and_types.push_back(std::make_pair("r_id", "BIGINT"));
    column_names_and_types.push_back(std::make_pair("r_c_id", "BIGINT"));
    column_names_and_types.push_back(std::make_pair("r_f_id", "BIGINT"));
    column_names_and_types.push_back(std::make_pair("r_seat", "BIGINT"));
    column_names_and_types.push_back(std::make_pair("r_price", "FLOAT"));
    FillColumnNamesWithGenericAttr(column_names_and_types, "r_iattr", "BIGINT", 9);
    // column_names_and_types.push_back(std::make_pair("r_created", "TIMESTAMP"));
    // column_names_and_types.push_back(std::make_pair("r_updated", "TIMESTAMP"));
    const std::vector<uint32_t> primary_key_col_idx {0, 1, 2};
    std::string table_name = seats_sql::RESERVATION_TABLE;
    writer.add_table(table_name, column_names_and_types, primary_key_col_idx);

    //Optional Index:
     const std::vector<uint32_t> index {2};
    writer.add_index(table_name, "r_flight_index", index);

    //   const std::vector<uint32_t> index2 {2, 3};
    // writer.add_index(table_name, "r_seat_index", index2);  //TODO: Check that this is currently a scan? //FIXME: This gets loader stuck?
    
    // generate data
    std::mt19937 gen;   
    int r_id = 1;

    std::vector<std::queue<int64_t>> outbound_customers_per_ap_id(seats_sql::NUM_AIRPORTS, std::queue<int64_t>());
    //for (int f_id = 1; f_id <= 20; f_id++) {
    for (int f_id = 1; f_id <= seats_sql::NUM_FLIGHTS; f_id++) {
      //std::cerr << "flight id: " << f_id << std::endl;
      //std::vector<int64_t> seat_ids;
      std::set<uint32_t> used_seat_ids = {0};
      for (int r = 1; r <= flight_to_num_reserved[f_id-1]; r++) {
        //std::cerr << "res: " << r << std::endl;
        std::vector<std::string> values; 
        values.push_back(std::to_string(r_id++));
        int64_t arr_ap_id = fl_to_ap_conn[f_id-1].second;
        int64_t c_id;
        if (outbound_customers_per_ap_id[arr_ap_id-1].empty()) {
          c_id = std::uniform_int_distribution<int>(1, seats_sql::NUM_CUSTOMERS)(gen);
          int64_t ret_ap_id = fl_to_ap_conn[f_id-1].first;
          outbound_customers_per_ap_id[ret_ap_id-1].push(c_id);
        } else {
          c_id = outbound_customers_per_ap_id[arr_ap_id-1].front();
          outbound_customers_per_ap_id[arr_ap_id-1].pop();
        }

        values.push_back(std::to_string(c_id));
        values.push_back(std::to_string(f_id));

        uint32_t seat = 0;
        while(!used_seat_ids.insert(seat).second){
           seat = std::uniform_int_distribution<int64_t>(1, seats_sql::TOTAL_SEATS_PER_FLIGHT)(gen);
        }
        //assert(seat != 0);
        // int64_t seat = std::uniform_int_distribution<int64_t>(1, seats_sql::TOTAL_SEATS_PER_FLIGHT)(gen);
        // while (containsId(seat_ids, seat))
        //   seat = std::uniform_int_distribution<int64_t>(1, seats_sql::TOTAL_SEATS_PER_FLIGHT)(gen);
        // seat_ids.push_back(seat);

        values.push_back(std::to_string(seat));
        values.push_back(std::to_string(std::uniform_int_distribution<int>(seats_sql::MIN_RESERVATION_PRICE, seats_sql::MAX_RESERVATION_PRICE)(gen)));
        for (int iattr = 0; iattr < 9; iattr++) {
          values.push_back(std::to_string(std::uniform_int_distribution<int64_t>(1, 100000000)(gen)));
        }
        // for r_updated, r_created
        //values.push_back(std::to_string(time(0)));
        //values.push_back(std::to_string(time(0)));

        writer.add_row(table_name, values);
      }
    }
}



int main(int argc, char *argv[]) {
    gflags::SetUsageMessage(
        "generates json file containing SQL tables for SEATS data\n");

    auto start_time = std::time(0);
    std::string file_name = "sql-seats";
    TableWriter writer = TableWriter(file_name);
    std::cerr << "Generating SEATS Tables" << std::endl;
    // generate all tables
    auto co_code_to_id = GenerateCountryTable(writer);
    std::cerr << "Finished Country" << std::endl;
    GenerateAirlineTable(writer, co_code_to_id);
    std::cerr << "Finished Airline" << std::endl;
    std::unordered_map<std::string, int64_t> ap_code_to_id;
    auto airport_coords = GenerateAirportTable(writer, co_code_to_id, ap_code_to_id);
    std::cerr << "Finished Airport" << std::endl;
    auto airport_dists = GenerateAirportDistanceTableBounded(writer, airport_coords);
    //std::vector<std::vector<double>> airport_dists = std::vector<std::vector<double>>(seats_sql::NUM_AIRPORTS, std::vector<double>(seats_sql::NUM_AIRPORTS, 0.0));
    std::cerr << "Finished AirportDistance" << std::endl;
    std::vector<std::pair<int64_t, int64_t>> f_id_to_ap_conn;
    auto flight_reserves = GenerateFlightTable(writer, airport_dists, ap_code_to_id, f_id_to_ap_conn);
    std::cerr << "Finished Flights" << std::endl;
    GenerateReservationTable(writer, flight_reserves, f_id_to_ap_conn);
    std::cerr << "Finished Reservation" << std::endl;
    GenerateCustomerTable(writer);
    std::cerr << "Finished Customer" << std::endl;
    GenerateFrequentFlyerTable(writer);
    std::cerr << "Finished FrequentFlyer" << std::endl;
    writer.flush();
    auto end_time = std::time(0);
    std::cerr << "Finished SEATS Table Generation. Took " << (end_time - start_time) << "seconds" << std::endl;
    return 0;
}<|MERGE_RESOLUTION|>--- conflicted
+++ resolved
@@ -1,5 +1,6 @@
 #include "store/benchmark/async/json_table_writer.h"
 #include "store/benchmark/async/sql/seats/seats_constants.h"
+#include "store/benchmark/async/sql/seats/cached_flight.h"
 #include <gflags/gflags.h>
 #include <random>
 #include <sstream>
@@ -74,12 +75,8 @@
     std::mt19937 gen;
     std::vector<std::pair<double, double>> airport_long_lats; 
     airport_long_lats.reserve(seats_sql::NUM_AIRPORTS);
-<<<<<<< HEAD
-    std::cerr << "prepared table" << std::endl;
-=======
 
     skipCSVHeader(file);  // skipped first row since it is just column names
->>>>>>> 98f69218
     for (int ap_id = 1; ap_id <= seats_sql::NUM_AIRPORTS; ap_id++) {
       //std::cerr << "row# " << ap_id << std::endl;
       std::vector<std::string> values; 
@@ -100,14 +97,6 @@
       else values.push_back(std::to_string(co_code_to_id[csv[4]]));    // ap_co_id
       std::string longitude = csv[5];
       std::string latitude = csv[6];
-<<<<<<< HEAD
-      std::cerr << "is alpha check" << std::endl;
-      if (isalpha(longitude[1])) {
-        longitude = csv[6];
-        latitude = csv[7];
-      }
-      std::cerr << "past that" << std::endl;
-=======
 
       // if (isalpha(longitude[1])) {
       //   std::cerr << "THIS CODE SHOULD NEVER GET TRIGGERED. Longitude: " << longitude << std::endl; 
@@ -118,7 +107,6 @@
       //   latitude = csv[7];
       // }
 
->>>>>>> 98f69218
       airport_long_lats.push_back(std::make_pair(stod(longitude), stod(latitude)));
       values.push_back(longitude);                                          // ap_longitude
       values.push_back(latitude);                                           // ap_latitude
@@ -353,15 +341,27 @@
     writer.add_index(table_name, "ff_customer_str_index", index2);
 
     std::mt19937 gen;
+
+    // java equiv -- histogram.getValueCount() just returns the number of values, which is the number of keys, which is the number of airlines in this case
+    int max_per_customer = std::min(seats_sql::CUSTOMER_NUM_FREQUENTFLYERS_MAX * seats_sql::SCALE_FACTOR, seats_sql::NUM_AIRLINES);
+    ZipfianGenerator zipf = ZipfianGenerator(seats_sql::CUSTOMER_NUM_FREQUENTFLYERS_MIN, max_per_customer, seats_sql::CUSTOMER_NUM_FREQUENTFLYERS_SIGMA);
+    std::vector<int> ff_per_customer = std::vector<int>();
+    ff_per_customer.reserve(seats_sql::NUM_CUSTOMERS);
+    for (int i = 0; i < ff_per_customer.size(); i++) {
+      int val = std::min(zipf.nextValue(gen), max_per_customer);
+      ff_per_customer.push_back(val);
+    }
+
     // generate data
     for (int c_id = 1; c_id <= seats_sql::NUM_CUSTOMERS; c_id++) {
       std::vector<int64_t> al_per_customer;
-      for (int al_num = 1; al_num <= 5; al_num++) {  
+      for (int al_num = 0; al_num < ff_per_customer[c_id - 1]; al_num++) {  
         int64_t al_id = std::uniform_int_distribution<int64_t>(1, seats_sql::NUM_AIRLINES)(gen);
         while (containsId(al_per_customer, al_id)) {
           al_id = std::uniform_int_distribution<int64_t>(1, seats_sql::NUM_AIRLINES)(gen);
         }
         al_per_customer.push_back(al_id);
+
         std::vector<std::string> values; 
         values.push_back(std::to_string(c_id));
         values.push_back(std::to_string(al_id));
@@ -408,7 +408,6 @@
 
   return ret;
 }
-
 
 std::vector<int> GenerateFlightTable(TableWriter &writer, std::vector<std::vector<double>> &airport_distances, std::unordered_map<std::string, int64_t> ap_code_to_id, 
             std::vector<std::pair<int64_t, int64_t>> &f_id_to_ap_conn) {
@@ -457,6 +456,8 @@
 
     int next_flight_id = 1;
 
+    std::queue<seats_sql::CachedFlight> cached_flights;
+
     //generate future days
     for(uint64_t dep_time = seats_sql::MIN_TS; dep_time <= seats_sql::MAX_TS; dep_time+= seats_sql::MS_IN_DAY){
       int num_flights = num_flight_generator();
@@ -474,14 +475,20 @@
           auto arr_ap_id = ap_code_to_id[arr_dep_ap.second];
           f_id_to_ap_conn.push_back(std::make_pair(dep_ap_id, arr_ap_id));
 
-      
           uint64_t travel_time = distToTime(airport_distances[dep_ap_id - 1][arr_ap_id - 1]); 
         
           //normalize dep time to 00:00 and then set departure time based on histogram
           dep_time = (dep_time - (dep_time % seats_sql::MS_IN_DAY)) + convertStrToTime(getRandValFromHistogram(flight_time_hist, gen));
           uint64_t arrival_time = dep_time + travel_time;
           assert(arrival_time > dep_time);
-        
+
+          // cached flights are the latest departing flights, capped at CACHE_LIMIT_FLIGHTS 
+          // https://github.com/cmu-db/benchbase/blob/main/src/main/java/com/oltpbenchmark/benchmarks/seats/procedures/LoadConfig.java#L55
+          seats_sql::CachedFlight cf = seats_sql::CachedFlight();
+          cf.flight_id = f_id; cf.airline_id = f_al_id; cf.depart_ap_id = dep_ap_id; cf.arrive_ap_id = arr_ap_id; cf.depart_time = dep_time;
+          if (cached_flights.size() == seats_sql::CACHE_LIMIT_FLIGHT_IDS) cached_flights.pop();
+          cached_flights.push(cf);
+
           values.push_back(std::to_string(dep_ap_id));
           values.push_back(std::to_string(dep_time));
           values.push_back(std::to_string(arr_ap_id));
@@ -506,6 +513,7 @@
       }
     }
 
+    writeCachedFlights(cached_flights);
     //FIXME: Why does find flight pick same start and end time.
     return flight_to_num_reserved;
 }
