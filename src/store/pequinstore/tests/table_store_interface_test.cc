--- conflicted
+++ resolved
@@ -43,20 +43,22 @@
 #include "store/benchmark/async/json_table_writer.h"
 #include "store/pequinstore/sql_interpreter.h"
 
-#include "store/common/query_result/query_result_proto_wrapper.h"
-#include "store/common/query_result/query_result_proto_builder.h"
-#include "store/common/query_result/query_result.h"
 #include "lib/cereal/archives/binary.hpp"
 #include "lib/cereal/types/string.hpp"
+#include "store/common/query_result/query_result.h"
+#include "store/common/query_result/query_result_proto_builder.h"
+#include "store/common/query_result/query_result_proto_wrapper.h"
 
 using namespace pequinstore;
 
 void test_read_query() {
 
-  //Init Peloton default DB
-  auto &txn_manager = peloton::concurrency::TransactionManagerFactory::GetInstance();
+  // Init Peloton default DB
+  auto &txn_manager =
+      peloton::concurrency::TransactionManagerFactory::GetInstance();
   auto txn = txn_manager.BeginTransaction();
-  peloton::catalog::Catalog::GetInstance()->CreateDatabase(txn, DEFAULT_DB_NAME);
+  peloton::catalog::Catalog::GetInstance()->CreateDatabase(txn,
+                                                           DEFAULT_DB_NAME);
   txn_manager.CommitTransaction(txn);
 
   //
@@ -64,59 +66,62 @@
   pequinstore::proto::ReadSet read_set_one;
   pequinstore::QueryReadSetMgr query_read_set_mgr_one(&read_set_one, 1, false);
 
-  //Table Write 1: Write row
+  // Table Write 1: Write row
   Timestamp toy_ts_c(10, 12);
-  pequinstore::proto::CommittedProof *real_proof = new pequinstore::proto::CommittedProof();
+  pequinstore::proto::CommittedProof *real_proof =
+      new pequinstore::proto::CommittedProof();
   real_proof->mutable_txn()->set_client_id(10);
   real_proof->mutable_txn()->set_client_seq_num(12);
   toy_ts_c.serialize(real_proof->mutable_txn()->mutable_timestamp());
-  TableWrite &table_write = (*real_proof->mutable_txn()->mutable_table_writes())["test"];
+  TableWrite &table_write =
+      (*real_proof->mutable_txn()->mutable_table_writes())["test"];
 
   RowUpdates *row1 = table_write.add_rows();
   row1->add_column_values("42");
   row1->add_column_values("54");
 
-  //Table Write 2:
-  pequinstore::proto::CommittedProof *real_proof2 = new pequinstore::proto::CommittedProof();
+  // Table Write 2:
+  pequinstore::proto::CommittedProof *real_proof2 =
+      new pequinstore::proto::CommittedProof();
   real_proof2->mutable_txn()->set_client_id(10);
   real_proof2->mutable_txn()->set_client_seq_num(12);
 
-  TableWrite &table_write2 = (*real_proof2->mutable_txn()->mutable_table_writes())["test"];
+  TableWrite &table_write2 =
+      (*real_proof2->mutable_txn()->mutable_table_writes())["test"];
 
   RowUpdates *row2 = table_write2.add_rows();
   row2->add_column_values("24");
   row2->add_column_values("225");
 
-  //Table Write 3: 
-  pequinstore::proto::CommittedProof *real_proof3 = new pequinstore::proto::CommittedProof();
+  // Table Write 3:
+  pequinstore::proto::CommittedProof *real_proof3 =
+      new pequinstore::proto::CommittedProof();
   real_proof3->mutable_txn()->set_client_id(10);
   real_proof3->mutable_txn()->set_client_seq_num(12);
 
-  TableWrite &table_write3 = (*real_proof3->mutable_txn()->mutable_table_writes())["test"];
+  TableWrite &table_write3 =
+      (*real_proof3->mutable_txn()->mutable_table_writes())["test"];
 
   RowUpdates *row3 = table_write3.add_rows();
   row3->add_column_values("34");
   row3->add_column_values("315");
 
-  //Table Write 4: Deletion of 2
-  pequinstore::proto::CommittedProof *real_proof4 = new pequinstore::proto::CommittedProof();
+  // Table Write 4: Deletion of 2
+  pequinstore::proto::CommittedProof *real_proof4 =
+      new pequinstore::proto::CommittedProof();
   real_proof4->mutable_txn()->set_client_id(10);
   real_proof4->mutable_txn()->set_client_seq_num(12);
 
-  TableWrite &table_write4 = (*real_proof4->mutable_txn()->mutable_table_writes())["test"];
+  TableWrite &table_write4 =
+      (*real_proof4->mutable_txn()->mutable_table_writes())["test"];
 
   RowUpdates *row4 = table_write4.add_rows();
   row4->add_column_values("24");
   row4->add_column_values("225");
   row4->set_deletion(true);
 
-<<<<<<< HEAD
-  static std::string file_name =
-      "store/pequinstore/tests/sql_interpreter_test_registry";
-=======
-//setup
+  // setup
   static std::string file_name = "sql_interpreter_test_registry";
->>>>>>> b91e794d
   // Create desired registry via table writer.
   std::string table_name = "test";
   std::vector<std::pair<std::string, std::string>> column_names_and_types;
@@ -166,32 +171,28 @@
   // table_store->ExecReadQuery("SELECT * FROM test;", toy_ts_c,
   // query_read_set_mgr_one);
   table_store->PurgeTableWrite("test", table_write4, toy_ts_c, "random");
-<<<<<<< HEAD
-  table_store->ExecReadQuery("SELECT * FROM test;", toy_ts_c,
-                             query_read_set_mgr_one);
-=======
-  std::string result = table_store->ExecReadQuery("SELECT * FROM test;", toy_ts_c,
-                            query_read_set_mgr_one);
->>>>>>> b91e794d
-
-  sql::QueryResultProtoWrapper *p_queryResult = new sql::QueryResultProtoWrapper(result);
+  std::string result = table_store->ExecReadQuery(
+      "SELECT * FROM test;", toy_ts_c, query_read_set_mgr_one);
+
+  sql::QueryResultProtoWrapper *p_queryResult =
+      new sql::QueryResultProtoWrapper(result);
   std::cerr << "Got res" << std::endl;
   std::cerr << "IS empty?: " << (p_queryResult->empty()) << std::endl;
-  std::cerr << "num cols:" <<  (p_queryResult->num_columns()) << std::endl;
-  std::cerr << "num rows written:" <<  (p_queryResult->rows_affected()) << std::endl;
+  std::cerr << "num cols:" << (p_queryResult->num_columns()) << std::endl;
+  std::cerr << "num rows written:" << (p_queryResult->rows_affected())
+            << std::endl;
   std::cerr << "num rows read:" << (p_queryResult->size()) << std::endl;
 
   std::string output_row;
-  const char* out;
+  const char *out;
   size_t nbytes;
 
-
-  if(!p_queryResult->empty()){ 
-    for(int j = 0; j < p_queryResult->size(); ++j){
+  if (!p_queryResult->empty()) {
+    for (int j = 0; j < p_queryResult->size(); ++j) {
       std::cerr << "Read row " << j << " : " << std::endl;
       std::stringstream p_ss(std::ios::in | std::ios::out | std::ios::binary);
-      for(int i = 0; i<p_queryResult->num_columns(); ++i){
-          out = p_queryResult->get(j, i, &nbytes);
+      for (int i = 0; i < p_queryResult->num_columns(); ++i) {
+        out = p_queryResult->get(j, i, &nbytes);
         std::string p_output(out, nbytes);
         p_ss << p_output;
         output_row;
@@ -201,20 +202,20 @@
         }
         std::cerr << "Col " << i << ": " << output_row << std::endl;
       }
-
     }
-       
   }
 
   delete table_store;
   delete txn;
-  //txn_manager.EndTransaction(txn);
+  // txn_manager.EndTransaction(txn);
 }
 
 void test_committed_table_write() {
-  auto &txn_manager = peloton::concurrency::TransactionManagerFactory::GetInstance();
+  auto &txn_manager =
+      peloton::concurrency::TransactionManagerFactory::GetInstance();
   auto txn = txn_manager.BeginTransaction();
-  peloton::catalog::Catalog::GetInstance()->CreateDatabase(txn, DEFAULT_DB_NAME);
+  peloton::catalog::Catalog::GetInstance()->CreateDatabase(txn,
+                                                           DEFAULT_DB_NAME);
   txn_manager.CommitTransaction(txn);
 
   Timestamp pesto_timestamp(4, 6);
@@ -248,8 +249,7 @@
   std::cout << "Post register" << std::endl;
   table_store->ExecRaw("CREATE TABLE test(a INT, b INT, PRIMARY KEY(a));");
 
-
-  //Write a 100 writes
+  // Write a 100 writes
   Timestamp toy_ts_c(10, 12);
   Timestamp toy_ts_c_1(20, 20);
   size_t num_writes = 100;
@@ -312,25 +312,26 @@
   std::string expected = queryResultBuilder.get_result()->SerializeAsString();
   UW_ASSERT_EQ(expected, result);
 
-  //Print out result
-  sql::QueryResultProtoWrapper *p_queryResult = new sql::QueryResultProtoWrapper(result);
+  // Print out result
+  sql::QueryResultProtoWrapper *p_queryResult =
+      new sql::QueryResultProtoWrapper(result);
   std::cerr << "Got res" << std::endl;
   std::cerr << "IS empty?: " << (p_queryResult->empty()) << std::endl;
-  std::cerr << "num cols:" <<  (p_queryResult->num_columns()) << std::endl;
-  std::cerr << "num rows written:" <<  (p_queryResult->rows_affected()) << std::endl;
+  std::cerr << "num cols:" << (p_queryResult->num_columns()) << std::endl;
+  std::cerr << "num rows written:" << (p_queryResult->rows_affected())
+            << std::endl;
   std::cerr << "num rows read:" << (p_queryResult->size()) << std::endl;
 
   std::string output_row;
-  const char* out;
+  const char *out;
   size_t nbytes;
 
-
-  if(!p_queryResult->empty()){ 
-    for(int j = 0; j < p_queryResult->size(); ++j){
+  if (!p_queryResult->empty()) {
+    for (int j = 0; j < p_queryResult->size(); ++j) {
       std::cerr << "Read row " << j << " : " << std::endl;
       std::stringstream p_ss(std::ios::in | std::ios::out | std::ios::binary);
-      for(int i = 0; i<p_queryResult->num_columns(); ++i){
-          out = p_queryResult->get(j, i, &nbytes);
+      for (int i = 0; i < p_queryResult->num_columns(); ++i) {
+        out = p_queryResult->get(j, i, &nbytes);
         std::string p_output(out, nbytes);
         p_ss << p_output;
         output_row;
@@ -342,15 +343,16 @@
       }
       std::cerr << std::endl;
     }
-       
   }
   delete table_store;
 }
 
 void test_read_predicate() {
-  auto &txn_manager = peloton::concurrency::TransactionManagerFactory::GetInstance();
+  auto &txn_manager =
+      peloton::concurrency::TransactionManagerFactory::GetInstance();
   auto txn = txn_manager.BeginTransaction();
-  peloton::catalog::Catalog::GetInstance()->CreateDatabase(txn, DEFAULT_DB_NAME);
+  peloton::catalog::Catalog::GetInstance()->CreateDatabase(txn,
+                                                           DEFAULT_DB_NAME);
   txn_manager.CommitTransaction(txn);
 
   Timestamp pesto_timestamp(4, 6);
@@ -465,38 +467,29 @@
 
   // table_store->ExecReadQuery("SELECT * FROM test;", toy_ts_c,
   // query_read_set_mgr_one);
-<<<<<<< HEAD
-  table_store->ExecReadQuery("SELECT * FROM test WHERE a=0;", toy_ts_c,
-                             query_read_set_mgr_one);
-}
-
-int main() {
-  test_read_query();
-  // test_committed_table_write();
-  // test_read_predicate();
-=======
-  std::string result = table_store->ExecReadQuery("SELECT * FROM test WHERE a=42;", toy_ts_c,
-                            query_read_set_mgr_one);
-
-  //Print out result
-  sql::QueryResultProtoWrapper *p_queryResult = new sql::QueryResultProtoWrapper(result);
+  std::string result = table_store->ExecReadQuery(
+      "SELECT * FROM test WHERE a=0;", toy_ts_c, query_read_set_mgr_one);
+
+  // Print out result
+  sql::QueryResultProtoWrapper *p_queryResult =
+      new sql::QueryResultProtoWrapper(result);
   std::cerr << "Got res" << std::endl;
   std::cerr << "IS empty?: " << (p_queryResult->empty()) << std::endl;
-  std::cerr << "num cols:" <<  (p_queryResult->num_columns()) << std::endl;
-  std::cerr << "num rows written:" <<  (p_queryResult->rows_affected()) << std::endl;
+  std::cerr << "num cols:" << (p_queryResult->num_columns()) << std::endl;
+  std::cerr << "num rows written:" << (p_queryResult->rows_affected())
+            << std::endl;
   std::cerr << "num rows read:" << (p_queryResult->size()) << std::endl;
 
   std::string output_row;
-  const char* out;
+  const char *out;
   size_t nbytes;
 
-
-  if(!p_queryResult->empty()){ 
-    for(int j = 0; j < p_queryResult->size(); ++j){
+  if (!p_queryResult->empty()) {
+    for (int j = 0; j < p_queryResult->size(); ++j) {
       std::cerr << "Read row " << j << " : " << std::endl;
       std::stringstream p_ss(std::ios::in | std::ios::out | std::ios::binary);
-      for(int i = 0; i<p_queryResult->num_columns(); ++i){
-          out = p_queryResult->get(j, i, &nbytes);
+      for (int i = 0; i < p_queryResult->num_columns(); ++i) {
+        out = p_queryResult->get(j, i, &nbytes);
         std::string p_output(out, nbytes);
         p_ss << p_output;
         output_row;
@@ -506,17 +499,16 @@
         }
         std::cerr << "Col " << i << ": " << output_row << std::endl;
       }
-
     }
-       
   }
 }
 
 int main() {
-  //test_read_query();  //Adds 3 rows; deletes one; purges the delete; QueryRead for all 3
-  //FIXME: all 3 Segfault at the end.
-  //test_committed_table_write(); //100 writes, 100 overwrites, Query Read for all
-  test_read_predicate();
->>>>>>> b91e794d
+  // test_read_query(); // Adds 3 rows; deletes one; purges the delete;
+  //   QueryRead for all 3
+  //   FIXME: all 3 Segfault at the end.
+  test_committed_table_write(); // 100 writes, 100 overwrites, Query Read for
+  // all
+  // test_read_predicate();
   return 0;
 }