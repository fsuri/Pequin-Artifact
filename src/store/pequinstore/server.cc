--- conflicted
+++ resolved
@@ -164,28 +164,8 @@
 
   committed.insert(std::make_pair("", proof));
 
-<<<<<<< HEAD
-      //TODO: turn read_prepared into a function, not a lambda
-       auto read_prepared_pred = [this](const std::string &txn_digest){  
-        if(this->occType != MVTSO || this->params.maxDepDepth == -2) return false; //Only read prepared if parameters allow
-        //Check for Depth. Only read prepared if dep depth < maxDepth
-        return (this->params.maxDepDepth == -1 || DependencyDepth(txn_digest) <= this->params.maxDepDepth); 
-      };
-
-      if(TEST_QUERY){
-        table_store = new ToyTableStore(); //Just a black hole
-      }
-      else{
-        //TODO: Configure with num Threads == 8
-        int num_threads = std::thread::hardware_concurrency();
-        table_store = new PelotonTableStore(table_registry_path, 
-                        std::bind(&Server::FindTableVersion, this, std::placeholders::_1, std::placeholders::_2, std::placeholders::_3, std::placeholders::_4, std::placeholders::_5),
-                        std::move(read_prepared_pred), num_threads);
-        //table_store = new PelotonTableStore();
-      }
-=======
   ts_to_tx.insert(std::make_pair(MergeTimestampId(0, 0), ""));
->>>>>>> 2af21a05
+
 
   if (sql_bench) {
 
@@ -194,8 +174,7 @@
       if (this->occType != MVTSO || this->params.maxDepDepth == -2)
         return false; // Only read prepared if parameters allow
       // Check for Depth. Only read prepared if dep depth < maxDepth
-      return (this->params.maxDepDepth == -1 ||
-              DependencyDepth(txn_digest) <= this->params.maxDepDepth);
+      return (this->params.maxDepDepth == -1 || DependencyDepth(txn_digest) <= this->params.maxDepDepth);
     };
 
     if (TEST_QUERY) {
@@ -2162,7 +2141,8 @@
 void Server::UpdateCommittedReads(proto::Transaction *txn,
                                   const std::string &txnDigest, Timestamp &ts,
                                   proto::CommittedProof *proof) {
-
+  
+  Debug("Update Committed Reads for txn %s", BytesToHex(txnDigest, 16).c_str());
   const ReadSet *readSet = &txn->read_set(); // DEFAULT
   const DepSet *depSet = &txn->deps();       // DEFAULT
 
