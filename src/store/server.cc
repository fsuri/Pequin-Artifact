// -*- mode: c++; c-file-style: "k&r"; c-basic-offset: 4 -*-
/***********************************************************************
 *
 * store/tapirstore/server.cc:
 *   Implementation of a single transactional key-value server.
 *
 * Copyright 2015 Irene Zhang <iyzhang@cs.washington.edu>
 *                Naveen Kr. Sharma <naveenks@cs.washington.edu>
 *
 * Permission is hereby granted, free of charge, to any person
 * obtaining a copy of this software and associated documentation
 * files (the "Software"), to deal in the Software without
 * restriction, including without limitation the rights to use, copy,
 * modify, merge, publish, distribute, sublicense, and/or sell copies
 * of the Software, and to permit persons to whom the Software is
 * furnished to do so, subject to the following conditions:
 *
 * The above copyright notice and this permission notice shall be
 * included in all copies or substantial portions of the Software.
 *
 * THE SOFTWARE IS PROVIDED "AS IS", WITHOUT WARRANTY OF ANY KIND,
 * EXPRESS OR IMPLIED, INCLUDING BUT NOT LIMITED TO THE WARRANTIES OF
 * MERCHANTABILITY, FITNESS FOR A PARTICULAR PURPOSE AND
 * NONINFRINGEMENT. IN NO EVENT SHALL THE AUTHORS OR COPYRIGHT HOLDERS
 * BE LIABLE FOR ANY CLAIM, DAMAGES OR OTHER LIABILITY, WHETHER IN AN
 * ACTION OF CONTRACT, TORT OR OTHERWISE, ARISING FROM, OUT OF OR IN
 * CONNECTION WITH THE SOFTWARE OR THE USE OR OTHER DEALINGS IN THE
 * SOFTWARE.
 *
 **********************************************************************/

#include <csignal>

#include <valgrind/callgrind.h>
#include <filesystem>

#include <gflags/gflags.h>

#include <thread>
#include <mutex>
#include <condition_variable>

#include "lib/keymanager.h"
#include "lib/transport.h"
#include "lib/tcptransport.h"
#include "lib/udptransport.h"
#include "lib/io_utils.h"

#include "store/common/partitioner.h"
#include "store/common/failures.h"
#include "store/server.h"
#include "store/strongstore/server.h"
#include "store/tapirstore/server.h"
#include "store/weakstore/server.h"
// Sintr
#include "store/sintrstore/server.h"
//Pesto
#include "store/pequinstore/server.h"
//Basil
#include "store/indicusstore/server.h"
//PBFT (deprecated)
#include "store/pbftstore/replica.h"
#include "store/pbftstore/server.h"
// HotStuff
#include "store/hotstuffstore/replica.h"
#include "store/hotstuffstore/server.h"
// HotStuffPG
#include "store/pg_SMRstore/replica.h"
#include "store/pg_SMRstore/server.h"
// SMR Peloton store
#include "store/pelotonstore/replica.h"
#include "store/pelotonstore/server.h"

// Augustus
#include "store/augustusstore/replica.h"
#include "store/augustusstore/server.h"
// BftSmart
#include "store/bftsmartstore/replica.h"
#include "store/bftsmartstore/server.h"
// Augustus-BftSmart
#include "store/bftsmartstore_augustus/replica.h"
#include "store/bftsmartstore_augustus/server.h"
#include "store/bftsmartstore_stable/replica.h"
#include "store/bftsmartstore_stable/server.h"

// CockroachDb
#include "store/cockroachdb/server.h"

// Postgres store
#include "store/postgresstore/server.h"

#include "store/benchmark/async/tpcc/tpcc-proto.pb.h"
#include "store/indicusstore/common.h"

#include "store/benchmark/async/json_table_writer.h"
#include <nlohmann/json.hpp>
using json = nlohmann::json;


enum protocol_t {
	PROTO_UNKNOWN,
	PROTO_TAPIR,
	PROTO_WEAK,
	PROTO_STRONG,
  PROTO_SINTR,
  PROTO_PEQUIN,
  PROTO_INDICUS,
	PROTO_PBFT,
    // HotStuff
    PROTO_HOTSTUFF,
    // Augustus-Hotstuff
    PROTO_AUGUSTUS,
    // BftSmart
    PROTO_BFTSMART,
    // Augustus-BFTSmart
    PROTO_AUGUSTUS_SMART,
    // Postgres
    PROTO_PG,
     // PG-SMR
    PROTO_PG_SMR,
    // Peloton-SMR
    PROTO_PELOTON_SMR,
    // CockroachDB
    PROTO_CRDB
};

enum transmode_t {
	TRANS_UNKNOWN,
  TRANS_UDP,
  TRANS_TCP,
};

enum occ_type_t {
  OCC_TYPE_UNKNOWN,
  OCC_TYPE_MVTSO,
  OCC_TYPE_TAPIR
};

enum read_dep_t {
  READ_DEP_UNKNOWN,
  READ_DEP_ONE,
  READ_DEP_ONE_HONEST
};

/**
 * System settings.
 */
DEFINE_string(config_path, "", "path to shard configuration file");
DEFINE_uint64(replica_idx, 0, "index of replica in shard configuration file");
DEFINE_uint64(group_idx, 0, "index of the group to which this replica belongs");
DEFINE_uint64(num_groups, 1, "number of replica groups in the system");
DEFINE_uint64(num_shards, 1, "number of shards in the system");
DEFINE_bool(debug_stats, false, "record stats related to debugging");
DEFINE_uint64(num_client_hosts, 0, "total number of client processes");
DEFINE_uint64(num_client_threads, 1, "total number of threads per client process");

DEFINE_bool(pg_replicated, true, "postgres operates in replication mode");

DEFINE_uint64(server_load_time, 0, "time servers spend loading before clients start");

DEFINE_bool(rw_or_retwis, true, "true for rw, false for retwis");
const std::string protocol_args[] = {
  "tapir",
  "weak",
  "strong",
  "sintr",
  "pequin",
  "indicus",
  "pbft",
  "hotstuff",
  "augustus-hs", //not used currently by experiment scripts (deprecated)
  "bftsmart",
  "augustus", //currently used as augustus version -- maps to BFTSmart Augustus implementation
  "pg",
  "pg-smr",
  "peloton-smr",
  "crdb"
};
const protocol_t protos[] {
  PROTO_TAPIR,
  PROTO_WEAK,
  PROTO_STRONG,
  PROTO_SINTR,
  PROTO_PEQUIN,
  PROTO_INDICUS,
  PROTO_PBFT,
  PROTO_HOTSTUFF,
  PROTO_AUGUSTUS,
  PROTO_BFTSMART,
  PROTO_AUGUSTUS_SMART,
  PROTO_PG,
  PROTO_PG_SMR,
  PROTO_PELOTON_SMR,
  PROTO_CRDB
};
static bool ValidateProtocol(const char* flagname,
    const std::string &value) {
  int n = sizeof(protocol_args);
  for (int i = 0; i < n; ++i) {
    if (value == protocol_args[i]) {
      return true;
    }
  }
  std::cerr << "Invalid value for --" << flagname << ": " << value << std::endl;
  return false;
}
DEFINE_string(protocol, protocol_args[0],	"the protocol to use during this"
    " experiment");
DEFINE_validator(protocol, &ValidateProtocol);

const std::string trans_args[] = {
  "udp",
	"tcp"
};

const transmode_t transmodes[] {
  TRANS_UDP,
	TRANS_TCP
};
static bool ValidateTransMode(const char* flagname,
    const std::string &value) {
  int n = sizeof(trans_args);
  for (int i = 0; i < n; ++i) {
    if (value == trans_args[i]) {
      return true;
    }
  }
  std::cerr << "Invalid value for --" << flagname << ": " << value << std::endl;
  return false;
}
DEFINE_string(trans_protocol, trans_args[1], "transport protocol to use for"
		" passing messages");
DEFINE_validator(trans_protocol, &ValidateTransMode);

const std::string partitioner_args[] = {
	"default",
  "warehouse_dist_items",
  "warehouse",
  "rw_sql"
};
const partitioner_t parts[] {
  DEFAULT,
  WAREHOUSE_DIST_ITEMS,
  WAREHOUSE,
  RW_SQL
};
static bool ValidatePartitioner(const char* flagname,
    const std::string &value) {
  int n = sizeof(partitioner_args);
  for (int i = 0; i < n; ++i) {
    if (value == partitioner_args[i]) {
      return true;
    }
  }
  std::cerr << "Invalid value for --" << flagname << ": " << value << std::endl;
  return false;
}
DEFINE_string(partitioner, partitioner_args[0],	"the partitioner to use during this"
    " experiment");
DEFINE_validator(partitioner, &ValidatePartitioner);

/**
 * TPCC settings.
 */
DEFINE_int32(tpcc_num_warehouses, 1, "number of warehouses (for tpcc)");

/**
 * TAPIR settings.
 */
DEFINE_bool(tapir_linearizable, true, "run TAPIR in linearizable mode");

/**
 * StrongStore settings.
 */
const std::string strongmode_args[] = {
	"lock",
  "occ",
  "span-lock",
  "span-occ"
};
const strongstore::Mode strongmodes[] {
  strongstore::MODE_LOCK,
  strongstore::MODE_OCC,
  strongstore::MODE_SPAN_LOCK,
  strongstore::MODE_SPAN_OCC
};
static bool ValidateStrongMode(const char* flagname,
    const std::string &value) {
  int n = sizeof(strongmode_args);
  for (int i = 0; i < n; ++i) {
    if (value == strongmode_args[i]) {
      return true;
    }
  }
  std::cerr << "Invalid value for --" << flagname << ": " << value << std::endl;
  return false;
}
DEFINE_string(strongmode, strongmode_args[0],	"the protocol to use during this"
    " experiment");
DEFINE_validator(strongmode, &ValidateStrongMode);

/**
 * Morty settings.
 */
DEFINE_uint64(prepare_batch_period, 0, "length of batches for deterministic prepare message"
    " processing.");

/**
 * Indicus settings.
 */
DEFINE_uint64(indicus_watermark_time_delta, 2000, "max clock skew allowed for concurrency"
    " control (for Indicus); Ignore timestamps above current time + delta");
DEFINE_bool(indicus_shared_mem_batch, false, "use shared memory batches for"
    " signing messages (for Indicus)");
DEFINE_bool(indicus_shared_mem_verify, false, "use shared memory for"
    " verifying messages (for Indicus)");
DEFINE_bool(indicus_sign_messages, true, "add signatures to messages as"
    " necessary to prevent impersonation (for Indicus)");
DEFINE_bool(indicus_validate_proofs, true, "send and validate proofs as"
    " necessary to check Byzantine behavior (for Indicus)");
DEFINE_bool(indicus_hash_digest, false, "use hash function compute transaction"
    " digest (for Indicus)");
DEFINE_bool(indicus_verify_deps, true, "check signatures of transaction"
    " depdendencies (for Indicus)");
DEFINE_bool(indicus_read_reply_batch, false, "wait to reply to reads until batch"
    " is ready (for Indicus)");
DEFINE_bool(indicus_adjust_batch_size, false, "dynamically adjust batch size"
    " every sig_batch_timeout (for Indicus)");
    
DEFINE_uint64(indicus_merkle_branch_factor, 2, "branch factor of merkle tree"
    " of batch (for Indicus)");

DEFINE_uint64(indicus_sig_batch, 2, "signature batch size"
    " sig batch size (for Indicus)");
DEFINE_uint64(indicus_sig_batch_timeout, 10, "signature batch timeout ms"
    " sig batch timeout (for Indicus)");
DEFINE_string(indicus_key_path, "", "path to directory containing public and"
    " private keys (for Indicus)");
DEFINE_int64(indicus_max_dep_depth, -1, "maximum length of dependency chain"
    " allowed by honest replicas [-1 is no maximum, -2 is no deps] (for Indicus)");
DEFINE_uint64(indicus_key_type, 4, "key type (see create keys for mappings)"
    " key type (for Indicus)");
DEFINE_uint64(indicus_use_coordinator, false, "use coordinator"
    " make primary the coordinator for atomic broadcast (for Indicus)");
DEFINE_uint64(indicus_request_tx, false, "request tx"
    " request tx (for Indicus)");

DEFINE_int32(indicus_rts_mode, 0, "Mode for managing RTS: 0 == no RTS, 1 == single RTS, 2 == set of RTS"); //set of RTS can be refined further to include interval from "read value" to TS

DEFINE_bool(indicus_sign_client_proposals, false, "add signatures to client proposals "
    " -- used for optimistic tx-ids. Can be used for access control (unimplemented)");
		//
//DEFINE_bool(indicus_clientAuthenticated, false, "Client messages signed");
DEFINE_bool(indicus_multi_threading, true, "dispatch crypto to parallel threads");
DEFINE_bool(indicus_batch_verification, false, "using ed25519 donna batch verification");
DEFINE_uint64(indicus_batch_verification_size, 64, "batch size for ed25519 donna batch verification");
DEFINE_uint64(indicus_batch_verification_timeout, 5, "batch verification timeout, ms");

DEFINE_bool(indicus_mainThreadDispatching, true, "dispatching main thread work to an additional thread");
DEFINE_bool(indicus_dispatchMessageReceive, false, "delegating serialization to worker main thread");
DEFINE_bool(indicus_parallel_reads, true, "dispatching reads to worker threads");
DEFINE_bool(indicus_parallel_CCC, true, "dispatch concurrency control check to worker threads");
DEFINE_bool(indicus_dispatchCallbacks, true, "dispatching P2 and WB callbacks to main worker thread");

DEFINE_uint64(indicus_process_id, 0, "id used for Threadpool core affinity");
DEFINE_uint64(indicus_total_processes, 1, "number of server processes per machine");
DEFINE_bool(indicus_hyper_threading, true, "use hyperthreading");

DEFINE_bool(indicus_all_to_all_fb, false, "use the all to all view change method");
DEFINE_bool(indicus_no_fallback, false, "turn off fallback protocol");
DEFINE_uint64(indicus_relayP1_timeout, 100, "time (ms) after which to send RelayP1");
DEFINE_bool(indicus_replica_gossip, false, "use gossip between replicas to exchange p1");

/*
 Pequin settings
*/
DEFINE_bool(optimize_tpool_for_dev_machine, false, "use 16 instead of 8 cores when running on dev machine for faster loading");

DEFINE_uint32(pequin_snapshot_prepared_k, 1, "number of prepared reads to include in snapshot (before reaching first committed version)");

DEFINE_bool(pequin_query_eager_exec, true, "skip query sync protocol and execute optimistically on local state");
DEFINE_bool(pequin_query_point_eager_exec, false, "use eager query exec instead of proof based point read");

DEFINE_bool(pequin_eager_plus_snapshot, true, "perform a snapshot and eager execution simultaneously; proceed with sync only if eager fails");

DEFINE_bool(pequin_force_read_from_snapshot, false, "force the read to only read versions virtualized by the snapshot, and no newer committed versions");

DEFINE_bool(pequin_query_read_prepared, true, "allow query to read prepared values");
DEFINE_bool(pequin_query_cache_read_set, true, "cache query read set at replicas");

DEFINE_bool(pequin_query_optimistic_txid, true, "use optimistic tx-id for sync protocol");
DEFINE_bool(pequin_query_compress_optimistic_txid, false, "compress optimistic tx-id for sync protocol");


DEFINE_bool(pequin_query_merge_active_at_client, true, "merge active query read sets client-side");

DEFINE_bool(pequin_sign_client_queries, false, "sign query and sync messages"); //proves non-equivocation of query contents, and query snapshot respectively.
DEFINE_bool(pequin_sign_replica_to_replica_sync, false, "sign inter replica sync messages with HMACs"); //proves authenticity of channels.

DEFINE_bool(pequin_parallel_queries, true, "dispatch queries to parallel worker threads");

DEFINE_bool(pequin_use_semantic_cc, true, "use SemanticCC"); //Non-semantic mode is deprecated.
//TODO: parameterize these.
DEFINE_uint64(pequin_monotonicity_grace, 5, "(ms) FIRST graceperiod for writes that arrive out of order (to account for clock skew and varying TX execution times)");
DEFINE_uint64(pequin_non_monotonicity_grace, 20, "(ms) SECOND graceperiod for writes that arrive out of order (to account for clock skew and varying TX execution times)");

DEFINE_bool(pequin_use_col_versions, false, "use col versions for updates instead of table version"); //TODO: Don't ever use this with SemanticCC, not useful.
DEFINE_bool(pequin_use_active_read_set, true, "store only keys that are Active w.r.t. to query predicate");
//TODO: Active Snapshot set (optional), false
DEFINE_bool(pequin_simulate_replica_failure, false, "simulate failure at replica 0");
DEFINE_bool(pequin_simulate_inconsistency, false, "skip applying writes at 2 out of 6 replicas to create inconsistent state that requires sync.");
DEFINE_bool(pequin_disable_prepare_visibility, false, "do not make prepared writes visible.");

//Baseline settings
DEFINE_string(bftsmart_codebase_dir, "", "path to directory containing bftsmart configurations");

DEFINE_uint64(pbft_esig_batch, 1, "signature batch size"
		" sig batch size (for PBFT decision phase)");
DEFINE_uint64(pbft_esig_batch_timeout, 10, "signature batch timeout ms"
		" sig batch timeout (for PBFT decision phase)");

DEFINE_bool(pbft_order_commit, true, "order commit writebacks as well");
DEFINE_bool(pbft_validate_abort, true, "validate abort writebacks as well");

//PG-SMR / Peloton-SMR settings.
DEFINE_bool(pg_fake_SMR, true, "Indicate if server is asynchronous or not. If so, will return leader's results for consistency");
DEFINE_uint64(pg_SMR_mode, 0, "Indicate with SMR protocol to use: 0 = off, 1 = Hotstuff, 2 = BFTSmart");
DEFINE_uint64(hs_dummy_to, 5, "hotstuff dummy timeout ms (to fill pipeline)");

const std::string occ_type_args[] = {
	"tapir",
  "mvtso"
};
const occ_type_t occ_types[] {
  OCC_TYPE_MVTSO,
	OCC_TYPE_TAPIR
};
static bool ValidateOCCType(const char* flagname,
    const std::string &value) {
  int n = sizeof(occ_type_args);
  for (int i = 0; i < n; ++i) {
    if (value == occ_type_args[i]) {
      return true;
    }
  }
  std::cerr << "Invalid value for --" << flagname << ": " << value << std::endl;
  return false;
}
DEFINE_string(indicus_occ_type, occ_type_args[0], "Type of OCC for validating"
    " transactions (for Indicus)");
DEFINE_validator(indicus_occ_type, &ValidateOCCType);
const std::string read_dep_args[] = {
  "one-honest",
	"one"
};
const read_dep_t read_deps[] {
  READ_DEP_ONE_HONEST,
  READ_DEP_ONE
};
static bool ValidateReadDep(const char* flagname,
    const std::string &value) {
  int n = sizeof(read_dep_args);
  for (int i = 0; i < n; ++i) {
    if (value == read_dep_args[i]) {
      return true;
    }
  }
  std::cerr << "Invalid value for --" << flagname << ": " << value << std::endl;
  return false;
}
DEFINE_string(indicus_read_dep, read_dep_args[0], "number of identical prepared"
    " to claim dependency (for Indicus)");
DEFINE_validator(indicus_read_dep, &ValidateReadDep);

// Sintr specific args
DEFINE_bool(sintr_sign_finish_validation, true, "sintr sign finish validation message");
DEFINE_string(sintr_policy_function_name, "basic_id", "sintr policy function to use");
DEFINE_string(sintr_policy_config_path, "", "path to sintr policy configuration file");
DEFINE_bool(sintr_check_policy_leak, true, "check for policy information leak (readset policy must imply writeset policy)");

/**
 * Experiment settings.
 */
DEFINE_int32(clock_skew, 0, "difference between real clock and TrueTime");
DEFINE_int32(clock_error, 0, "maximum error for clock");
DEFINE_string(stats_file, "", "path to file for server stats");


DEFINE_bool(store_mode, true, "true => Runs Table-store + CC-store (SQL); false => Runs pure KV-store");

DEFINE_bool(local_config, true, "this flag determines whether to use local or remote config directory");

/**
 * Benchmark settings.
 */
DEFINE_string(keys_path, "", "path to file containing keys in the system");
DEFINE_uint64(num_keys, 1, "number of keys to generate");
DEFINE_string(data_file_path, "", "path to file containing key-value pairs to be loaded");
DEFINE_bool(sql_bench, false, "Load not just key-value pairs, but also Tables. Input file is JSON Table args");

//For RW-SQL
DEFINE_uint64(num_tables, 1, "number of tables to generate");
DEFINE_uint64(num_keys_per_table, 1000, "number of keys to generate per table");
DEFINE_int32(value_size, 10, "-1 = value is int, > 0, value is string => if value is string: size of the value strings"); //Currently not supported. Requires rw-sql input that is value String and not bigint
DEFINE_int32(value_categories, 50, "number of unique states value can be in; -1 = unlimited");
DEFINE_bool(rw_simulate_point_kv, false, "whether to simulate point read execution in Pesto by not invoking the Table store, but just storing in the KV store");



Server *server = nullptr;
TransportReceiver *replica = nullptr;
::Transport *tport = nullptr;
Partitioner *part = nullptr;

std::mutex m;
std::condition_variable cv;

void Cleanup(int signal);

int main(int argc, char **argv) {

  gflags::SetUsageMessage(
           "runs a replica for a distributed replicated transaction\n"
"           processing system.");
	gflags::ParseCommandLineFlags(&argc, &argv, true);

  Notice("Starting server.");



  // parse configuration
  std::ifstream configStream(FLAGS_config_path);
  if (configStream.fail()) {
    std::cerr << "Unable to read configuration file: " << FLAGS_config_path
              << std::endl;
  }

  // parse protocol and mode
  protocol_t proto = PROTO_UNKNOWN;
  int numProtos = sizeof(protocol_args);
  for (int i = 0; i < numProtos; ++i) {
    if (FLAGS_protocol == protocol_args[i]) {
      proto = protos[i];
      break;
    }
  }

  // parse transport protocol
  transmode_t trans = TRANS_UNKNOWN;
  int numTransModes = sizeof(trans_args);
  for (int i = 0; i < numTransModes; ++i) {
    if (FLAGS_trans_protocol == trans_args[i]) {
      trans = transmodes[i];
      break;
    }
  }
  if (trans == TRANS_UNKNOWN) {
    std::cerr << "Unknown transport protocol." << std::endl;
    return 1;
  }

  transport::Configuration config(configStream);

  if (FLAGS_replica_idx >= static_cast<uint64_t>(config.n)) {
    Panic("Replica index %d is out of bounds. n=%d", FLAGS_replica_idx, config.n);
  }

  if (proto == PROTO_UNKNOWN) {
    Panic("Unknown protocol");
    return 1;
  }

  strongstore::Mode strongMode = strongstore::Mode::MODE_UNKNOWN;
  if (proto == PROTO_STRONG) {
    int numStrongModes = sizeof(strongmode_args);
    for (int i = 0; i < numStrongModes; ++i) {
      if (FLAGS_strongmode == strongmode_args[i]) {
        strongMode = strongmodes[i];
        break;
      }
    }
  }

  int threadpool_mode = 0; //default for Basil.   //|| proto == PROTO_PELOTON_SMR
  if(proto == PROTO_HOTSTUFF || proto == PROTO_AUGUSTUS) threadpool_mode = 1;
  if(proto == PROTO_BFTSMART || proto == PROTO_AUGUSTUS_SMART) threadpool_mode = 2;
  if((proto == PROTO_PEQUIN || proto == PROTO_SINTR) && FLAGS_sql_bench) threadpool_mode = 0;
  // if(proto == PROTO_PG_SMR) threadpool_mode = 3;

  switch (trans) {
    case TRANS_TCP:
			Notice("process_id flag = %d", FLAGS_indicus_process_id);
			Notice("total_processes flag = %d", FLAGS_indicus_total_processes);
			// if(FLAGS_indicus_process_id != 0 || FLAGS_indicus_total_processes != 1){
			// 	tport = new TCPTransport(0.0, 0.0, 0, false, 0, 1);
			// 	break;
			// }
      tport = new TCPTransport(0.0, 0.0, 0, false, FLAGS_indicus_process_id, FLAGS_indicus_total_processes, FLAGS_indicus_hyper_threading, true, threadpool_mode, FLAGS_optimize_tpool_for_dev_machine);
			 //TODO: add: process_id + total processes (max_grpid/ machines (= servers/n))
      break;
    case TRANS_UDP:
      tport = new UDPTransport(0.0, 0.0, 0, nullptr);
      break;
    default:
      NOT_REACHABLE();
  }

  // parse protocol and mode
  partitioner_t partType = DEFAULT;
  int numParts = sizeof(partitioner_args);
  for (int i = 0; i < numParts; ++i) {
    if (FLAGS_partitioner == partitioner_args[i]) {
      partType = parts[i];
      break;
    }
  }


  std::mt19937 unused;
  switch (partType) {
    case DEFAULT:
    {
      if(FLAGS_sql_bench){
        part = new DefaultSQLPartitioner();
      }
      else{
        part = new DefaultPartitioner();
      }
      break;
    }
    case WAREHOUSE_DIST_ITEMS:
    {
      if(FLAGS_sql_bench) Panic("deprecated partitioner for sql bench");
      part = new WarehouseDistItemsPartitioner(FLAGS_tpcc_num_warehouses);
      break;
    }
    case WAREHOUSE:
    {
      if(FLAGS_sql_bench){
        Notice("Using WarehouseSQLPartitioner");
        part = new WarehouseSQLPartitioner(FLAGS_tpcc_num_warehouses, unused);
      }
      else{
        part = new WarehousePartitioner(FLAGS_tpcc_num_warehouses, unused);
      }
      break;
    }
    case RW_SQL:
    {
      part = new RWSQLPartitioner(FLAGS_num_tables);
      break;
    }
    default:
      NOT_REACHABLE();
  }
  
  // parse occ type
  occ_type_t occ_type = OCC_TYPE_UNKNOWN;
  int numOCCTypes = sizeof(occ_type_args);
  for (int i = 0; i < numOCCTypes; ++i) {
    if (FLAGS_indicus_occ_type == occ_type_args[i]) {
      occ_type = occ_types[i];
      break;
    }
  }
  if ((proto == PROTO_INDICUS || proto == PROTO_PEQUIN || proto == PROTO_SINTR) && occ_type == OCC_TYPE_UNKNOWN) {
    std::cerr << "Unknown occ type." << std::endl;
    return 1;
  }

  // parse read dep
  read_dep_t read_dep = READ_DEP_UNKNOWN;
  int numReadDeps = sizeof(read_dep_args);
  for (int i = 0; i < numReadDeps; ++i) {
    if (FLAGS_indicus_read_dep == read_dep_args[i]) {
      read_dep = read_deps[i];
      break;
    }
  }
  if ((proto == PROTO_INDICUS || proto == PROTO_PEQUIN || proto == PROTO_SINTR) && read_dep == READ_DEP_UNKNOWN) {
    std::cerr << "Unknown read dep." << std::endl;
    return 1;
  }
  // Notice("Shir: debugging server 3\n");

	crypto::KeyType keyType;
  switch (FLAGS_indicus_key_type) {
  case 0:
    keyType = crypto::RSA;
    break;
  case 1:
    keyType = crypto::ECDSA;
    break;
  case 2:
    keyType = crypto::ED25;
    break;
  case 3:
    keyType = crypto::SECP;
    break;
	case 4:
	  keyType = crypto::DONNA;
	  break;

  default:
    throw "unimplemented";
  }

  //////////
  Notice("Sql bench? %d, file path: %s", FLAGS_sql_bench, FLAGS_data_file_path.c_str());
  if(FLAGS_sql_bench && std::filesystem::path(FLAGS_data_file_path).filename() == "rw-sql.json"){
    //Autogenerate a registry file for RW-SQL.
      FLAGS_data_file_path = std::filesystem::path(FLAGS_data_file_path).replace_filename("rw-sql-gen-server" + std::to_string(FLAGS_replica_idx));
      TableWriter table_writer(FLAGS_data_file_path, false);

      //Set up a bunch of Tables: Num_tables many; with num_items...
      const std::vector<std::pair<std::string, std::string>> &column_names_and_types = {{"key", "INT"}, {"value", (FLAGS_value_size < 0 ? "INT" : "VARCHAR")}}; //switch value type depending on FLAG
      const std::vector<uint32_t> &primary_key_col_idx = {0};
          //Create Table
          
      for(int i=0; i<FLAGS_num_tables; ++i){
        //string table_name = "table_" + std::to_string(i);
        string table_name = "t" + std::to_string(i);
        table_writer.add_table(table_name, column_names_and_types, primary_key_col_idx);
      }

      table_writer.flush();
      FLAGS_data_file_path += "-tables-schema.json";
      Notice("Autogenerating Schema JSON. Writing to: %s", FLAGS_data_file_path.c_str());
  }
   

  //////////
  
  uint64_t replica_total = FLAGS_num_shards * config.n;
  uint64_t client_total = FLAGS_num_client_hosts * FLAGS_num_client_threads;
  Notice("config n: %d. num_shards: %d. replica_total: %d",config.n, FLAGS_num_shards, replica_total);
  
  KeyManager keyManager(FLAGS_indicus_key_path, keyType, true, replica_total, client_total, FLAGS_num_client_hosts);
 
  bool key_free_protocol = (proto == PROTO_TAPIR) || (proto == PROTO_PG); //Note: indicus_codebase.py does not set the key path for PG
  if(!key_free_protocol){ //temp hack
    keyManager.PreLoadPubKeys(true);
  }

  Notice("Configuring protocol parameters");

//Additional protocol configurations
  uint64_t readDepSize = 0;
  uint64_t timeDelta = 0;
  int num_cpus = std::thread::hardware_concurrency();
  num_cpus /= FLAGS_indicus_total_processes;
  int protocol_cpu;

  
  switch(proto){
      case PROTO_TAPIR:
      case PROTO_WEAK:
      case PROTO_STRONG:
      case PROTO_PG:
        break;
      case PROTO_SINTR:
      case PROTO_PEQUIN:
      case PROTO_INDICUS:
        switch (read_dep) {
          case READ_DEP_ONE:
              readDepSize = 1;
              break;
          case READ_DEP_ONE_HONEST:
              readDepSize = config.f + 1;
              break;
          default:
              NOT_REACHABLE();
          }
        timeDelta = (FLAGS_indicus_watermark_time_delta / 1000) << 32;                             //Seconds (Shift 32 --> see truetime.cc)
        timeDelta = timeDelta | (((FLAGS_indicus_watermark_time_delta % 1000) * 1000) << 12 );     //Milliseconds. (Shift 12 --> see truetime.cc)
        break;
      case PROTO_PBFT:
      case PROTO_HOTSTUFF:
      case PROTO_PG_SMR:
      case PROTO_PELOTON_SMR:
      case PROTO_BFTSMART:
      case PROTO_AUGUSTUS_SMART:
      case PROTO_AUGUSTUS:
      //hard coded number of shards
        if (FLAGS_num_shards == 6) {
            protocol_cpu = FLAGS_indicus_process_id * num_cpus + num_cpus - 1;
        } else if(FLAGS_num_shards == 3) { //hotstuff_cpu = 1;
          protocol_cpu = FLAGS_indicus_process_id * num_cpus + num_cpus - 1; //E.g. with 3 shards => 1 process per machine, each machine 8 cores ==> protocol runs on core 8 (=index 7)
        }
        else{ // FLAGS_num_shards should be 12 or 24
          protocol_cpu = FLAGS_indicus_process_id * num_cpus;
        }
        break;
      case PROTO_CRDB:
        break;
      default:
        NOT_REACHABLE();

  }

// Declare Protocol Servers
  Notice("Start protocol server");

  switch (proto) {
  case PROTO_TAPIR: {
      server = new tapirstore::Server(FLAGS_tapir_linearizable);
      replica = new replication::ir::IRReplica(config, FLAGS_group_idx, FLAGS_replica_idx,
                                               tport, dynamic_cast<replication::ir::IRAppReplica *>(server));
      break;
  }
  case PROTO_WEAK: {
      server = new weakstore::Server(config, FLAGS_group_idx, FLAGS_replica_idx, tport);
      break;
  }
  case PROTO_STRONG: {
      server = new strongstore::Server(strongMode, FLAGS_clock_skew,
                                       FLAGS_clock_error);
      replica = new replication::vr::VRReplica(config, FLAGS_group_idx, FLAGS_replica_idx,
                                               tport, 1, dynamic_cast<replication::AppReplica *>(server));
      break;
  }
  case PROTO_SINTR: {
      
      sintrstore::OCCType sintrOCCType;  //TODO: Extend this later with Semantic OCC check options.
      switch (occ_type) {
      case OCC_TYPE_TAPIR:
          sintrOCCType = sintrstore::TAPIR;
          break;
      case OCC_TYPE_MVTSO:
          sintrOCCType = sintrstore::MVTSO;
          break;
      default:
          NOT_REACHABLE();
      }

      // non flag parameters are client only
      sintrstore::SintrParameters sintr_params(
        0, false,
        FLAGS_sintr_sign_finish_validation,
        false, false,
        FLAGS_sintr_policy_function_name,
<<<<<<< HEAD
        FLAGS_sintr_policy_config_path, 0, sintrstore::CLIENT_VALIDATION_HEURISTIC::EXACT, 0
=======
        FLAGS_sintr_policy_config_path, 0, sintrstore::CLIENT_VALIDATION_HEURISTIC::EXACT,
        FLAGS_sintr_check_policy_leak, false
>>>>>>> 4a4cf4d0
      );

      sintrstore::QueryParameters query_params(FLAGS_store_mode,
                                                 0,
                                                 0,
                                                 0,
                                                 0,
                                                 0,
                                                 -1,
                                                 FLAGS_pequin_snapshot_prepared_k,
                                                 FLAGS_pequin_query_eager_exec,
                                                 FLAGS_pequin_query_point_eager_exec,
                                                 FLAGS_pequin_eager_plus_snapshot,
                                                 false, //simulateFailEagerPlusSnapshot is a client only flag.
                                                 FLAGS_pequin_force_read_from_snapshot,
                                                 FLAGS_pequin_query_read_prepared,
                                                 FLAGS_pequin_query_cache_read_set,
                                                 FLAGS_pequin_query_optimistic_txid,
                                                 FLAGS_pequin_query_compress_optimistic_txid, 
                                                 FLAGS_pequin_query_merge_active_at_client,
                                                 FLAGS_pequin_sign_client_queries,
                                                 FLAGS_pequin_sign_replica_to_replica_sync,
                                                 FLAGS_pequin_parallel_queries,
                                                 FLAGS_pequin_use_semantic_cc,
                                                 FLAGS_pequin_use_active_read_set,
                                                 FLAGS_pequin_monotonicity_grace,
                                                 FLAGS_pequin_non_monotonicity_grace);

      sintrstore::Parameters params(FLAGS_indicus_sign_messages,
                                      FLAGS_indicus_validate_proofs, FLAGS_indicus_hash_digest,
                                      FLAGS_indicus_verify_deps, FLAGS_indicus_sig_batch,
                                      FLAGS_indicus_max_dep_depth, readDepSize,
                                      FLAGS_indicus_read_reply_batch, FLAGS_indicus_adjust_batch_size,
                                      FLAGS_indicus_shared_mem_batch, FLAGS_indicus_shared_mem_verify,
                                      FLAGS_indicus_merkle_branch_factor, InjectFailure(),
                                      FLAGS_indicus_multi_threading, FLAGS_indicus_batch_verification,
																			FLAGS_indicus_batch_verification_size,
																			FLAGS_indicus_mainThreadDispatching,
																			FLAGS_indicus_dispatchMessageReceive,
																			FLAGS_indicus_parallel_reads,
																			FLAGS_indicus_parallel_CCC,
																			FLAGS_indicus_dispatchCallbacks,
																			FLAGS_indicus_all_to_all_fb,
																		  FLAGS_indicus_no_fallback, FLAGS_indicus_relayP1_timeout,
																		  FLAGS_indicus_replica_gossip,
                                      FLAGS_indicus_sign_client_proposals,
                                      FLAGS_indicus_rts_mode,
                                      query_params,
                                      sintr_params);

      Debug("Starting new server object");
      Notice("FILE PATH: %s", FLAGS_data_file_path.c_str());
      if(FLAGS_pequin_simulate_replica_failure && config.n == 0) Panic("Cannot simulate inconsitency without replication");
      bool simulate_fault = FLAGS_pequin_simulate_replica_failure && (FLAGS_replica_idx == 0);
      Notice("Simulating Fault at this Replica? %d", simulate_fault);
      server = new sintrstore::Server(config, FLAGS_group_idx,
                                        FLAGS_replica_idx, FLAGS_num_shards, FLAGS_num_groups, tport,
                                        &keyManager, params, FLAGS_data_file_path, timeDelta, sintrOCCType, part,
                                        FLAGS_indicus_sig_batch_timeout, FLAGS_sql_bench, 
                                        FLAGS_rw_simulate_point_kv, simulate_fault, FLAGS_pequin_simulate_inconsistency, FLAGS_pequin_disable_prepare_visibility); //TODO: Move to params.
      break;
  }
  case PROTO_PEQUIN: {
      
      pequinstore::OCCType pequinOCCType;  //TODO: Extend this later with Semantic OCC check options.
      switch (occ_type) {
      case OCC_TYPE_TAPIR:
          pequinOCCType = pequinstore::TAPIR;
          break;
      case OCC_TYPE_MVTSO:
          pequinOCCType = pequinstore::MVTSO;
          break;
      default:
          NOT_REACHABLE();
      }

      pequinstore::QueryParameters query_params(FLAGS_store_mode,
                                                 0,
                                                 0,
                                                 0,
                                                 0,
                                                 0,
                                                 -1,
                                                 FLAGS_pequin_snapshot_prepared_k,
                                                 FLAGS_pequin_query_eager_exec,
                                                 FLAGS_pequin_query_point_eager_exec,
                                                 FLAGS_pequin_eager_plus_snapshot,
                                                 false, //simulateFailEagerPlusSnapshot is a client only flag.
                                                 FLAGS_pequin_force_read_from_snapshot,
                                                 FLAGS_pequin_query_read_prepared,
                                                 FLAGS_pequin_query_cache_read_set,
                                                 FLAGS_pequin_query_optimistic_txid,
                                                 FLAGS_pequin_query_compress_optimistic_txid, 
                                                 FLAGS_pequin_query_merge_active_at_client,
                                                 FLAGS_pequin_sign_client_queries,
                                                 FLAGS_pequin_sign_replica_to_replica_sync,
                                                 FLAGS_pequin_parallel_queries,
                                                 FLAGS_pequin_use_semantic_cc,
                                                 FLAGS_pequin_use_active_read_set,
                                                 FLAGS_pequin_monotonicity_grace,
                                                 FLAGS_pequin_non_monotonicity_grace);

      pequinstore::Parameters params(FLAGS_indicus_sign_messages,
                                      FLAGS_indicus_validate_proofs, FLAGS_indicus_hash_digest,
                                      FLAGS_indicus_verify_deps, FLAGS_indicus_sig_batch,
                                      FLAGS_indicus_max_dep_depth, readDepSize,
                                      FLAGS_indicus_read_reply_batch, FLAGS_indicus_adjust_batch_size,
                                      FLAGS_indicus_shared_mem_batch, FLAGS_indicus_shared_mem_verify,
                                      FLAGS_indicus_merkle_branch_factor, InjectFailure(),
                                      FLAGS_indicus_multi_threading, FLAGS_indicus_batch_verification,
																			FLAGS_indicus_batch_verification_size,
																			FLAGS_indicus_mainThreadDispatching,
																			FLAGS_indicus_dispatchMessageReceive,
																			FLAGS_indicus_parallel_reads,
																			FLAGS_indicus_parallel_CCC,
																			FLAGS_indicus_dispatchCallbacks,
																			FLAGS_indicus_all_to_all_fb,
																		  FLAGS_indicus_no_fallback, FLAGS_indicus_relayP1_timeout,
																		  FLAGS_indicus_replica_gossip,
                                      FLAGS_indicus_sign_client_proposals,
                                      FLAGS_indicus_rts_mode,
                                      query_params);

      Debug("Starting new server object");
      Notice("FILE PATH: %s", FLAGS_data_file_path.c_str());
      if(FLAGS_pequin_simulate_replica_failure && config.n == 0) Panic("Cannot simulate inconsitency without replication");
      bool simulate_fault = FLAGS_pequin_simulate_replica_failure && (FLAGS_replica_idx == 0);
      Notice("Simulating Fault at this Replica? %d", simulate_fault);
      server = new pequinstore::Server(config, FLAGS_group_idx,
                                        FLAGS_replica_idx, FLAGS_num_shards, FLAGS_num_groups, tport,
                                        &keyManager, params, FLAGS_data_file_path, timeDelta, pequinOCCType, part,
                                        FLAGS_indicus_sig_batch_timeout, FLAGS_sql_bench, 
                                        FLAGS_rw_simulate_point_kv, simulate_fault, FLAGS_pequin_simulate_inconsistency, FLAGS_pequin_disable_prepare_visibility); //TODO: Move to params.
      break;
  }
  case PROTO_INDICUS: {
      indicusstore::OCCType indicusOCCType;
      switch (occ_type) {
      case OCC_TYPE_TAPIR:
          indicusOCCType = indicusstore::TAPIR;
          break;
      case OCC_TYPE_MVTSO:
          indicusOCCType = indicusstore::MVTSO;
          break;
      default:
          NOT_REACHABLE();
      }
      indicusstore::Parameters params(FLAGS_indicus_sign_messages,
                                      FLAGS_indicus_validate_proofs, FLAGS_indicus_hash_digest,
                                      FLAGS_indicus_verify_deps, FLAGS_indicus_sig_batch,
                                      FLAGS_indicus_max_dep_depth, readDepSize,
                                      FLAGS_indicus_read_reply_batch, FLAGS_indicus_adjust_batch_size,
                                      FLAGS_indicus_shared_mem_batch, FLAGS_indicus_shared_mem_verify,
                                      FLAGS_indicus_merkle_branch_factor, InjectFailure(),
                                      FLAGS_indicus_multi_threading, FLAGS_indicus_batch_verification,
																			FLAGS_indicus_batch_verification_size,
																			FLAGS_indicus_mainThreadDispatching,
																			FLAGS_indicus_dispatchMessageReceive,
																			FLAGS_indicus_parallel_reads,
																			FLAGS_indicus_parallel_CCC,
																			FLAGS_indicus_dispatchCallbacks,
																			FLAGS_indicus_all_to_all_fb,
																		  FLAGS_indicus_no_fallback, FLAGS_indicus_relayP1_timeout,
																		  FLAGS_indicus_replica_gossip,
                                      FLAGS_indicus_sign_client_proposals,
                                      FLAGS_indicus_rts_mode);
      Debug("Starting new server object");
      server = new indicusstore::Server(config, FLAGS_group_idx,
                                        FLAGS_replica_idx, FLAGS_num_shards, FLAGS_num_groups, tport,
                                        &keyManager, params, timeDelta, indicusOCCType, part,
                                        FLAGS_indicus_sig_batch_timeout);
      break;
  }
  case PROTO_PBFT: {
      server = new pbftstore::Server(config, &keyManager,
                                     FLAGS_group_idx, FLAGS_replica_idx, FLAGS_num_shards, FLAGS_num_groups,
                                     FLAGS_indicus_sign_messages, FLAGS_indicus_validate_proofs,
                                     FLAGS_indicus_watermark_time_delta, part,
																	   FLAGS_pbft_order_commit, FLAGS_pbft_validate_abort);
      replica = new pbftstore::Replica(config, &keyManager,
                                       dynamic_cast<pbftstore::App *>(server),
                                       FLAGS_group_idx, FLAGS_replica_idx, FLAGS_indicus_sign_messages,
                                       FLAGS_indicus_sig_batch, FLAGS_indicus_sig_batch_timeout,
                                       FLAGS_pbft_esig_batch, FLAGS_pbft_esig_batch_timeout,
                                       FLAGS_indicus_use_coordinator, FLAGS_indicus_request_tx, tport);
      //FLAGS_pbft_esig_batch, FLAGS_pbft_esig_batch_timeout,
      break;
  }

      // HotStuff
  case PROTO_HOTSTUFF: {
      
      server = new hotstuffstore::Server(config, &keyManager,
                                     FLAGS_group_idx, FLAGS_replica_idx, FLAGS_num_shards, FLAGS_num_groups,
                                     FLAGS_indicus_sign_messages, FLAGS_indicus_validate_proofs,
                                     FLAGS_indicus_watermark_time_delta, part, tport,
																	   FLAGS_pbft_order_commit, FLAGS_pbft_validate_abort);

      replica = new hotstuffstore::Replica(config, &keyManager,
                                       dynamic_cast<hotstuffstore::App *>(server),
                                       FLAGS_group_idx, FLAGS_replica_idx, FLAGS_indicus_sign_messages,
                                       FLAGS_indicus_sig_batch, FLAGS_indicus_sig_batch_timeout,
                                       FLAGS_pbft_esig_batch, FLAGS_pbft_esig_batch_timeout,
                                       FLAGS_indicus_use_coordinator, FLAGS_indicus_request_tx,
																			 protocol_cpu, FLAGS_num_shards, tport);

      break;
  }

     // HotStuffPG
  case PROTO_PG_SMR: {
      Panic("PG_SMR store is currently deprecated"); //TODO: Sync code with pelotonstore (revert to pre shir merge)
      Notice("Using [%s] server config", FLAGS_local_config ? "LOCAL" : "REMOTE");
   
      server = new pg_SMRstore::Server(config, &keyManager,
                                     FLAGS_group_idx, FLAGS_replica_idx, FLAGS_num_shards, FLAGS_num_groups,
                                     FLAGS_indicus_sign_messages, FLAGS_indicus_validate_proofs,
                                     FLAGS_indicus_watermark_time_delta, part, tport, FLAGS_local_config, FLAGS_pg_SMR_mode, client_total);

      replica = new pg_SMRstore::Replica(config, &keyManager,
                                       dynamic_cast<pg_SMRstore::App *>(server),
                                       FLAGS_group_idx, FLAGS_replica_idx, FLAGS_indicus_sign_messages,
                                       FLAGS_indicus_sig_batch, FLAGS_indicus_sig_batch_timeout,
                                       FLAGS_pbft_esig_batch, FLAGS_pbft_esig_batch_timeout,
                                       FLAGS_indicus_use_coordinator, FLAGS_indicus_request_tx, protocol_cpu, FLAGS_local_config, FLAGS_num_shards, tport, 
                                       FLAGS_pg_fake_SMR, FLAGS_hs_dummy_to, FLAGS_pg_SMR_mode, FLAGS_bftsmart_codebase_dir);
    
      break;
  }

       // Peloton SMR
  case PROTO_PELOTON_SMR: {
      Notice("Using [%s] server config", FLAGS_local_config ? "LOCAL" : "REMOTE");
   
      server = new pelotonstore::Server(config, &keyManager, FLAGS_data_file_path, 
                                     FLAGS_group_idx, FLAGS_replica_idx, FLAGS_num_shards, FLAGS_num_groups,
                                     FLAGS_indicus_sign_messages, FLAGS_indicus_validate_proofs,
                                     FLAGS_indicus_watermark_time_delta, part, tport, FLAGS_local_config, FLAGS_pg_SMR_mode);

      replica = new pelotonstore::Replica(config, &keyManager,
                                       dynamic_cast<pelotonstore::App *>(server),
                                       FLAGS_group_idx, FLAGS_replica_idx, FLAGS_indicus_sign_messages,
                                       FLAGS_indicus_sig_batch, FLAGS_indicus_sig_batch_timeout,
                                       FLAGS_pbft_esig_batch, FLAGS_pbft_esig_batch_timeout,
                                       FLAGS_indicus_use_coordinator, FLAGS_indicus_request_tx, protocol_cpu, FLAGS_local_config, FLAGS_num_shards, tport, 
                                       FLAGS_pg_fake_SMR, FLAGS_hs_dummy_to, FLAGS_pg_SMR_mode, FLAGS_bftsmart_codebase_dir);
    
      break;
  }

      // Augustus running on top of Hotstuff
  case PROTO_AUGUSTUS: {
      server = new augustusstore::Server(config, &keyManager,
                                     FLAGS_group_idx, FLAGS_replica_idx, FLAGS_num_shards, FLAGS_num_groups,
                                     FLAGS_indicus_sign_messages, FLAGS_indicus_validate_proofs,
                                     FLAGS_indicus_watermark_time_delta, part, tport,
																	   FLAGS_pbft_order_commit, FLAGS_pbft_validate_abort);

      replica = new augustusstore::Replica(config, &keyManager,
                                       dynamic_cast<augustusstore::App *>(server),
                                       FLAGS_group_idx, FLAGS_replica_idx, FLAGS_indicus_sign_messages,
                                       FLAGS_indicus_sig_batch, FLAGS_indicus_sig_batch_timeout,
                                       FLAGS_pbft_esig_batch, FLAGS_pbft_esig_batch_timeout,
                                       FLAGS_indicus_use_coordinator, FLAGS_indicus_request_tx,
																			 protocol_cpu, FLAGS_num_shards, tport);

      break;
  }

	case PROTO_BFTSMART: {
			server = new bftsmartstore::Server(config, &keyManager,
																		 FLAGS_group_idx, FLAGS_replica_idx, FLAGS_num_shards, FLAGS_num_groups,
																		 FLAGS_indicus_sign_messages, FLAGS_indicus_validate_proofs,
																		 FLAGS_indicus_watermark_time_delta, part, tport,
																		 FLAGS_pbft_order_commit, FLAGS_pbft_validate_abort);
      std::cerr << "FLAGS: bftsmart config path: " << FLAGS_bftsmart_codebase_dir << std::endl;
			replica = new bftsmartstore::Replica(config, &keyManager,
																			 dynamic_cast<bftsmartstore::App *>(server),
																			 FLAGS_group_idx, FLAGS_replica_idx, FLAGS_indicus_sign_messages,
																			 FLAGS_indicus_sig_batch, FLAGS_indicus_sig_batch_timeout,
																			 FLAGS_pbft_esig_batch, FLAGS_pbft_esig_batch_timeout,
																			 FLAGS_indicus_use_coordinator, FLAGS_indicus_request_tx,
																			 protocol_cpu, FLAGS_num_shards, tport, FLAGS_bftsmart_codebase_dir);

			break;
	}
		// Augustus running on top of BFT smart.
	case PROTO_AUGUSTUS_SMART: {
		server = new bftsmartstore_stable::Server(config, &keyManager,
																	 FLAGS_group_idx, FLAGS_replica_idx, FLAGS_num_shards, FLAGS_num_groups,
																	 FLAGS_indicus_sign_messages, FLAGS_indicus_validate_proofs,
																	 FLAGS_indicus_watermark_time_delta, part, tport,
																	 FLAGS_pbft_order_commit, FLAGS_pbft_validate_abort);

		replica = new bftsmartstore_stable::Replica(config, &keyManager,
																		 dynamic_cast<bftsmartstore_stable::App *>(server),
																		 FLAGS_group_idx, FLAGS_replica_idx, FLAGS_indicus_sign_messages,
																		 FLAGS_indicus_sig_batch, FLAGS_indicus_sig_batch_timeout,
																		 FLAGS_pbft_esig_batch, FLAGS_pbft_esig_batch_timeout,
																		 FLAGS_indicus_use_coordinator, FLAGS_indicus_request_tx,
																		 protocol_cpu, FLAGS_num_shards, tport);

		break;
	}

  case PROTO_PG: {
    server = new postgresstore::Server(tport, FLAGS_pg_replicated);
    break;
  }
  case PROTO_CRDB: {
    Notice("Starting CRDB Server Object");
    server = new cockroachdb::Server(config, &keyManager, FLAGS_group_idx,
                                      FLAGS_replica_idx, FLAGS_num_shards,
                                      FLAGS_num_groups, FLAGS_data_file_path);
    Notice("Finished creating CRDB Server Object");
    break;
  }

  default: {
      NOT_REACHABLE();
  }
  }

  //SET THREAD AFFINITY if running multi_threading:
	//if(FLAGS_indicus_multi_threading){
  bool pinned_protocol = proto == PROTO_SINTR || proto == PROTO_PEQUIN || proto == PROTO_INDICUS || proto == PROTO_PBFT;
  //if(proto == PROTO_PEQUIN && FLAGS_sql_bench) pinned_protocol = false; //Only pin in KV-mode. In SQL mode don't pin so peloton can go wherever. (in this case, pick threadpool_mode = 2) NOTE: obsolete, since we don't use Peloton Tpool anymore.
     // || proto == PROTO_HOTSTUFF || proto == PROTO_AUGUSTUS || proto == PROTO_BFTSMART || proto == PROTO_AUGUSTUS_SMART;   
     //For Hotstuff and Augustus store it's likely best to not pin the main Process in order to allow their internal threadpools to use more cores
	if(FLAGS_indicus_multi_threading && pinned_protocol){
		cpu_set_t cpuset;
		CPU_ZERO(&cpuset);
		//bool hyperthreading = true;
        int num_cpus = std::thread::hardware_concurrency();///(2-FLAGS_indicus_hyper_threading);
		//CPU_SET(num_cpus-1, &cpuset); //last core is for main
		num_cpus /= FLAGS_indicus_total_processes;
        int offset = FLAGS_indicus_process_id * num_cpus;
        Debug("Process ID: %d. CPU offset: %d.", FLAGS_indicus_process_id, offset);
		//int offset = FLAGS_indicus_process_id;
		CPU_SET(0 + offset, &cpuset); //first assigned core is for main
		pthread_setaffinity_np(pthread_self(),	sizeof(cpu_set_t), &cpuset);
		Debug("Main Process running on CPU %d.", sched_getcpu());
	}

  if(FLAGS_server_load_time >  0){
    uint64_t delay_ms = FLAGS_server_load_time * 1000;
    auto f = [tport](){
      tport->CancelLoadBonus();
    };
    tport->Timer(delay_ms, f);
  }
  else{
    tport->CancelLoadBonus();
  }

  // parse keys
  std::vector<std::string> keys;

  //RW, Retwis
  if (FLAGS_data_file_path.empty() && FLAGS_keys_path.empty()) {

    Notice("Benchmark: RW, Retwis");
    /*if (FLAGS_num_keys > 0) {
      for (size_t i = 0; i < FLAGS_num_keys; ++i) {
        keys.push_back(std::to_string(i));
      }
    } else {
      std::cerr << "Specified neither keys file nor number of keys."
                << std::endl;
      return 1;
    }*/
		//TODO: only do if it is RW workload
		if (FLAGS_num_keys > 0) {
			size_t loaded = 0;
	    size_t stored = 0;
			std::vector<int> txnGroups;
			for (size_t i = 0; i < FLAGS_num_keys; ++i) {
				//TODO add partition. Figure out how client key partitioning is done..
				std::string key;
				key = std::to_string(i);
				std::string value;
				if(FLAGS_rw_or_retwis){
				  value = std::move(std::string(100, '\0')); //turn the size into a flag
			  }
				else{
					value = std::to_string(i);
				}

				if ((*part)(key, FLAGS_num_shards, FLAGS_group_idx, txnGroups) % FLAGS_num_groups == FLAGS_group_idx) {
					server->Load(key, value, Timestamp());
					++stored;
				}
				++loaded;
			}
			Notice("Created and Stored %lu out of %lu key-value pairs", stored,
	        loaded);
		}
  } 
  //SQL Benchmarks -- they all require a schema file!
  else if(FLAGS_sql_bench && FLAGS_data_file_path.length() > 0 && FLAGS_keys_path.empty()) {

    UW_ASSERT(FLAGS_num_shards == 1 || proto == PROTO_PEQUIN); // Currently only Pequin supports more than 1 shard.
    Notice("Benchmark: SQL with Loaded Table Registry. File path: %s", FLAGS_data_file_path.c_str());
    
    std::ifstream generated_tables(FLAGS_data_file_path);
    json tables_to_load;
    try {
      tables_to_load = json::parse(generated_tables);
    }
    catch (const std::exception &e) {
      std::cerr<< e.what() << std::endl;
      Panic("Failed to load Table JSON Schema");
    }
       
    //Note: If RW-SQL, then currently already autogenerating a file further up. if(tables_to_load.empty()){ => Autogen. 
     
    //Create all table schemas. 
    for(auto &[table_name, table_args]: tables_to_load.items()){ 
      const std::vector<std::pair<std::string, std::string>> &column_names_and_types = table_args["column_names_and_types"];
      const std::vector<uint32_t> &primary_key_col_idx = table_args["primary_key_col_idx"];
      //Create Table
      server->CreateTable(table_name, column_names_and_types, primary_key_col_idx); 
      //Create Secondary Indices

      for(auto &[index_name, index_col_idx]: table_args["indexes"].items()){
        server->CreateIndex(table_name, column_names_and_types, index_name, index_col_idx);
      }
    }
      
    //Create a Peloton cache...
    if(proto == PROTO_PEQUIN){
      for(auto &[table_name, table_args]: tables_to_load.items()){ 
        const std::vector<std::pair<std::string, std::string>> &column_names_and_types = table_args["column_names_and_types"];
        const std::vector<uint32_t> &primary_key_col_idx = table_args["primary_key_col_idx"];
        //Create Table
        server->CacheCatalog(table_name, column_names_and_types, primary_key_col_idx);   
      }
    }


        //Load all table data -- NOTE: We do this only AFTER we have loaded all the schemas to avoid concurrency issues inside Peloton...
    for(auto &[table_name, table_args]: tables_to_load.items()){ 
      //if(table_name!="warehouse" && table_name != "district") continue;
      const std::vector<std::pair<std::string, std::string>> &column_names_and_types = table_args["column_names_and_types"];
      const std::vector<uint32_t> &primary_key_col_idx = table_args["primary_key_col_idx"];

      //If Table has no pre-generated data: Generate some (This is done for RW-SQL)
      if(!table_args.contains("row_data_path")) { //RW-SQL ==> generate rows 

        const char ALPHA_NUMERIC[] = "0123456789abcdefghijklmnopqrstuvwxyzABCDEFGHIJKLMNOPQRSTUVWXYZ";
        uint64_t alpha_numeric_size = sizeof(ALPHA_NUMERIC) - 1; //Account for \0 terminator
        uint64_t max_random_size = FLAGS_value_categories < 0? UINT64_MAX : log(FLAGS_value_categories) / log(alpha_numeric_size);
        // Notice("Number of random chars: %d", max_random_size);

        // Skip loading relevant tables for this shard. //TODO: Assert that this is using RWSQLPartitioner
        std::vector<int> dummyTxnGroups;
        if ((*part)(table_name, "", FLAGS_num_shards, FLAGS_group_idx, dummyTxnGroups, false) % FLAGS_num_groups != FLAGS_group_idx) continue;

        bool value_is_string = FLAGS_value_size >= 0;

        static int max_segment_size = 20000; //TODO: Each time we reach max_semgent size, dispatch and create a new segment.
        //This way we will pipeline the loading process

        //std::vector<std::vector<std::string>> values;
        row_segment_t *values = new row_segment_t();
        for(int j=0; j<FLAGS_num_keys_per_table; ++j){
            //values.emplace_back(std::initializer_list<string>{"", ""};)
            if(values->size() == max_segment_size){ //If current segment is full => dispach job and create a new segment.
              server->LoadTableRows(table_name, column_names_and_types, values, primary_key_col_idx);
              values = new row_segment_t();
            }

            if(value_is_string){
              std::string val =""; 
              //make up to #FLAGS_value_categories many different strings

              //Instead of random alpha numerics: pick category as int, and concat with a string.
              val = std::string(FLAGS_value_size, '0');
              uint64_t cat = FLAGS_value_categories > 0 ? j  % FLAGS_value_categories : j ; //if no categories, pick i.
              val = std::to_string(cat) + val;
              val.resize(FLAGS_value_size);

              // //make the length = value_size.    Note: max categories = min(#alphanumeric^size, value_categories)
              // for(int i = 0; i < FLAGS_value_size; ++i){
              //   if(i > max_random_size){ //if exhausted random categories.
              //     val += "0";
              //     continue;
              //   }
              //   int idx = std::uniform_int_distribution<size_t>(0, alpha_numeric_size-1)(unused);
              //   //Notice("Alpha numeric size: %d. Idx: %d", alpha_numeric_size-1, idx);
              //   //std::cerr << "next char: " << ALPHA_NUMERIC[idx] << std::endl;
              //   val += ALPHA_NUMERIC[idx];
              // }
              //Notice(" val: %s", val.c_str());
              values->push_back({std::to_string(j), val}); 
            }
            else{ //value is int
              uint64_t val = FLAGS_value_categories > 0 ? j  % FLAGS_value_categories : j ; //if no categories, pick i.
              values->push_back({std::to_string(j), std::to_string(val)}); 
            }
        }
        server->LoadTableRows(table_name, column_names_and_types, values, primary_key_col_idx); //Load the last segment

        continue;
      }

      //If data path exists: Load full table data directly from CSV.

      //TODO: splice row_data path into Data_file_path.   //TODO: Add json file suffix to the file itself. (i.e. add filename)   ===> Test in table_write tester.
      std::string row_data_path = std::filesystem::path(FLAGS_data_file_path).replace_filename(table_args["row_data_path"]); //https://en.cppreference.com/w/cpp/filesystem/path
      server->LoadTableData(table_name, row_data_path, column_names_and_types, primary_key_col_idx);
      
      // //Load Rows individually 
      // for(auto &row: table_args["rows"]){
      //   const std::vector<std::string> &values = row;
      //   server->LoadTableRow(table_name, column_names_and_types, row, primary_key_col_idx);
      // }
    }
  }
  else if (FLAGS_data_file_path.length() > 0 && FLAGS_keys_path.empty()) {

    Notice("Benchmark: TPCC/Smallbank");

    std::ifstream in;
    in.open(FLAGS_data_file_path);
    if (!in) {
      std::cerr << "Could not read data from: " << FLAGS_data_file_path << std::endl;
      return 1;
    }
    size_t loaded = 0;
    size_t stored = 0;
    Debug("Populating with data from %s.", FLAGS_data_file_path.c_str());

    std::vector<int> txnGroups;
    while (!in.eof()) {
      std::string key;
      std::string value;
      int i = ReadBytesFromStream(&in, key);
      if (i == 0) {
        ReadBytesFromStream(&in, value);
        if ((*part)(key, FLAGS_num_shards, FLAGS_group_idx, txnGroups) % FLAGS_num_groups == FLAGS_group_idx) {
          server->Load(key, value, Timestamp());
          ++stored;
        }
        ++loaded;
      }
    }
		Notice("Stored %lu out of %lu key-value pairs from file %s.", stored, loaded, FLAGS_data_file_path.c_str());
  } else {
    Notice("Benchmark: reading from keys");
    std::ifstream in;
    in.open(FLAGS_keys_path);
    if (!in) {
      std::cerr << "Could not read keys from: " << FLAGS_keys_path
                << std::endl;
      return 1;
    }
    std::string key;
    std::vector<int> txnGroups;
    while (std::getline(in, key)) {
      if ((*part)(key, FLAGS_num_shards, FLAGS_group_idx, txnGroups) % FLAGS_num_groups == FLAGS_group_idx) {
        server->Load(key, "null", Timestamp());
      }
    }
    in.close();
  }

  std::signal(SIGKILL, Cleanup);
  std::signal(SIGTERM, Cleanup);
  std::signal(SIGINT, Cleanup);

  CALLGRIND_START_INSTRUMENTATION;
	
	//event_enable_debug_logging(EVENT_DBG_ALL);

  tport->Run();
  CALLGRIND_STOP_INSTRUMENTATION;
  CALLGRIND_DUMP_STATS;

  std::unique_lock lk(m);
  bool stop = false;
  while(!stop){
     cv.wait(lk, [&]{Notice("Server Woken."); return stop;});
  }
 
  Notice("Main done");
  return 0;
}

void Cleanup(int signal) {
  if (FLAGS_stats_file.size() > 0) {
    server->GetStats().ExportJSON(FLAGS_stats_file);
  }
  Notice("Freeing server.");
  if (server != nullptr) {
    delete server;
    delete part;
    server = nullptr;
  }
  Notice("Freeing replica.");
  if (replica != nullptr) {
    delete replica;
    replica = nullptr;
  }
  Notice("Freeing transport.");
  if (tport != nullptr) {
    tport->Stop();
    delete tport;
    tport = nullptr;
  }
  Notice("Exiting.");
  cv.notify_one();
  exit(0);
}<|MERGE_RESOLUTION|>--- conflicted
+++ resolved
@@ -839,12 +839,7 @@
         FLAGS_sintr_sign_finish_validation,
         false, false,
         FLAGS_sintr_policy_function_name,
-<<<<<<< HEAD
-        FLAGS_sintr_policy_config_path, 0, sintrstore::CLIENT_VALIDATION_HEURISTIC::EXACT, 0
-=======
-        FLAGS_sintr_policy_config_path, 0, sintrstore::CLIENT_VALIDATION_HEURISTIC::EXACT,
-        FLAGS_sintr_check_policy_leak, false
->>>>>>> 4a4cf4d0
+        FLAGS_sintr_check_policy_leak, false, 0
       );
 
       sintrstore::QueryParameters query_params(FLAGS_store_mode,
