--- conflicted
+++ resolved
@@ -52,11 +52,11 @@
   return m_row->get_bytes( m_column, size );
 }
 
-<<<<<<< HEAD
 auto Field::get() const -> const std::string
 {
   return m_row->get( m_column);
-=======
+}
+
 void Field::get(bool *field) const {
   m_row->get(m_column, field);
 }
@@ -83,7 +83,6 @@
 
 void Field::get(std::string *field) const {
   m_row->get(m_column, field);
->>>>>>> 9e209cf1
 }
 
 }