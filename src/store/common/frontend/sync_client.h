--- conflicted
+++ resolved
@@ -41,11 +41,7 @@
 #include "store/common/partitioner.h"
 #include "store/common/frontend/client.h"
 #include "store/common/promise.h"
-<<<<<<< HEAD
-#include "store/common/query_result.h"
-=======
 #include "store/common/query_result/query_result.h"
->>>>>>> ea206149
 
 #include <functional>
 #include <string>
@@ -80,13 +76,6 @@
   // Abort all Get(s) and Put(s) since Begin().
   virtual void Abort(uint32_t timeout);
 
-<<<<<<< HEAD
-  // Send query, wait for computation result. 
-  virtual void Query(const std::string &query, query_result::QueryResult* &result, uint32_t timeout);
-  void Query(const std::string &query, uint32_t timeout);
-  // Wait for outstanding Queries to finish in FIFO order.
-  void Wait(std::vector<query_result::QueryResult*> &values);
-=======
   //Issue write Sql statement.
   virtual void Write(std::string &statement, std::vector<std::vector<uint32_t>> primary_key_encoding_support, const query_result::QueryResult* &result, uint32_t timeout);
 
@@ -96,7 +85,6 @@
   void Query(const std::string &query, uint32_t timeout);
   // Wait for outstanding Queries to finish in FIFO order.
   void Wait(std::vector<const query_result::QueryResult*> &values);
->>>>>>> ea206149
 
  private:
   void GetCallback(Promise *promise, int status, const std::string &key, const std::string &value,
@@ -111,13 +99,9 @@
   void AbortCallback(Promise *promise);
   void AbortTimeoutCallback(Promise *promise);
 
-<<<<<<< HEAD
-  void QueryCallback(Promise *promise, int status, query_result::QueryResult* result); //const std::string &query,
-=======
   void WriteCallback(Promise *promise, int status, const query_result::QueryResult* result);
   void WriteTimeoutCallback(Promise *promise, int status);
   void QueryCallback(Promise *promise, int status, const query_result::QueryResult* result); //const std::string &query,
->>>>>>> ea206149
   void QueryTimeoutCallback(Promise *promise, int status); //, const std::string &query);
 
 
