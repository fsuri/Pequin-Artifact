/***********************************************************************
 *
 * Copyright 2021 Florian Suri-Payer <fsp@cs.cornell.edu>
 *                Matthew Burke <matthelb@cs.cornell.edu>
 *
 * Permission is hereby granted, free of charge, to any person
 * obtaining a copy of this software and associated documentation
 * files (the "Software"), to deal in the Software without
 * restriction, including without limitation the rights to use, copy,
 * modify, merge, publish, distribute, sublicense, and/or sell copies
 * of the Software, and to permit persons to whom the Software is
 * furnished to do so, subject to the following conditions:
 * 
 * The above copyright notice and this permission notice shall be
 * included in all copies or substantial portions of the Software.
 * 
 * THE SOFTWARE IS PROVIDED "AS IS", WITHOUT WARRANTY OF ANY KIND,
 * EXPRESS OR IMPLIED, INCLUDING BUT NOT LIMITED TO THE WARRANTIES OF
 * MERCHANTABILITY, FITNESS FOR A PARTICULAR PURPOSE AND
 * NONINFRINGEMENT. IN NO EVENT SHALL THE AUTHORS OR COPYRIGHT HOLDERS
 * BE LIABLE FOR ANY CLAIM, DAMAGES OR OTHER LIABILITY, WHETHER IN AN
 * ACTION OF CONTRACT, TORT OR OTHERWISE, ARISING FROM, OUT OF OR IN
 * CONNECTION WITH THE SOFTWARE OR THE USE OR OTHER DEALINGS IN THE
 * SOFTWARE.
 *
 **********************************************************************/


#include <cryptopp/sha.h>
#include <cryptopp/blake2.h>


#include "store/pequinstore/server.h"

#include <bitset>
#include <queue>
#include <ctime>
#include <chrono>
#include <sys/time.h>
#include <sstream>
#include <list>
#include <utility>

#include "lib/assert.h"
#include "lib/tcptransport.h"
#include "store/common/timestamp.h"
#include "store/common/transaction.h"
#include "store/pequinstore/common.h"
#include "store/pequinstore/phase1validator.h"
#include "store/pequinstore/localbatchsigner.h"
#include "store/pequinstore/sharedbatchsigner.h"
#include "store/pequinstore/basicverifier.h"
#include "store/pequinstore/localbatchverifier.h"
#include "store/pequinstore/sharedbatchverifier.h"
#include "lib/batched_sigs.h"
#include <valgrind/memcheck.h>

namespace pequinstore {

//TODO: Problem: FIXME: Probably not safe to modify transaction. -- must hold ongoing lock for entire duration of any tx uses? --> not possible..
//Solution: Store elsewhere (don't override read-set) -- Refactor CC and Prepare to take read set pointer as argument -- in non-query case, let that read set point to normal readset.
//Can we still edit read_set_merge field? If so, that is a good place to store it to re-use for Commit -- Test if that causes problems with sending out tx in parallel. (might result in corrupted protobuf messages)
    //Note: 2 threads may try to call DoOCC for a Tx in parallel (barrier is only at BufferP1) -> they might try to write the same value in parallel. 
    //FIX: Hold ongoing lock while updating merged_set. + Check if merged_set exists, if so, re-use it.

<<<<<<< HEAD
    //Best solution: Store the merged set as part of ongoingMap -- I.e. keep TX const. In CC check pass pointer to read set instead of Txn. Same for prepare.
    //In this case, can remove restoreTxn. 

//TODO: Must also ensure WAIT invariant: Should never cause WAIT to be decided as a result of honest clients sync and prepare being processed in parallel

=======

//Problem: Don't want to wake Tx before we subscribed to ALL missing. 
// I.e. we don't want to subscribe to one missing, then it gets completed and triggers the TryPrepare; while we still were trying to add more missing.
// TODO: Must hold a per tx lock first. Queries hold query_md lock. If Query Exec gets it first, then it will update query_md cache, and check whether there is any tx waiting on the query
//; if there is, then the CC must have already held and released the query_md lock (added missing query). Query exec tries to take the Tx lock, but will fail until Tx finishes all tx.
//If there isn't, then query_md can't have been held yet. Query exec will take query_md lock after and see query.

//If the Transaction is waiting on a Query to be cached, call 
void Server::subscribeTxOnMissingQuery(const std::string &query_id, const std::string &txnDigest){ 
  //Note: This is being called while lock on TxnMissingQueries object and query_md is held. --> either query is in cache already, in which case subscribe is never called; or it is cached after subscribe, in which case it tries to wake the tx up
    subscribedQueryMap::accessor sq;
    subscribedQuery.insert(sq, query_id);
    sq->second = txnDigest;
    sq.release();
}


void Server::wakeSubscribedTx(const std::string query_id, const uint64_t &retry_version){
  //Note: This is being called while query_md is held. --> will trigger only before adding any queries, or after adding all

  Debug("Trying to wake potential transaction subscribed on query [%s;%d]", BytesToHex(query_id, 16).c_str(), retry_version);

    std::string txnDigest;
    bool ready = false;
    waitingOnQueriesMeta *waiting_meta;
    //MissingQueryMeta *waking_tx_md = nullptr;

    subscribedQueryMap::accessor sq;
    bool has_subscriber = subscribedQuery.find(sq, query_id);
    //Note: has_subscriber is only true IF function mergeReadsets already holds accessors mq (for txnDigest) AND q (for query_id). Thus there can be no lock-order inversion with mq.
    if(has_subscriber){
      txnDigest = std::move(sq->second);
      Debug("Found subscribed Txn: %s", BytesToHex(txnDigest, 16).c_str());
      subscribedQuery.erase(sq);

      TxnMissingQueriesMap::accessor mq;
      bool isMissing = TxnMissingQueries.find(mq, txnDigest);
      if(!isMissing){
        Debug("Txn: %s is not missing any queries", BytesToHex(txnDigest, 16).c_str());
         return; //No Txn waiting ==> nothing to do: return
      }
    
      //if Txn still waiting
      waiting_meta = mq->second;
      //auto query_id_version = std::make_pair(query_id, retry_version);
      auto itr = waiting_meta->missing_query_id_versions.find(query_id); //Check if buffered query id + retry version is correct.
      //TODO: Is missing query_id.
      if(itr == waiting_meta->missing_query_id_versions.end()){
        Debug("query id not missing: %s", BytesToHex(query_id, 16).c_str());
        return;
      } 
      if(itr->second != retry_version){
        Debug("Has query_id, but has wrong version: Missing version %d. Executed Query version %d", itr->second, retry_version);
        return; //Don' wake up.
      }

      Debug("Retry version of subscribed Query matches supplied Query.");

      bool erased = waiting_meta->missing_query_id_versions.erase(query_id); //does nothing if not present
      if(erased && waiting_meta->missing_query_id_versions.empty()) ready = true; //only set ready the first time.
      
      TxnMissingQueries.erase(mq);
      mq.release();
    }
    sq.release();

    if(ready){ //Wakeup Tx for processing
     Debug("Ready to wakeup and resume P1 processing for Txn: %s", BytesToHex(txnDigest, 16).c_str());
      if(waiting_meta->prepare_or_commit==0) TryPrepare(waiting_meta->reqId, *waiting_meta->remote, waiting_meta->txn, txnDigest, waiting_meta->isGossip); //Includes call to HandlePhase1CB(..); 
      else if(waiting_meta->prepare_or_commit==1){
        Timestamp ts(waiting_meta->txn->timestamp());
        UpdateCommittedReads(waiting_meta->txn, txnDigest, ts, waiting_meta->proof);//Commit(txnDigest, waiting_meta->txn, waiting_meta->groupedSigs, waiting_meta->p1Sigs, waiting_meta->view); //Note: Confirm that it's ok to issue Commit from any thread (I believe it is); If not, must IssueCB_maingit 
      }
      else Panic("Must bei either prepare or commit");
      //TODO: Need to send to fallback clients too. (If we add tests for this)
      delete waiting_meta; //Note: delete waiting_meta will also delete stored remote ==> TryPrepare creates a copy of remote to avoid a segfault
      
    }
}
>>>>>>> 2e8e6dda

//returns pointer to query read set (either from cache, or from txn itself)
proto::ConcurrencyControl::Result Server::fetchReadSet(const proto::QueryResultMetaData &query_md, const proto::ReadSet *&query_rs, const std::string &txnDigest, const proto::Transaction &txn){
    //pick respective server group from group meta
    const proto::QueryGroupMeta *query_group_md;
    auto query_itr = query_md.group_meta().find(groupIdx);
    //query_md.qroup_meta[id];
    if(query_itr != query_md.group_meta().end()){
      query_group_md = &query_itr->second;
    }
    else{
      query_rs = nullptr;
      return proto::ConcurrencyControl::COMMIT; //return empty readset; ideally don't return anything... -- could make this a void function, and pass return field as argument pointer.
    }
    if(query_group_md->has_query_read_set()){
      Debug("Merging Query Read Set from Transaction"); //Note: In this case, could avoid copies by letting client put all active read sets into the main read set. TODO: Client should apply sort function -> will find invalid duplicates and abort early!
      query_rs = &query_group_md->query_read_set();
    }
    else{ //else go to cache (via query_id) and check if query_result hash matches. if so, use read set.
      Debug("Merging Query Read Set from Cache");
      // If tx includes no read_set_hash => abort; invalid transaction //TODO: Could strengthen Abstain into Abort by incuding proof...
      if(!query_group_md->has_read_set_hash()) return proto::ConcurrencyControl::IGNORE; //ABSTAIN;

      queryMetaDataMap::const_accessor q;
      bool has_query = queryMetaData.find(q, query_md.query_id());
    
      //1) Check whether the replica a) has seen the query, and b) has computed a result/read-set. If not ==> Stop processing
      if(!has_query || !q->second->has_result){
        //Panic("query has no result cached yet. has_query: %d", has_query);
        Debug("query has either not been received or no result was cached yet. has_query: %d. SUBSCRIBING", has_query, q->second->has_result);
        subscribeTxOnMissingQuery(query_md.query_id(), txnDigest);
        return proto::ConcurrencyControl::WAIT; //NOTE: Replying WAIT is a hack to not respond -- it will never wake up.
      } 

      QueryMetaData *cached_query_md = q->second;

      //2) Only client that issued the query may use the cached query in it's transaction ==> it follows that honest clients will not use the same query twice. (Must include txn as argument in order to check)
      if(cached_query_md->client_id != txn.client_id()){
        Panic("Query client %d does not match transaction client %d", cached_query_md->client_id, txn.client_id());
        return proto::ConcurrencyControl::IGNORE;
      } 


      //3) Check for matching retry version. If not ==> Stop processing
      if(query_md.retry_version() != cached_query_md->retry_version){
          Panic("query has wrong retry version");
          subscribeTxOnMissingQuery(query_md.query_id(), txnDigest);
          return proto::ConcurrencyControl::WAIT; ///NOTE: Replying WAIT is a hack to not respond -- it will never wake up.
           //Note: Byz client can send retry version to relicas that have not gotten it yet. If we vote abstain, we may produce partial abort.
           //However, due to TCP FIFO we expect honest clients to send the retry version sync first -- thus it's ok to not vote/wait     //TODO: Ensure that multithreading does not violate this guarantee
           // ==>  Instead of aborting due to mismatched hash, should keep waiting/don't reply if retry vote doesnt match!
      }

      proto::QueryResultReply *cached_queryResultReply = cached_query_md->queryResultReply;

      //4) Check that replica has cached a read set, and that proposed read set hash matches cached read set hash. If not => return Abstain
      if(!cached_queryResultReply->has_result()){
        Panic("Protobuf Result should be set");
        subscribeTxOnMissingQuery(query_md.query_id(), txnDigest);
        return proto::ConcurrencyControl::WAIT; //Checks whether result or signed result is set. Must contain un-signed result
      }
      const proto::QueryResult &cached_queryResult = cached_queryResultReply->result();

      if(!cached_queryResult.has_query_read_set()){
        Debug("Cached QueryFailure for current query version");
        return proto::ConcurrencyControl::ABSTAIN;
      } 

      if(cached_query_md->failure){
        Debug("Cached QueryFailure for current query version");
        return proto::ConcurrencyControl::ABSTAIN; //Replica has already previously voted to abstain by reporting an exec failure (conflicting tx already committed, or sync request aborted) -- choice won't change
      } 
  
      if(!cached_queryResult.has_query_result_hash() || query_group_md->read_set_hash() != cached_queryResult.query_result_hash()){
        Debug("Cached wrong read-set");
        return proto::ConcurrencyControl::ABSTAIN;
      } 
      

     
      //5) Use Read set.
      query_rs = &cached_queryResult.query_read_set();
  
      q.release();
    }
  
    return proto::ConcurrencyControl::COMMIT;
  }

//DEPRECATED 
void Server::restoreTxn(proto::Transaction &txn){ 
    if(txn.query_set().empty()) return;

    if(txn.has_merged_read_set()){
       txn.mutable_read_set()->Swap(txn.mutable_merged_read_set()->mutable_read_set());
       txn.clear_merged_read_set();
    }
   
}

proto::ConcurrencyControl::Result Server::mergeTxReadSets(const ReadSet *&readSet, proto::Transaction &txn, const std::string &txnDigest, uint64_t req_id, const TransportAddress &remote, bool isGossip){
  return mergeTxReadSets(readSet, txn, txnDigest, 0, req_id, &remote, isGossip, nullptr);
}
proto::ConcurrencyControl::Result Server::mergeTxReadSets(const ReadSet *&readSet, proto::Transaction &txn, const std::string &txnDigest, proto::CommittedProof *proof){ //, proto::GroupedSignatures *groupedSigs, bool p1Sigs, uint64_t view){
  return mergeTxReadSets(readSet, txn, txnDigest, 1, 0, nullptr, false, proof); //, groupedSigs, p1Sigs, view);
} //TODO: In Commit: Call mergeTxReadSets -- if result != Commit, return (implies it's buffered -- commit itself implies that decision cannot be ignore/abort/abstain )

// Call this function before locking keys (only call if query set non empty.) ==> need to lock in this order; need to perform CC on this. 
// ==> Add the read set as a field to the txn. //FIXME: Txn can't be const in order to do that...  //Return value should be Result, in order to abort early if merge fails (due to incompatible duplicate)
proto::ConcurrencyControl::Result Server::mergeTxReadSets(const ReadSet *&readSet, proto::Transaction &txn, const std::string &txnDigest, uint8_t prepare_or_commit,
     uint64_t req_id, const TransportAddress *remote, bool isGossip,    //Args for Prepare
     proto::CommittedProof *proof)//, proto::GroupedSignatures *groupedSigs, bool p1Sigs, uint64_t view){  //Args for Commit
  {
  //Note: Don't want to override transaction -> else digest changes / we cannot provide the right tx for sync (because stored txn is different)
  //TODO: store a backup of read_set; and override it for the timebeing (this way we don't have to change any of the DoMVTSOCheck and Prepare code.)
  
   Debug("Trying to merge TxReadsets for txn: %s", BytesToHex(txnDigest, 16).c_str());
  
  if(txn.query_set().empty()){
    Debug("Txn has no queries. ReadSet = base ReadSet");
    return proto::ConcurrencyControl::COMMIT;
  } 

  //*txn.mutable_merged_read_set() = txn.read_set(); //store backup
  //ReadSet *mergedReadSet = txn.mutable_read_set();

   //If tx already has mergedReadSet -> just return that, no need in re-doing the work.
  if(txn.has_merged_read_set()){
    Debug("Already cached a merged read set. Re-using.");
    readSet = &txn.merged_read_set().read_set();
    return proto::ConcurrencyControl::COMMIT;
  }

  //Else: Try to generate a new mergedReadSet
  proto::ReadSet *mergedReadSet = new proto::ReadSet(); //if this doesn't work, just create a local proto::ReadSet
   //For now: Try to store it inside Tx (use set_allocated)
   //However, if that causes a problem (since it's technically not threadsafe) ==> Create a map that holds mergedReadSet (map from txnDigest -> ReadSet) -- 
         //while trying to use it, release it (to avoid concurrency issues of the object on the map) from protobuf (only create it if .has_read_set = false.); after DoMVTSO restore it ==> put it back into the map.
         //In Clean: Remove the entry from the map
  
  //Hold mq allocator to ensure that we subscribe *all* missing queries at once.
  TxnMissingQueriesMap::accessor mq;
  bool already_subscribed = TxnMissingQueries.find(mq, txnDigest); //Note: Reading should still take a write lock. (If not, can insert here, and erase at the end if empty.)

  //Hold write lock for the entirety of the loop ==> guarantee all of nothing.
  std::vector<std::pair<const std::string*, const uint64_t>> missing_queries; //List of query id's for which we have not received the latest version yet, but which the Tx is referencing.
  //bool has_missing = false;

  //fetch query read sets
  for(proto::QueryResultMetaData &query_md : *txn.mutable_query_set()){
    const proto::ReadSet *query_rs;
    proto::ConcurrencyControl::Result res = fetchReadSet(query_md, query_rs, txnDigest, txn); 

    if(res == proto::ConcurrencyControl::WAIT){ //Set up waiting.
      //TODO: Subscribe query.
      // Add to waitingOnQuery object.
      Debug("Waiting on Query. Add to missing");
      missing_queries.push_back(std::make_pair(query_md.mutable_query_id(), query_md.retry_version()));
      //has_missing = true;
    }
    else if(res != proto::ConcurrencyControl::COMMIT){ //No need to continue CC check.
      Debug("Query invalid or doomed to abort. Stopping Merge");
      return res;  //Note: Might have already subscribed some queries on a tx. If they wake up and there is no waiting tx object thats fine -- nothing happens
    }
    if(query_rs != nullptr && missing_queries.empty()){ //If we are waiting on queries, don't need to build mergedSet.
       //mergedReatSet.extend(query_rs);
        mergedReadSet->mutable_read_set()->MergeFrom(query_rs->read_set()); //Merge from copies; If we don't want that, can loop through fetchedRead set and move 1 by 1.
        //mergedReadSet add readSet
    }
  }

  //Subscribe if we are missing queries (and we have not yet subscribed previously -- could happen in parallel on another thread)
  if(!missing_queries.empty()){
    
    if(!already_subscribed){
      //Subscribe to each missing query inside fetchReadSet.
      //create waitingObject
      TxnMissingQueries.insert(mq, txnDigest); 
      waitingOnQueriesMeta *waiting_meta = prepare_or_commit==0 ? new waitingOnQueriesMeta(req_id, &txn, remote, isGossip, prepare_or_commit) : new waitingOnQueriesMeta(&txn, proof, prepare_or_commit); //, groupedSigs, p1Sigs, view, prepare_or_commit);
      mq->second = waiting_meta;
    
      for(auto [query_id, retry_version] : missing_queries){
         Debug("Added missing query id: %s. version: %d", BytesToHex(*query_id, 16).c_str(), retry_version);
        waiting_meta->missing_query_id_versions[*query_id] = retry_version;
      }
    }
    else if(already_subscribed && prepare_or_commit==1){
      mq->second->setToCommit(proof); //groupedSigs, p1Sigs, view, 1);
    }
    
    //mq.release(); Implicit
    Debug("Subscribed Txn on missing queries. Stopping Merge");
    return proto::ConcurrencyControl::WAIT;
  }

  mq.release();

  //If queries had no active read sets ==> return default
  if(mergedReadSet->read_set().empty()){
    Debug("Tx has no queries with active read sets.");
    return proto::ConcurrencyControl::COMMIT;
  } 

//TODO: STORE IN MERGED_READ_SET in its own data structure.
//FIXME: It is not safe to handle a Tx over multiple threads if one of them is writing to it. However, it seems to work fine for txnDigest field? Do we need to fix that?

  //TODO: Store mergedReadSet somewhere and only increment it on demand? Nah, easier to just re-do whole

  //Sort mergedReadSet  //NOTE: mergedReadSet will contain duplicate keys -- but those duplicates are guaranteed to be compatible (i.e. identical version/value) //Note: Lock function already ignores read duplicates.
      //Alternatively, instead of throwing error inside sort, just let CC handle it --> it's not possible for 2 different reads on the same key to vote commit. (but eager aborting here is more efficient)
    //Define sort function
    //In sort function: If we detect duplicate -> abort
    //Implement by throwing an error inside sort, and wrapping it with a catch block.
  if(params.parallel_CCC){
    try {
    //add mergedreadSet to tx - return success
    std::sort(mergedReadSet->mutable_read_set()->begin(), mergedReadSet->mutable_read_set()->end(), sortReadSetByKey);
    }
    catch(...) {
      //restoreTxn(txn); //TODO: Maybe don't delete merged set -- we do want to use it for Commit again. //TODO: Maybe we cannot store mergedSet inside read after all? What if another thread tries to use Tx in parallel mid modification..
      Debug("Merge indicates duplicate key with different version. Vote Abstain");
      return proto::ConcurrencyControl::ABSTAIN;
    }
  }
  
  
  //attach base read-set 
  mergedReadSet->mutable_read_set()->MergeFrom(txn.read_set());
  //readSet = mergedReadSet;
  txn.set_allocated_merged_read_set(mergedReadSet);
  readSet = &txn.merged_read_set().read_set();
  
  Debug("Merge successful");
  return proto::ConcurrencyControl::COMMIT;
  //Invariant: If return true, then txn.read_set = merged active read sets --> use this for Occ 
}

//TODO: IMPORTANT: When caching read set, must ensure that DoOCCcheck is called only after sync request has finished --> must ensure they are serialized either on the same thread -- or use some lock per query id.
// Maybe the lock on QueryMetaData will do the trick. Note: However, even though TCP is FIFO, it could be that the syncProposal is received first, but executed after the Prepare -- that would be bad (unecessary abort)

proto::ConcurrencyControl::Result Server::DoOCCCheck(
    uint64_t reqId, const TransportAddress &remote,
    const std::string &txnDigest, proto::Transaction &txn, //const proto::Transaction &txn,
    Timestamp &retryTs, const proto::CommittedProof* &conflict,
    const proto::Transaction* &abstain_conflict,
    bool fallback_flow, bool isGossip) {

  proto::ConcurrencyControl::Result result;

  const ReadSet *readSet = &txn.read_set(); //Default -- merge does nothing if there are no queries

  Debug("BASE READ SET");
  for(auto &read : *readSet){
      Debug("[group Merged] Read key %s with version [%lu:%lu]", read.key().c_str(), read.readtime().timestamp(), read.readtime().id());
  }

  //Merge query read sets -- returs immediately if there are no queries 
  result = mergeTxReadSets(readSet, txn, txnDigest, reqId, remote, isGossip);
  //If we have an early abstain or Wait (due to invalid request) then return early.
  if(result != proto::ConcurrencyControl::COMMIT){  //query either invalid (Ignore), doomed to fail (abstain/abort), or queries not ready (Wait)
    Debug("Returning. Merge indicated query read sets are not ready or invalid");
    return result;  //NOTE: Could optimize and turn Abstains into full Abort if we used duplicate reads as proof. (would have to distinguish from the abstains caused by cached mismatch)
  }
  //Note: if we wait, we may never garbage collect TX from ongoing (and possibly from other replicas Prepare set); Can garbage collect after some time if desired (since we didn't process, theres no impact on decisions)
  //If another client is interested, then it should start fallback and provide read set as well (forward SyncProposal with correct retry version)
    
  Debug("TESTING MERGED READ");
  for(auto &read : *readSet){
      Debug("[group Merged] Read key %s with version [%lu:%lu]", read.key().c_str(), read.readtime().timestamp(), read.readtime().id());
  }


  locks_t locks;
  //lock keys to perform an atomic OCC check when parallelizing OCC checks.
  if(params.parallel_CCC){
    Debug("Parallel OCC: Locking read/write keys for txn: %s", BytesToHex(txnDigest, 16).c_str());
    locks = LockTxnKeys_scoped(txn, *readSet);
  }

  //TESTCODE for dependency wake-up
  // std::string dummyTx("dummyTx");
  // proto::Dependency dep;
  // dep.set_involved_group(0);
  // *dep.mutable_write()->mutable_prepared_txn_digest() = dummyTx;
  // proto::Dependency *new_dep = txn.add_deps();
  // *new_dep = dep;
  
  switch (occType) {
    case MVTSO:
      result = DoMVTSOOCCCheck(reqId, remote, txnDigest, txn, *readSet, conflict, abstain_conflict, fallback_flow, isGossip);
      break;
    case TAPIR:
      result = DoTAPIROCCCheck(txnDigest, txn, retryTs);
      break;
    default:
      Panic("Unknown OCC type: %d.", occType);
      return proto::ConcurrencyControl::ABORT;
  }
  //TODO: Call Restore
  //restoreTxn(txn);
  return result;
}

//TODO: Create argument: const ReadSet &readSet
//TODO: Abort by default if we receive a Timestamp that already exists for a key (duplicate version) -- byz client might do this, but would get immediately reported.
proto::ConcurrencyControl::Result Server::DoMVTSOOCCCheck(
    uint64_t reqId, const TransportAddress &remote,
    const std::string &txnDigest, const proto::Transaction &txn, const ReadSet &readSet,
    const proto::CommittedProof* &conflict, const proto::Transaction* &abstain_conflict,
    bool fallback_flow, bool isGossip) {
  Debug("DoMVTSOCheck[%lu:%lu][%s] with ts %lu.%lu.",
      txn.client_id(), txn.client_seq_num(),
      BytesToHex(txnDigest, 16).c_str(),
      txn.timestamp().timestamp(), txn.timestamp().id());
  Timestamp ts(txn.timestamp());


  preparedMap::const_accessor a;
  bool preparedItr = prepared.find(a, txnDigest);
  //if (preparedItr == prepared.end()) {
  if(!preparedItr){
    a.release();
    //1) Reject Transactions with TS above Watermark
    if (CheckHighWatermark(ts)) {
      Debug("[%lu:%lu][%s] ABSTAIN ts %lu beyond high watermark.",
          txn.client_id(), txn.client_seq_num(),
          BytesToHex(txnDigest, 16).c_str(),
          ts.getTimestamp());
      stats.Increment("cc_abstains", 1);
      stats.Increment("cc_abstains_watermark", 1);
      return proto::ConcurrencyControl::ABSTAIN;
    }
    //2) Validate read set conflicts.
    for (const auto &read : readSet){//txn.read_set()) {
      // TODO: remove this check when txns only contain read set/write set for the
      //   shards stored at this replica
      if (!IsKeyOwned(read.key())) {
        continue;
      }
      // Check for conflicts against committed writes
      std::vector<std::pair<Timestamp, Server::Value>> committedWrites;
      GetCommittedWrites(read.key(), read.readtime(), committedWrites);
      for (const auto &committedWrite : committedWrites) {
        // readVersion < committedTs < ts
        //     GetCommittedWrites only returns writes larger than readVersion
        if (committedWrite.first < ts) {
          if (params.validateProofs) {
            conflict = committedWrite.second.proof;
          }
          Debug("[%lu:%lu][%s] ABORT wr conflict committed write for key %s:"
              " this txn's read ts %lu.%lu < committed ts %lu.%lu < this txn's ts %lu.%lu.",
              txn.client_id(),
              txn.client_seq_num(),
              BytesToHex(txnDigest, 16).c_str(),
              BytesToHex(read.key(), 16).c_str(),
              read.readtime().timestamp(),
              read.readtime().id(), committedWrite.first.getTimestamp(),
              committedWrite.first.getID(), ts.getTimestamp(), ts.getID());
          stats.Increment("cc_aborts", 1);
          stats.Increment("cc_aborts_wr_conflict", 1);
          return proto::ConcurrencyControl::ABORT;
        }
      }
      // Check for conflicts against prepared writes
      const auto preparedWritesItr = preparedWrites.find(read.key());
      if (preparedWritesItr != preparedWrites.end()) {

        std::shared_lock lock(preparedWritesItr->second.first);
        for (const auto &preparedTs : preparedWritesItr->second.second) {
          if (Timestamp(read.readtime()) < preparedTs.first && preparedTs.first < ts) {
            Debug("[%lu:%lu][%s] ABSTAIN wr conflict prepared write for key %s:"
              " this txn's read ts %lu.%lu < prepared ts %lu.%lu < this txn's ts %lu.%lu.",
                txn.client_id(),
                txn.client_seq_num(),
                BytesToHex(txnDigest, 16).c_str(),
                BytesToHex(read.key(), 16).c_str(),
                read.readtime().timestamp(),
                read.readtime().id(), preparedTs.first.getTimestamp(),
                preparedTs.first.getID(), ts.getTimestamp(), ts.getID());
            stats.Increment("cc_abstains", 1);
            stats.Increment("cc_abstains_wr_conflict", 1);

            // if(fallback_flow){
            //   std::cerr<< "Abstain ["<<BytesToHex(txnDigest, 16)<<"] against prepared write from tx[" << BytesToHex(TransactionDigest(*preparedTs.second, params.hashDigest), 16) << "]" << std::endl;
            // }
            //std::cerr << "Abstain caused by txn: " << BytesToHex(TransactionDigest(*abstain_conflict, params.hashDigest), 16) << std::endl;
     
            abstain_conflict = preparedTs.second;
        
            //TODO: add handling for returning full signed p1.
            return proto::ConcurrencyControl::ABSTAIN;
          }
        }
      }
    }

    //3) Validate write set for conflicts.
    for (const auto &write : txn.write_set()) {
      if (!IsKeyOwned(write.key())) { //Only do OCC check for keys in this group.
        continue;
      }
      // Check for conflicts against committed reads.
      auto committedReadsItr = committedReads.find(write.key());

      if (committedReadsItr != committedReads.end()){
         std::shared_lock lock(committedReadsItr->second.first);
         if(committedReadsItr->second.second.size() > 0) {
          for (auto ritr = committedReadsItr->second.second.rbegin();
              ritr != committedReadsItr->second.second.rend(); ++ritr) {
            if (ts >= std::get<0>(*ritr)) {
              // iterating over committed reads from largest to smallest committed txn ts
              //    if ts is larger than current itr, it is also larger than all subsequent itrs
              break;
            } else if (std::get<1>(*ritr) < ts) {
              if (params.validateProofs) {
                conflict = std::get<2>(*ritr);
              }
              Debug("[%lu:%lu][%s] ABORT rw conflict committed read for key %s: committed"
                  " read ts %lu.%lu < this txn's ts %lu.%lu < committed ts %lu.%lu.",
                  txn.client_id(),
                  txn.client_seq_num(),
                  BytesToHex(txnDigest, 16).c_str(),
                  BytesToHex(write.key(), 16).c_str(),
                  std::get<1>(*ritr).getTimestamp(),
                  std::get<1>(*ritr).getID(), ts.getTimestamp(),
                  ts.getID(), std::get<0>(*ritr).getTimestamp(),
                  std::get<0>(*ritr).getID());
              stats.Increment("cc_aborts", 1);
              stats.Increment("cc_aborts_rw_conflict", 1);
              return proto::ConcurrencyControl::ABORT;
            }
          }
        }
      }
      // check for conflicts against prepared reads
      const auto preparedReadsItr = preparedReads.find(write.key());
      if (preparedReadsItr != preparedReads.end()) {

        std::shared_lock lock(preparedReadsItr->second.first);

        for (const auto preparedReadTxn : preparedReadsItr->second.second) {
          bool isDep = false;
          for (const auto &dep : preparedReadTxn->deps()) {
            if (txnDigest == dep.write().prepared_txn_digest()) {  
              isDep = true;
              break;
            }
          }

          bool isReadVersionEarlier = false;
          Timestamp readTs;
          for (const auto &read : preparedReadTxn->read_set()) { //TODO: It's quite inefficient to loop through the read-set of the txn again, if we already know the relevant key. 
                                                                 //Instead of storing preparedReads := key -> *Tx, we should store key -> {read-version, TS}
            if (read.key() == write.key()) {
              readTs = Timestamp(read.readtime());
              isReadVersionEarlier = readTs < ts;
              break;
            }
          }
          if (!isDep && isReadVersionEarlier &&
              ts < Timestamp(preparedReadTxn->timestamp())) {
            Debug("[%lu:%lu][%s] ABSTAIN rw conflict prepared read for key %s: prepared"
                " read ts %lu.%lu < this txn's ts %lu.%lu < committed ts %lu.%lu.",
                txn.client_id(),
                txn.client_seq_num(),
                BytesToHex(txnDigest, 16).c_str(),
                BytesToHex(write.key(), 16).c_str(),
                readTs.getTimestamp(),
                readTs.getID(), ts.getTimestamp(),
                ts.getID(), preparedReadTxn->timestamp().timestamp(),
                preparedReadTxn->timestamp().id());
            stats.Increment("cc_abstains", 1);
            stats.Increment("cc_abstains_rw_conflict", 1);

            // if(fallback_flow){
            //   std::cerr<< "Abstain ["<<BytesToHex(txnDigest, 16)<<"] against prepared read from tx[" << BytesToHex(TransactionDigest(*preparedReadTxn, params.hashDigest), 16) << "]" << std::endl;
            // }
            return proto::ConcurrencyControl::ABSTAIN;
          }
        }
      }

      // 4) check for write conflicts with tentative reads (not prepared)

      // TODO: add additional rts dep check to shrink abort window  (aka Exceptions)
      //    Is this still a thing?  -->> No currently not
      if(params.rtsMode == 1){
        //Single RTS version
        auto rtsItr = rts.find(write.key());
        if(rtsItr != rts.end()){
          if(rtsItr->second > ts.getTimestamp()){
            ///TODO XXX Re-introduce ID also, for finer ordering. This is safe, since the
            //RTS check is just an additional heuristic; The prepare/commit checks guarantee serializability on their own
            stats.Increment("cc_abstains", 1);
            stats.Increment("cc_abstains_rts", 1);
            return proto::ConcurrencyControl::ABSTAIN;
          }
        }
      }
      else if(params.rtsMode == 2){
        //Multiple RTS versions
        std::pair<std::shared_mutex, std::set<Timestamp>> &rts_set = rts_list[write.key()];
        {
          std::shared_lock lock(rts_set.first);
          auto rtsRBegin = rts_set.second.rbegin();
          if (rtsRBegin != rts_set.second.rend()) {
            Debug("Largest rts for write to key %s: %lu.%lu.", BytesToHex(write.key(), 16).c_str(), rtsRBegin->getTimestamp(), rtsRBegin->getID());
          }
          //find largest RTS greater equal to Ts
          auto rtsLB = rts_set.second.lower_bound(ts);
          if (rtsLB != rts_set.second.end()) {
            Debug("Lower bound rts for write to key %s: %lu.%lu.", BytesToHex(write.key(), 16).c_str(), rtsLB->getTimestamp(), rtsLB->getID());
            if (*rtsLB == ts) {
              rtsLB++;
            }
            if (rtsLB != rts_set.second.end()) {
              if (*rtsLB > ts) { //TODO: Can refine. Technically only need to abort if this Reader read something smaller than TS.
                Debug("[%lu:%lu][%s] ABSTAIN larger rts acquired for key %s: rts %lu.%lu > this txn's ts %lu.%lu.",
                    txn.client_id(), txn.client_seq_num(), BytesToHex(txnDigest, 16).c_str(), BytesToHex(write.key(), 16).c_str(),
                    rtsLB->getTimestamp(), rtsLB->getID(), ts.getTimestamp(), ts.getID());
                stats.Increment("cc_abstains", 1);
                stats.Increment("cc_abstains_rts", 1);
                return proto::ConcurrencyControl::ABSTAIN;
              }
            }
          }
        }
      }
      else{
        //No RTS
      }
    }

    //5) Validate Deps: Check whether server has prepared dep itself
    if (params.validateProofs && params.signedMessages && !params.verifyDeps) {

      Debug("Exec MessageToSign by CPU: %d", sched_getcpu());
      for (const auto &dep : txn.deps()) {
        if (dep.involved_group() != groupIdx) {
          continue;
        }
         //Checks only for those deps that have not committed/aborted already.

        //If a dep has already aborted, abort as well.
        if(aborted.find(dep.write().prepared_txn_digest()) != aborted.end()){
          stats.Increment("cc_aborts", 1);
          stats.Increment("cc_aborts_dep_aborted_early", 1);
          return proto::ConcurrencyControl::ABSTAIN; //Technically could fully Abort here: But then need to attach also proof of dependency abort --> which currently is not implemented/supported
        }
       
        if (committed.find(dep.write().prepared_txn_digest()) == committed.end() && aborted.find(dep.write().prepared_txn_digest()) == aborted.end() ) {
        //If it has not yet aborted, nor committed, check whether the replica has prepared the tx itself: This alleviates having to verify dep proofs, although slightly more pessimistically

          preparedMap::const_accessor a2;
          auto isPrepared = prepared.find(a2, dep.write().prepared_txn_digest());
          if(!isPrepared){
            stats.Increment("cc_aborts", 1);
            stats.Increment("cc_aborts_dep_not_prepared", 1);
            return proto::ConcurrencyControl::ABSTAIN;
          }
          a2.release();
        }
        
      }
    }
    //6) Prepare Transaction: No conflicts, No dependencies aborted --> Make writes visible.
    Prepare(txnDigest, txn, readSet);
  }
  else{
     a.release();
  }

  //7) Check whether all outstanding dependencies have committed
    // If not, wait.
  bool allFinished = ManageDependencies(txnDigest, txn, remote, reqId, fallback_flow, isGossip);

  if (!allFinished) {
    stats.Increment("cc_waits", 1);
    return proto::ConcurrencyControl::WAIT;
  } else {
    //8) Check whether all dependencies are committed (i.e. none abort), and whether TS still valid
    return CheckDependencies(txn); //abort checks are redundant with new abort check in 5)
    //TODO: Current Implementation iterates through dependencies 3 times -- re-factor code to do this once.
    //Move check 5) up and outside the if/else case for whether prepared exists: if !params.verifyDeps, then CheckDependencies is mostly obsolete.
  }
}

//TODO: relay Deeper depth when result is already wait. (If I always re-did the P1 it would be handled)
// PRoblem: Dont want to re-do P1, otherwise a past Abort can turn into a commit. Hence we
// ForwardWriteback
bool Server::ManageDependencies(const std::string &txnDigest, const proto::Transaction &txn, const TransportAddress &remote, uint64_t reqId, bool fallback_flow, bool isGossip){
  
  bool allFinished = true;

  if(params.maxDepDepth > -2){

      //if(params.mainThreadDispatching) dependentsMutex.lock();
     if(params.mainThreadDispatching) waitingDependenciesMutex.lock();
     //TODO: instead, take a per txnDigest lock in the loop for each dep, (add the mutex if necessary, and remove it at the end)

     Debug("Called ManageDependencies for txn: %s", BytesToHex(txnDigest, 16).c_str());
     Debug("Manage Dependencies runs on Thread: %d", sched_getcpu());
     for (const auto &dep : txn.deps()) {
       if (dep.involved_group() != groupIdx) { //only check deps at the responsible shard.
         continue;
       }

       // tbb::concurrent_hash_map<std::string, std::mutex>::const_accessor z;
       // bool currently_completing = completing.find(z, dep.write().prepared_txn_digest());
       // if(currently_completing) //z->second.lock();

       if (committed.find(dep.write().prepared_txn_digest()) == committed.end() &&
           aborted.find(dep.write().prepared_txn_digest()) == aborted.end()) {
         Debug("[%lu:%lu][%s] WAIT for dependency %s to finish.",
             txn.client_id(), txn.client_seq_num(),
             BytesToHex(txnDigest, 16).c_str(),
             BytesToHex(dep.write().prepared_txn_digest(), 16).c_str());

         //XXX start RelayP1 to initiate Fallback handling

         if(true && !params.no_fallback && !isGossip){ //do not send relay if it is a gossiped message. Unless we are doinig replica leader gargabe Collection (unimplemented)
           // ongoingMap::const_accessor o;
           // bool inOngoing = ongoing.find(o, dep.write().prepared_txn_digest()); //TODO can remove this redundant lookup since it will be checked again...
           // if (inOngoing) {
           //   std::string dependency_txnDig = dep.write().prepared_txn_digest();
           //   RelayP1(dep.write().prepared_txn_digest(), fallback_flow, reqId, remote, txnDigest);
             uint64_t conflict_id = !fallback_flow ? reqId : -1;
             SendRelayP1(remote, dep.write().prepared_txn_digest(), conflict_id, txnDigest);
           // }
           // o.release();
         }

         allFinished = false;
         //dependents[dep.write().prepared_txn_digest()].insert(txnDigest);

         // auto dependenciesItr = waitingDependencies.find(txnDigest);
         // if (dependenciesItr == waitingDependencies.end()) {
         //   auto inserted = waitingDependencies.insert(std::make_pair(txnDigest,
         //         WaitingDependency()));
         //   UW_ASSERT(inserted.second);
         //   dependenciesItr = inserted.first;
         // }
         // dependenciesItr->second.reqId = reqId;
         // dependenciesItr->second.remote = remote.clone();  //&remote;
         // dependenciesItr->second.deps.insert(dep.write().prepared_txn_digest());

         Debug("Tx:[%s] Added tx %s to %s dependents.", BytesToHex(txnDigest, 16).c_str(), BytesToHex(txnDigest, 16).c_str(), BytesToHex(dep.write().prepared_txn_digest(), 16).c_str());
         dependentsMap::accessor e;
         dependents.insert(e, dep.write().prepared_txn_digest());
         e->second.insert(txnDigest);
         e.release();

         Debug("Tx:[%s] Added %s to waitingDependencies.", BytesToHex(txnDigest, 16).c_str(), BytesToHex(dep.write().prepared_txn_digest(), 16).c_str());
         waitingDependenciesMap::accessor f;
         bool dependenciesItr = waitingDependencies_new.find(f, txnDigest);
         if (!dependenciesItr) {
           waitingDependencies_new.insert(f, txnDigest);
           //f->second = WaitingDependency();
         }
         f->second.reqId = reqId;
        //  if(!fallback_flow && !isGossip){ //NOTE: Original Client subscription moved to P1Meta
        //    f->second.original_client = true;
        //    f->second.reqId = reqId;
        //    f->second.remote = remote.clone();  //&remote;
        //  }
         f->second.deps.insert(dep.write().prepared_txn_digest());
         f.release();
       }
      // if(currently_completing) //z->second.unlock();
      // z.release();
     }

      //if(params.mainThreadDispatching) dependentsMutex.unlock();
      if(params.mainThreadDispatching) waitingDependenciesMutex.unlock();
  }

  return allFinished;
}


////////////////////////////////////////////////////////// Concurrency Control Helper Functions

void Server::GetPreparedReadTimestamps(
    std::unordered_map<std::string, std::set<Timestamp>> &reads) {
  // gather up the set of all writes that are currently prepared
   if(params.mainThreadDispatching) preparedMutex.lock_shared();
  for (const auto &t : prepared) {
    for (const auto &read : t.second.second->read_set()) {
      if (IsKeyOwned(read.key())) {
        reads[read.key()].insert(t.second.first);
      }
    }
  }
   if(params.mainThreadDispatching) preparedMutex.unlock_shared();
}

void Server::GetPreparedReads(
    std::unordered_map<std::string, std::vector<const proto::Transaction*>> &reads) {
  // gather up the set of all writes that are currently prepared
   if(params.mainThreadDispatching) preparedMutex.lock_shared();
  for (const auto &t : prepared) {
    for (const auto &read : t.second.second->read_set()) {
      if (IsKeyOwned(read.key())) {
        reads[read.key()].push_back(t.second.second);
      }
    }
  }
   if(params.mainThreadDispatching) preparedMutex.unlock_shared();
}

void Server::GetCommittedWrites(const std::string &key, const Timestamp &ts,
    std::vector<std::pair<Timestamp, Server::Value>> &writes) {

  std::vector<std::pair<Timestamp, Server::Value>> values;
  if (store.getCommittedAfter(key, ts, values)) {
    for (const auto &p : values) {
      writes.push_back(p);
    }
  }
}

void Server::CheckDependents(const std::string &txnDigest) {
  //Latency_Start(&waitingOnLocks);
   //if(params.mainThreadDispatching) dependentsMutex.lock(); //read lock
   if(params.mainThreadDispatching) waitingDependenciesMutex.lock();
  //Latency_End(&waitingOnLocks);
  Debug("Called CheckDependents for txn: %s", BytesToHex(txnDigest, 16).c_str());
  
  dependentsMap::const_accessor e;
  bool dependentsItr = dependents.find(e, txnDigest);
  
  //auto dependentsItr = dependents.find(txnDigest);
  if(dependentsItr){
  //if (dependentsItr != dependents.end()) {
    for (const auto &dependent : e->second) {
    //for (const auto &dependent : dependentsItr->second) {
      waitingDependenciesMap::accessor f;
      bool dependenciesItr = waitingDependencies_new.find(f, dependent);
      //if(!dependenciesItr){
      UW_ASSERT(dependenciesItr);  //technically this should never fail, since if it were not
      // in the waitingDep struct anymore, it wouldve also removed itself from the
      //dependents set of txnDigest. XXX Need to reason carefully whether this is still true
      // with parallel OCC --> or rather parallel Commit (this is only affected by parallel commit)

      f->second.deps.erase(txnDigest);
      Debug("Removed %s from waitingDependencies of %s.", BytesToHex(txnDigest, 16).c_str(), BytesToHex(dependent, 16).c_str());
      if (f->second.deps.size() == 0) {
        Debug("Dependencies of %s have all committed or aborted.",
            BytesToHex(dependent, 16).c_str());

        proto::ConcurrencyControl::Result result = CheckDependencies(
            dependent);
        UW_ASSERT(result != proto::ConcurrencyControl::ABORT);
        //Debug("print remote: %p", f->second.remote);
        //waitingDependencies.erase(dependent);
       //Note: When waking up from dependency commit/abort -> cannot have any conflict or abstain_conflict for dependent
        const proto::CommittedProof *conflict = nullptr;
        const proto::Transaction *abstain_conflict = nullptr;

       // BufferP1Result(result, conflict, dependent, 2);

        const TransportAddress *remote_original = nullptr;
        uint64_t req_id;
        bool wake_fallbacks = false;
        bool sub_original = BufferP1Result(result, conflict, dependent, req_id, remote_original, wake_fallbacks, false, 2);
        //std::cerr << "[Normal] release lock for txn: " << BytesToHex(txnDigest, 64) << std::endl;
        if(sub_original){
          Debug("Sending Phase1 Reply for txn: %s, id: %d", BytesToHex(dependent, 64).c_str(), req_id);
          SendPhase1Reply(req_id, result, conflict, dependent, remote_original, abstain_conflict); 
        }

        // if(f->second.original_client){
        //   Debug("Sending Phase1 Reply for txn: %s, id: %d", BytesToHex(dependent, 64).c_str(), f->second.reqId);
        //   SendPhase1Reply(f->second.reqId, result, conflict, dependent, f->second.remote);
        //   delete f->second.remote;
        // }

        //Send it to all interested FB clients too:
        WakeAllInterestedFallbacks(dependent, result, conflict);
        /////

        waitingDependencies_new.erase(f);
      }
      f.release();
    }
  }
  e.release();
   //if(params.mainThreadDispatching) dependentsMutex.unlock();
   if(params.mainThreadDispatching) waitingDependenciesMutex.unlock();
}

proto::ConcurrencyControl::Result Server::CheckDependencies(
    const std::string &txnDigest) {
      //Latency_Start(&waitingOnLocks);
   //if(params.mainThreadDispatching) ongoingMutex.lock_shared();
   //Latency_End(&waitingOnLocks);
  ongoingMap::const_accessor o;
  bool isOngoing = ongoing.find(o, txnDigest);
  if(!isOngoing){

  //if(txnItr == ongoing.end()){
    Debug("Tx with txn digest [%s] has already committed/aborted", BytesToHex(txnDigest, 16).c_str());
    {
      //std::shared_lock lock(committedMutex);
      //std::shared_lock lock2(abortedMutex);
      if(committed.find(txnDigest) != committed.end()){
        //if(params.mainThreadDispatching) ongoingMutex.unlock_shared();
        return proto::ConcurrencyControl::COMMIT;
      }
      else if(aborted.find(txnDigest) != aborted.end()){
        //if(params.mainThreadDispatching) ongoingMutex.unlock_shared();
        return proto::ConcurrencyControl::ABSTAIN;
      }
      else{
        Panic("has to be either committed or aborted");
      }
    }
  }

  //UW_ASSERT(txnItr != ongoing.end());
   //if(params.mainThreadDispatching) ongoingMutex.unlock_shared();
  //return CheckDependencies(*txnItr->second);
  return CheckDependencies(*o->second.txn);
}

proto::ConcurrencyControl::Result Server::CheckDependencies(
    const proto::Transaction &txn) {

   //if(params.mainThreadDispatching) committedMutex.lock_shared();
  for (const auto &dep : txn.deps()) {
    if (dep.involved_group() != groupIdx) {
      continue;
    }
    if (committed.find(dep.write().prepared_txn_digest()) != committed.end()) {
      //Check if dependency still has smaller timestamp than reader: Could be violated if dependency re-tried with higher TS and committed -- Currently retries are not implemented.
      if (Timestamp(dep.write().prepared_timestamp()) > Timestamp(txn.timestamp())) {
        stats.Increment("cc_aborts", 1);
        stats.Increment("cc_aborts_dep_ts", 1);
         //if(params.mainThreadDispatching) committedMutex.unlock_shared();
        return proto::ConcurrencyControl::ABSTAIN;
      }
    } else {
      stats.Increment("cc_aborts", 1);
      stats.Increment("cc_aborts_dep_aborted", 1);
       //if(params.mainThreadDispatching) committedMutex.unlock_shared();
      return proto::ConcurrencyControl::ABSTAIN;
    }
  }
   //if(params.mainThreadDispatching) committedMutex.unlock_shared();
  return proto::ConcurrencyControl::COMMIT;
}

void Server::CleanDependencies(const std::string &txnDigest) {
   //if(params.mainThreadDispatching) dependentsMutex.lock();
   Debug("Called CleanDependencies for txn %s", BytesToHex(txnDigest, 16).c_str());
   if(params.mainThreadDispatching) waitingDependenciesMutex.lock();

  waitingDependenciesMap::accessor f;
  bool dependenciesItr = waitingDependencies_new.find(f, txnDigest);
  if (dependenciesItr ) {
  //auto dependenciesItr = waitingDependencies.find(txnDigest);
  //if (dependenciesItr != waitingDependencies.end()) {
    //for (const auto &dependency : dependenciesItr->second.deps) {
    for (const auto &dependency : f->second.deps) {
      dependentsMap::accessor e;
      auto dependentItr = dependents.find(e, dependency);
      if (dependentItr) {
        e->second.erase(txnDigest);
      }
      e.release();
      // auto dependentItr = dependents.find(dependency);
      // if (dependentItr != dependents.end()) {
      //   dependentItr->second.erase(txnDigest);
      // }

    }
    waitingDependencies_new.erase(f);
    //waitingDependencies.erase(dependenciesItr);
  }
  f.release();
  dependentsMap::accessor e;
  if(dependents.find(e, txnDigest)){
    dependents.erase(e);
  }
  e.release();
  //dependents.erase(txnDigest);
   //if(params.mainThreadDispatching) dependentsMutex.unlock();
   if(params.mainThreadDispatching) waitingDependenciesMutex.unlock();
}

uint64_t Server::DependencyDepth(const proto::Transaction *txn) const {
  uint64_t maxDepth = 0;
  std::queue<std::pair<const proto::Transaction *, uint64_t>> q;
  q.push(std::make_pair(txn, 0UL));

  //auto ongoingMutexScope = params.mainThreadDispatching ? std::shared_lock<std::shared_mutex>(ongoingMutex) : std::shared_lock<std::shared_mutex>();

  while (!q.empty()) {
    std::pair<const proto::Transaction *, uint64_t> curr = q.front();
    q.pop();
    maxDepth = std::max(maxDepth, curr.second);
    for (const auto &dep : curr.first->deps()) {
      ongoingMap::const_accessor o;
      bool oitr = ongoing.find(o, dep.write().prepared_txn_digest());
      if(oitr){
      //if (oitr != ongoing.end()) {
        //q.push(std::make_pair(oitr->second, curr.second + 1));
        q.push(std::make_pair(o->second.txn, curr.second + 1));
      }
      o.release();
    }
  }
  return maxDepth;
}

bool Server::CheckHighWatermark(const Timestamp &ts) {
  Timestamp highWatermark(timeServer.GetTime());
  // add delta to current local time
  highWatermark.setTimestamp(highWatermark.getTimestamp() + timeDelta);
  Debug("High watermark: %lu.", highWatermark.getTimestamp());
  return ts > highWatermark;
}


////////////////////////////////////////////////////////////////////////////////////////////////////////////////////////////////////////
proto::ConcurrencyControl::Result Server::DoTAPIROCCCheck(
    const std::string &txnDigest, const proto::Transaction &txn,
    Timestamp &retryTs) {
  Debug("[%s] START PREPARE", txnDigest.c_str());


  if(params.mainThreadDispatching) preparedMutex.lock_shared();
  preparedMap::const_accessor a;
  auto preparedItr = prepared.find(a, txnDigest);
  if(preparedItr){
      if(a->second.first == txn.timestamp()){
  //if (preparedItr != prepared.end()) {
  //  if (preparedItr->second.first == txn.timestamp()) {
      Warning("[%s] Already Prepared!", txnDigest.c_str());
      if(params.mainThreadDispatching) preparedMutex.unlock_shared();
      return proto::ConcurrencyControl::COMMIT;
    } else {
      // run the checks again for a new timestamp
      if(params.mainThreadDispatching) preparedMutex.unlock_shared();
      Clean(txnDigest);
    }
  }
  a.release();
  // do OCC checks
  std::unordered_map<std::string, std::set<Timestamp>> pReads;
  GetPreparedReadTimestamps(pReads);

  // check for conflicts with the read set
  for (const auto &read : txn.read_set()) {
    std::pair<Timestamp, Timestamp> range;
     //if(params.mainThreadDispatching) storeMutex.lock();
    bool ret = store.getRange(read.key(), read.readtime(), range);
     //if(params.mainThreadDispatching) storeMutex.unlock();

    Debug("Range %lu %lu %lu", Timestamp(read.readtime()).getTimestamp(),
        range.first.getTimestamp(), range.second.getTimestamp());

    // if we don't have this key then no conflicts for read
    if (!ret) {
      continue;
    }

    // if we don't have this version then no conflicts for read
    if (range.first != read.readtime()) {
      continue;
    }

    // if the value is still valid
    if (!range.second.isValid()) {
      // check pending writes.
      //auto preparedWritesMutexScope = params.mainThreadDispatching ? std::shared_lock<std::shared_mutex>(preparedWritesMutex) : std::shared_lock<std::shared_mutex>();

      if (preparedWrites.find(read.key()) != preparedWrites.end()) {
        Debug("[%lu,%lu] ABSTAIN rw conflict w/ prepared key %s.",
            txn.client_id(),
            txn.client_seq_num(),
            BytesToHex(read.key(), 16).c_str());
        stats.Increment("cc_abstains", 1);
        stats.Increment("cc_abstains_rw_conflict", 1);
        return proto::ConcurrencyControl::ABSTAIN;
      }
    } else {
      // if value is not still valtxnDigest, then abort.
      /*if (Timestamp(txn.timestamp()) <= range.first) {
        Warning("timestamp %lu <= range.first %lu (range.second %lu)",
            txn.timestamp().timestamp(), range.first.getTimestamp(),
            range.second.getTimestamp());
      }*/
      //UW_ASSERT(timestamp > range.first);
      Debug("[%s] ABORT rw conflict: %lu > %lu", txnDigest.c_str(),
          txn.timestamp().timestamp(), range.second.getTimestamp());
      stats.Increment("cc_aborts", 1);
      stats.Increment("cc_aborts_rw_conflict", 1);
      return proto::ConcurrencyControl::ABORT;
    }
  }

  // check for conflicts with the write set
  for (const auto &write : txn.write_set()) {
    std::pair<Timestamp, Server::Value> val;
    // if this key is in the store
     //if(params.mainThreadDispatching) storeMutex.lock();
    if (store.get(write.key(), val)) {
      Timestamp lastRead;
      bool ret;

      // if the last committed write is bigger than the timestamp,
      // then can't accept
      if (val.first > Timestamp(txn.timestamp())) {
        Debug("[%s] RETRY ww conflict w/ prepared key:%s", txnDigest.c_str(),
            write.key().c_str());
        retryTs = val.first;
        stats.Increment("cc_retries_committed_write", 1);
         //if(params.mainThreadDispatching) storeMutex.unlock();
        return proto::ConcurrencyControl::ABSTAIN;
      }

      // if last committed read is bigger than the timestamp, can't
      // accept this transaction, but can propose a retry timestamp

      // we get the timestamp of the last read ever on this object
      ret = store.getLastRead(write.key(), lastRead);

      // if this key is in the store and has been read before
      if (ret && lastRead > Timestamp(txn.timestamp())) {
        Debug("[%s] RETRY wr conflict w/ prepared key:%s", txnDigest.c_str(),
            write.key().c_str());
        retryTs = lastRead;
         //if(params.mainThreadDispatching) storeMutex.unlock();
        return proto::ConcurrencyControl::ABSTAIN;
      }
    }
     //if(params.mainThreadDispatching) storeMutex.unlock();

    // if there is a pending write for this key, greater than the
    // proposed timestamp, retry

     //if(params.mainThreadDispatching) preparedWritesMutex.lock_shared();

     auto itr = preparedWrites.find(write.key());

    if (itr != preparedWrites.end()) {
      itr->second.first.lock_shared();
      std::map<Timestamp, const proto::Transaction *>::iterator it =
          itr->second.second.upper_bound(txn.timestamp());
      if (it != itr->second.second.end() ) {
        Debug("[%s] RETRY ww conflict w/ prepared key:%s", txnDigest.c_str(),
            write.key().c_str());
        retryTs = it->first;
        stats.Increment("cc_retries_prepared_write", 1);
         //if(params.mainThreadDispatching) preparedWritesMutex.unlock_shared();
         itr->second.first.unlock_shared();
        return proto::ConcurrencyControl::ABSTAIN;
      }
      itr->second.first.unlock_shared();
    }
     //if(params.mainThreadDispatching) preparedWritesMutex.unlock_shared();


    //if there is a pending read for this key, greater than the
    //propsed timestamp, abstain
    if (pReads.find(write.key()) != pReads.end() &&
        pReads[write.key()].upper_bound(txn.timestamp()) !=
        pReads[write.key()].end()) {
      Debug("[%s] ABSTAIN wr conflict w/ prepared key: %s",
            txnDigest.c_str(), write.key().c_str());
      stats.Increment("cc_abstains", 1);
      return proto::ConcurrencyControl::ABSTAIN;
    }
  }

  // Otherwise, prepare this transaction for commit
  Prepare(txnDigest, txn, txn.read_set());

  Debug("[%s] PREPARED TO COMMIT", txnDigest.c_str());

  return proto::ConcurrencyControl::COMMIT;
}


locks_t Server::LockTxnKeys_scoped(const proto::Transaction &txn, const ReadSet &readSet) {

    // timeval tv1;
    // gettimeofday(&tv1, 0);
    // int id = std::rand();
    // std::cerr << "starting locking for id: " << id << std::endl;
    locks_t locks;

    //const ReadSet &readSet = txn.read_set();
    const WriteSet &writeSet = txn.write_set();

    auto itr_r = readSet.begin();
    auto itr_w = writeSet.begin();

    //for(int i = 0; i < readSet.size() + writeSet.size(); ++i){
    while(itr_r != readSet.end() || itr_w != writeSet.end()){
      //skip duplicate keys (since the list is sorted they should be next)
      if(itr_r != readSet.end() && std::next(itr_r) != readSet.end()){
        if(itr_r->key() == std::next(itr_r)->key()){
          itr_r++;
          continue;
        }
      }
      if(itr_w != writeSet.end() && std::next(itr_w) != writeSet.end()){
        if(itr_w->key() == std::next(itr_w)->key()){
          itr_w++;
          continue;
        }
      }
      //lock and advance read/write respectively if the other set is done
      if(itr_r == readSet.end()){
        //std::cerr<< "Locking Write [" << txn.client_id() << "," << txn.client_seq_num()  << " : " << BytesToHex(itr_w->key(), 16).c_str() << "]" << std::endl;
        locks.emplace_back(mutex_map[itr_w->key()]);
        itr_w++;
      }
      else if(itr_w == writeSet.end()){
        //std::cerr<< "Locking Read [" << txn.client_id() << "," << txn.client_seq_num()  << " : " << BytesToHex(itr_r->key(), 16).c_str() << "]" << std::endl;
        locks.emplace_back(mutex_map[itr_r->key()]);
        itr_r++;
      }
      //lock and advance read/write iterators in order
      else{
        if(itr_r->key() <= itr_w->key()){
          //std::cerr<< "Locking Read/Write [" << txn.client_id() << "," << txn.client_seq_num()  << " : " << BytesToHex(itr_r->key(), 16).c_str() << "]" << std::endl;
          locks.emplace_back(mutex_map[itr_r->key()]);
          //If read set and write set share keys, must not acquire lock twice.
          if(itr_r->key() == itr_w->key()) {
            itr_w++;
          }
          itr_r++;
        }
        else{
          //std::cerr<< "Locking Write [" << txn.client_id() << "," << txn.client_seq_num()  << " : " << BytesToHex(itr_w->key(), 16).c_str() << "]" << std::endl;
          locks.emplace_back(mutex_map[itr_w->key()]);
          itr_w++;
        }
      }
    }
    // timeval tv2;
    // gettimeofday(&tv2, 0);
    // total_lock_time_ms += (tv2.tv_sec * 1000  + tv2.tv_usec / 1000) - (tv1.tv_sec * 1000  + tv1.tv_usec / 1000);
    // std::cerr << "ending locking for id: " << id << std::endl;
    return locks;
}

//XXX DEPRECATED
void Server::LockTxnKeys(proto::Transaction &txn){
  // Lock all (read/write) keys in order for atomicity if using parallel OCC

    const ReadSet &readSet = txn.read_set();
    const WriteSet &writeSet = txn.write_set();

    auto itr_r = readSet.begin();
    auto itr_w = writeSet.begin();
    //for(int i = 0; i < readSet.size() + writeSet.size(); ++i){
    while(itr_r != readSet.end() || itr_w != writeSet.end()){
      if(itr_r == readSet.end()){
        lock_keys[itr_w->key()].lock();
        itr_w++;
      }
      else if(itr_w == writeSet.end()){
        lock_keys[itr_r->key()].lock();
        itr_r++;
      }
      else{
        if(itr_r->key() <= itr_w->key()){
          lock_keys[itr_r->key()].lock();
          //If read set and write set share keys, must not acquire lock twice.
          if(itr_r->key() == itr_w->key()) { itr_w++;}
          itr_r++;
        }
        else{
          lock_keys[itr_w->key()].lock();
          itr_w++;
        }
      }
    }
}
//XXX DEPRECATED
void Server::UnlockTxnKeys(proto::Transaction &txn){

    const ReadSet &readSet = txn.read_set();
    const WriteSet &writeSet = txn.write_set();

  // Lock all (read/write) keys in order for atomicity if using parallel OCC
    auto itr_r = readSet.rbegin();
    auto itr_w = writeSet.rbegin();
    //for(int i = 0; i < readSet.size() + writeSet.size(); ++i){
    while(itr_r != readSet.rend() || itr_w != writeSet.rend()){
      if(itr_r == readSet.rend()){
        lock_keys[itr_w->key()].unlock();
        itr_w++;
      }
      else if(itr_w == writeSet.rend()){
        lock_keys[itr_r->key()].unlock();
        itr_r++;
      }
      else{
        if(itr_r->key() > itr_w->key()){
          lock_keys[itr_r->key()].unlock();
          itr_r++;
        }
        else{
          lock_keys[itr_w->key()].unlock();
          if(itr_r->key() == itr_w->key()) { itr_r++;}
          itr_w++;
        }
      }
    }
}


}<|MERGE_RESOLUTION|>--- conflicted
+++ resolved
@@ -63,13 +63,11 @@
     //Note: 2 threads may try to call DoOCC for a Tx in parallel (barrier is only at BufferP1) -> they might try to write the same value in parallel. 
     //FIX: Hold ongoing lock while updating merged_set. + Check if merged_set exists, if so, re-use it.
 
-<<<<<<< HEAD
     //Best solution: Store the merged set as part of ongoingMap -- I.e. keep TX const. In CC check pass pointer to read set instead of Txn. Same for prepare.
     //In this case, can remove restoreTxn. 
 
 //TODO: Must also ensure WAIT invariant: Should never cause WAIT to be decided as a result of honest clients sync and prepare being processed in parallel
 
-=======
 
 //Problem: Don't want to wake Tx before we subscribed to ALL missing. 
 // I.e. we don't want to subscribe to one missing, then it gets completed and triggers the TryPrepare; while we still were trying to add more missing.
@@ -149,7 +147,6 @@
       
     }
 }
->>>>>>> 2e8e6dda
 
 //returns pointer to query read set (either from cache, or from txn itself)
 proto::ConcurrencyControl::Result Server::fetchReadSet(const proto::QueryResultMetaData &query_md, const proto::ReadSet *&query_rs, const std::string &txnDigest, const proto::Transaction &txn){
