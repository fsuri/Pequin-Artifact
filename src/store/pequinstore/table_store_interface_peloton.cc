#include "store/pequinstore/table_store_interface_peloton.h"
#include "lib/message.h"
#include "query-engine/traffic_cop/traffic_cop.h"
#include <atomic>
#include <sched.h>
#include <utility>

#include "store/common/query_result/query_result.h"

namespace pequinstore {

std::string
GetResultValueAsString(const std::vector<peloton::ResultValue> &result,
                       size_t index) {
  std::string value(result[index].begin(), result[index].end());
  return value;
}

void UtilTestTaskCallback(void *arg) {
  std::atomic_int *count = static_cast<std::atomic_int *>(arg);
  count->store(0);
}

void ContinueAfterComplete(std::atomic_int &counter_) {
  while (counter_.load() == 1) {
    usleep(10);
  }
}

///////////////////// CLASS FUNCTIONS ///////////////////////////

PelotonTableStore::PelotonTableStore(int num_threads)
    : unnamed_statement("unnamed"), unnamed_variable(false) {
  // Init Peloton default DB
  Init(num_threads);
}

PelotonTableStore::PelotonTableStore(std::string &table_registry_path,
                                     find_table_version &&find_table_version,
                                     read_prepared_pred &&read_prepared_pred,
                                     int num_threads)
    : TableStore(table_registry_path, std::move(find_table_version),
                 std::move(read_prepared_pred)),
      unnamed_statement("unnamed"), unnamed_variable(false) {
  // Init Peloton default DB
  Init(num_threads);
}

PelotonTableStore::~PelotonTableStore() {

  // Release all allocated cops
  size_t cop_count = traffic_cops.size_approx();
  while (cop_count) {
    cop_count--;

    std::pair<peloton::tcop::TrafficCop *, std::atomic_int *> cop_pair;
    bool found = traffic_cops.try_dequeue(cop_pair);

    if (found) {
      delete cop_pair.first;
      delete cop_pair.second;
    }
  }

  size_t cops_left = traffic_cops_.size();
  while (cops_left > 0) {
    std::pair<peloton::tcop::TrafficCop *, std::atomic_int *> cop_pair;
    cop_pair = traffic_cops_.back();
    traffic_cops_.pop_back();

    delete cop_pair.first;
    delete cop_pair.second;
    cops_left--;
  }

  /*Latency_t sum_read;
  _Latency_Init(&sum_read, "total_read");
  for (unsigned int i = 0; i < readLats.size(); i++) {
    Latency_Sum(&sum_read, &readLats[i]);
  }
  Latency_t sum_write;
  _Latency_Init(&sum_write, "total_write");
  for (unsigned int i = 0; i < writeLats.size(); i++) {
    Latency_Sum(&sum_write, &writeLats[i]);
  }

  Latency_Dump(&sum_read);
  Latency_Dump(&sum_write);*/
}

void PelotonTableStore::Init(int num_threads) {
  // Init Peloton default DB
  auto &txn_manager =
      peloton::concurrency::TransactionManagerFactory::GetInstance();
  auto txn = txn_manager.BeginTransaction();
  peloton::catalog::Catalog::GetInstance()->CreateDatabase(txn,
                                                           DEFAULT_DB_NAME);
  txn_manager.CommitTransaction(txn);
  // traffic_cop_ = peloton::tcop::TrafficCop(UtilTestTaskCallback, &counter_);

  if (num_threads > 0) {
    is_recycled_version_ = false;
    for (int i = 0; i < num_threads; i++) {
      std::atomic_int *counter = new std::atomic_int();
      peloton::tcop::TrafficCop *new_cop =
          new peloton::tcop::TrafficCop(UtilTestTaskCallback, counter);
      traffic_cops_.push_back({new_cop, counter});
    }
  }

  /*for (int i = 0; i < num_threads; ++i) {
    Latency_t readLat;
    Latency_t writeLat;
    readLats.push_back(readLat);
    writeLats.push_back(writeLat);
    _Latency_Init(&readLats.back(), "read");
    _Latency_Init(&writeLats.back(), "write");
  }*/
}

////////////////  Helper Functions //////////////////////////
std::shared_ptr<peloton::Statement>
PelotonTableStore::ParseAndPrepare(const std::string &query_statement,
                                   peloton::tcop::TrafficCop *tcop) {

  std::cout << "Beginning of parse and prepare" << std::endl;
  // prepareStatement
  auto &peloton_parser = peloton::parser::PostgresParser::GetInstance();
  auto sql_stmt_list = peloton_parser.BuildParseTree(query_statement);
  // PELOTON_ASSERT(sql_stmt_list);
  if (!sql_stmt_list->is_valid) {
    Panic("SQL command not valid"); // return peloton::ResultType::FAILURE;
  }

  std::cout << "Parsed create table statement" << std::endl;
  auto statement = tcop->PrepareStatement(unnamed_statement, query_statement,
                                          std::move(sql_stmt_list));
  if (statement.get() == nullptr) {
    tcop->setRowsAffected(0);
    Panic("SQL command not valid"); // return peloton::ResultType::FAILURE;
  }
  std::cout << "After preparing the statement" << std::endl;
  return statement;
}

void PelotonTableStore::GetResult(peloton::ResultType &status,
                                  peloton::tcop::TrafficCop *tcop,
                                  std::atomic_int *c) {
  // busy loop until result is ready. TODO: Change into callback style to avoid
  // busy loop.
  if (tcop->GetQueuing()) {
    ContinueAfterComplete(*c);
    tcop->ExecuteStatementPlanGetResult();
    status = tcop->ExecuteStatementGetResult();
    tcop->SetQueuing(false);
  }
}

// std::string
// PelotonTableStore::TransformResult(std::vector<peloton::FieldInfo>
// &tuple_descriptor, std::vector<peloton::ResultValue> &result){
std::string PelotonTableStore::TransformResult(
    peloton::ResultType &status, std::shared_ptr<peloton::Statement> statement,
    std::vector<peloton::ResultValue> &result) {

  std::vector<peloton::FieldInfo> tuple_descriptor;
  if (status == peloton::ResultType::SUCCESS) {
    tuple_descriptor = statement->GetTupleDescriptor();
    Debug("Query Read successful");
  } else {
    Panic("Query read failure");
  }

  sql::QueryResultProtoBuilder queryResultBuilder;
  // Add columns
  for (unsigned int i = 0; i < tuple_descriptor.size(); i++) {
    std::string column_name = std::get<0>(tuple_descriptor[i]);
    queryResultBuilder.add_column(column_name);
  }
  // Add rows
  unsigned int rows = result.size() / tuple_descriptor.size();
  for (unsigned int i = 0; i < rows; i++) {
    RowProto *row = queryResultBuilder.new_row();
    for (unsigned int j = 0; j < tuple_descriptor.size(); j++) {
      // TODO: Use interface addtorow, and pass in field to that row
      queryResultBuilder.AddToRow(row, result[i * tuple_descriptor.size() + j]);
      auto r = result[i * tuple_descriptor.size() + j];
      std::cerr << "Col/Row" << j << " : " << r << std::endl;
    }
  }

  return queryResultBuilder.get_result()->SerializeAsString();
}

std::pair<peloton::tcop::TrafficCop *, std::atomic_int *>
PelotonTableStore::GetCop() {
  if (!is_recycled_version_) {
    int t_id = sched_getcpu();
    // std::cout << "Thread id is " << t_id << std::endl;
    if (t_id >= traffic_cops_.size()) {
      Panic("Not enough traffic cops allocated for the number of cores");
    }
    return traffic_cops_.at(t_id);
  } else {
    return GetUnusedTrafficCop();
  }
}

std::pair<peloton::tcop::TrafficCop *, std::atomic_int *>
PelotonTableStore::GetUnusedTrafficCop() {
  std::pair<peloton::tcop::TrafficCop *, std::atomic_int *> cop_pair;
  bool found = traffic_cops.try_dequeue(cop_pair);

  if (found) {
    cop_pair.first->Reset(); // Reset traffic cop
    return cop_pair;
  }

  std::atomic_int *counter = new std::atomic_int();
  peloton::tcop::TrafficCop *new_cop =
      new peloton::tcop::TrafficCop(UtilTestTaskCallback, counter);
  return {new_cop, counter};
}

void PelotonTableStore::ReleaseTrafficCop(
    std::pair<peloton::tcop::TrafficCop *, std::atomic_int *> cop_pair) {
  traffic_cops.enqueue(cop_pair);
}

/////////////////// INTERFACE FUNCTIONS //////////////////////////////

// Execute a statement directly on the Table backend, no questions asked, no
// output
void PelotonTableStore::ExecRaw(const std::string &sql_statement) {
  // Execute on Peloton  //Note -- this should be a synchronous call. I.e.
  // ExecRaw should not return before the call is done.

  std::cout << "Beginning of exec raw" << std::endl;
  std::pair<peloton::tcop::TrafficCop *, std::atomic_int *> cop_pair = GetCop();
  std::cout << "Got the cop" << std::endl;

  std::atomic_int *counter = cop_pair.second;
  peloton::tcop::TrafficCop *tcop = cop_pair.first;
  bool unamed;

  // prepareStatement
  std::cout << "Before parse and prepare" << std::endl;
  auto statement = ParseAndPrepare(sql_statement, tcop);

  // ExecuteStatment
  std::vector<peloton::type::Value> param_values;
  std::vector<peloton::ResultValue> result;
  std::vector<int> result_format(statement->GetTupleDescriptor().size(), 0);

  // counter_.store(1); // SetTrafficCopCounter();
  /*auto status = traffic_cop_.ExecuteStatement(statement, param_values,
     unnamed, result_format, result);*/

  counter->store(1);
  auto status = tcop->ExecuteStatement(statement, param_values, unamed,
                                       result_format, result);

  Debug("Made it after status");
  // GetResult(status);
  GetResult(status, tcop, counter);

  if (status == peloton::ResultType::SUCCESS)
    Debug("RawExec success");
  else
    Debug("RawExec failure");
}

void PelotonTableStore::LoadTable(const std::string &load_statement,
                                  const std::string &txn_digest,
                                  const Timestamp &ts,
                                  const proto::CommittedProof *committedProof) {
  // When calling the LoadStatement: We'll want to initialize all rows to be
  // committed and have genesis proof (see server) Call statement (of type Copy
  // or Insert) and set meta data accordingly (bool commit = true,
  // committedProof, txn_digest, ts)

  std::pair<peloton::tcop::TrafficCop *, std::atomic_int *> cop_pair = GetCop();

  std::atomic_int *counter = cop_pair.second;
  peloton::tcop::TrafficCop *tcop = cop_pair.first;
  bool unamed;

  std::shared_ptr<std::string> txn_dig(std::make_shared<std::string>(
      txn_digest)); // Turn txn_digest into a shared_ptr, write everywhere it is
                    // needed.

  // execute the query using tcop
  // prepareStatement
  auto statement = ParseAndPrepare(load_statement, tcop);

  // ExecuteStatment
  std::vector<peloton::type::Value> param_values;
  std::vector<int> result_format(statement->GetTupleDescriptor().size(), 0);
  std::vector<peloton::ResultValue> result;

  counter->store(1); // SetTrafficCopCounter();
  auto status = tcop->ExecuteStatement(statement, param_values, unamed,
                                       result_format, result);

  GetResult(status, tcop, counter);

  if (status == peloton::ResultType::SUCCESS)
    Debug("Load success");
  else
    Debug("RawExec failure");
}

// Execute a read query statement on the Table backend and return a
// query_result/proto (in serialized form) as well as a read set (managed by
// readSetMgr)
std::string PelotonTableStore::ExecReadQuery(const std::string &query_statement,
                                             const Timestamp &ts,
                                             QueryReadSetMgr &readSetMgr) {

  // UW_ASSERT(ts.getTimestamp() >= 0 && ts.getID() >= 0);

  Debug("Execute ReadQuery: %s. TS: [%lu:%lu]", query_statement.c_str(),
        ts.getTimestamp(), ts.getID());
<<<<<<< HEAD
    
  int core = sched_getcpu();
  Debug("Begin readLat on core: %d", core);
  Latency_Start(&readLats[core]);
=======

  Debug("Begin readLat on core: %d", sched_getcpu());
  // Latency_Start(&readLats[sched_getcpu()]);
>>>>>>> 5773d48d

  // Execute on Peloton (args: query, Ts, readSetMgr, this->can_read_prepared,
  // this->set_table_version) --> returns peloton result --> transform into
  // protoResult

  // TRY TO CREATE SEPARATE TRAFFIC COP
  // auto [traffic_cop, counter] = GetUnusedTrafficCop();
  //  std::atomic_int counter;
  //  peloton::tcop::TrafficCop traffic_cop(UtilTestTaskCallback, &counter);
  // traffic_cop_.Reset();
  std::pair<peloton::tcop::TrafficCop *, std::atomic_int *> cop_pair = GetCop();

  std::atomic_int *counter = cop_pair.second;
  peloton::tcop::TrafficCop *tcop = cop_pair.first;
  bool unamed;

  // TRY TO SET A THREAD ID
  // size_t t_id = std::hash<std::thread::id>{}(std::this_thread::get_id()); //
  // % 4; std::cout << "################################# STARTING ExecReadQuery
  // ############################## on Thread: " < t_id << std::endl;

  // std::cout << query_statement << std::endl;

  // prepareStatement
  auto statement = ParseAndPrepare(query_statement, tcop);

  // ExecuteStatment
  std::vector<peloton::type::Value> param_values;
  std::vector<int> result_format(statement->GetTupleDescriptor().size(), 0);
  std::vector<peloton::ResultValue> result;

  // SetTrafficCopCounter();
  // counter_.store(1);
  counter->store(1);

  // execute the query using tcop
  auto status = tcop->ExecuteReadStatement(
      statement, param_values, unamed, result_format, result, ts, readSetMgr,
      this->record_table_version, this->can_read_prepared);

  // GetResult(status);
  GetResult(status, tcop, counter);

  // std::string result_string = TransformResult(status, statement, result);
  // //Testing:
  // //TODO: turn result into protowrapper and read it out.
  // query_result::QueryResult *res = new
  // sql::QueryResultProtoWrapper(result_string);
  // //TODO: what type are the result values? does the transformation shomehow
  // need to mention this.

  //   std::cerr << "IS empty?: " << (res->empty()) << std::endl;
  //   std::cerr << "num cols:" <<  (res->num_columns()) << std::endl;
  //   std::cerr << "num rows written:" <<  (res->rows_affected()) << std::endl;
  //   std::cerr << "num rows read:" << (res->size()) << std::endl;

  //  size_t nbytes;
  //  const char* out;
  // std::string output_row;

  // for(int j = 0; j < res->size(); ++j){
  //    std::stringstream p_ss(std::ios::in | std::ios::out | std::ios::binary);
  //   for(int i = 0; i<res->num_columns(); ++i){
  //     out = res->get(j, i, &nbytes);
  //     std::string p_output(out, nbytes);
  //     p_ss << p_output;
  //     output_row;
  //     {
  //       cereal::BinaryInputArchive iarchive(p_ss); // Create an input archive
  //       iarchive(output_row); // Read the data from the archive
  //     }
  //     std::cerr << "Query Result. Col " << i << ": " << output_row <<
  //     std::endl;
  //   }
  // }

  // delete res;

  // Transform PelotonResult into ProtoResult
  std::string &&res(TransformResult(status, statement, result));

<<<<<<< HEAD
  Debug("End readLat on core: %d", core);
  Latency_End(&readLats[core]);
  return std::move(res); //return TransformResult(status, statement, result)
=======
  Debug("End readLat on core: %d", sched_getcpu());
  // Latency_End(&readLats[sched_getcpu()]);
  return std::move(res); // return TransformResult(status, statement, result)
>>>>>>> 5773d48d
}

// Execute a point read on the Table backend and return a query_result/proto (in
// serialized form) as well as a commitProof (note, the read set is implicit)
void PelotonTableStore::ExecPointRead(
    const std::string &query_statement, std::string &enc_primary_key,
    const Timestamp &ts, proto::Write *write,
    const proto::CommittedProof *committedProof) {
  Panic("Currently not using");

  // Client sends query statement, and expects a Query Result for the given key,
  // a timestamp, and a proof (if it was a committed value it read) Note:
  // Sending a query statement (even though it is a point request) allows us to
  // handle complex Select operators (like Count, Max, or just some subset of
  // rows, etc) without additional parsing Since the CC-store holds no data, the
  // server would have to generate a statement anyways --> so it's easiest to
  // just send it from the client as is (rather than assembling it from the
  // encoded key )

  // Read prepared predicate will evaluate to true if a) prepared reads are
  // enabled, AND b) the dependency depth of a prepared value is within the
  // threshold. Pass down a Lambda function that takes in txn_digest and checks
  // whether is readable (Like passing an electrical probe down the ocean)

  // TODO: If no write/read exists (result == empty) -> send empty result (i.e.
  // no fields in write are set), read_time = 0 by default
  //  WARNING: Don't set prepared or committed -- let client side default
  //  handling take care of it. (optional TODO:) For optimal CC we'd ideally
  //  send the time of last delete (to minimize conflict window) rather than
  //  default to 0
  //- but then we have to send it as committed (with proof) or as prepared (with
  // value = empty result) Client will have to check proof txn ==> lookup that
  // key exists in Writeset was marked as delete. Note: For Query reads that
  // would technically be the best too --> the coarse lock of the Table Version
  // helps simulate it.

  // Note: Don't read TableVersion for PointReads -- they do not care about what
  // other rows exist

<<<<<<< HEAD
  int core = sched_getcpu();
  Debug("Begin readLat on core: %d", core);
  Latency_Start(&readLats[core]);
=======
  Debug("Begin readLat on core: %d", sched_getcpu());
  // Latency_Start(&readLats[sched_getcpu()]);
>>>>>>> 5773d48d
  std::pair<peloton::tcop::TrafficCop *, std::atomic_int *> cop_pair = GetCop();

  std::atomic_int *counter = cop_pair.second;
  peloton::tcop::TrafficCop *tcop = cop_pair.first;
  bool unamed;

  // prepareStatement
  auto statement = ParseAndPrepare(query_statement, tcop);

  // ExecuteStatment
  std::vector<peloton::type::Value> param_values;
  std::vector<peloton::ResultValue> result;
  std::vector<int> result_format(statement->GetTupleDescriptor().size(), 0);

  counter->store(1); // SetTrafficCopCounter();

  Timestamp committed_timestamp;
  Timestamp prepared_timestamp;         // TODO: Change into write subparts.
  std::shared_ptr<std::string> txn_dig; // prepared dependency

  // Execute PointQueryStatement on Peloton using traffic_cop
  // args: query, Ts, this->can_read_prepared ; commit: (result1, timestamp1,
  // proof), prepared: (result2, timestamp2, txn_digest), key (optional) Read
  // latest committed (return committedProof) + Read latest prepared (if >
  // committed)
  auto status = tcop->ExecutePointReadStatement(
      statement, param_values, unamed, result_format, result, ts,
      this->can_read_prepared, &committed_timestamp, committedProof,
      &prepared_timestamp, txn_dig, write);

  // GetResult(status);
  GetResult(status, tcop, counter);

  TransformPointResult(write, committed_timestamp, prepared_timestamp, txn_dig,
                       status, statement, result);

<<<<<<< HEAD
  Debug("End readLat on core: %d", core);
  Latency_End(&readLats[core]);
=======
  Debug("End readLat on core: %d", sched_getcpu());
  // Latency_End(&readLats[sched_getcpu()]);
>>>>>>> 5773d48d

  return;
}
// Note: Could execute PointRead via ExecReadQuery (Eagerly) as well.
//  ExecPointRead should translate enc_primary_key into a query_statement to be
//  exec by ExecReadQuery.
//(Alternatively: Could already send a Sql command from the client) ==> Should
// do it at the client, so that we can keep whatever Select specification, e.g.
// * or specific cols...

void PelotonTableStore::TransformPointResult(
    proto::Write *write, Timestamp &committed_timestamp,
    Timestamp &prepared_timestamp, std::shared_ptr<std::string> txn_dig,
    peloton::ResultType &status, std::shared_ptr<peloton::Statement> statement,
    std::vector<peloton::ResultValue> &result) {

  std::vector<peloton::FieldInfo> tuple_descriptor;
  if (status == peloton::ResultType::SUCCESS) {
    tuple_descriptor = statement->GetTupleDescriptor();
  }

  // write->set_committed_value()
  /*std::cout << "Commit proof client id: "
            << traffic_cop_.commit_proof_->txn().client_id()
            << " : sequence number: "
            << traffic_cop_.commit_proof_->txn().client_seq_num() <<
     std::endl;*/

  // Change Peloton result into query proto.

  unsigned int rows = result.size() / tuple_descriptor.size();
  UW_ASSERT(rows <= 2); // There should be at most 2 rows: One committed, and
                        // one prepared. The committed one always comes last.

  if (rows == 0)
    return; // Empty result: No tuple exists for the supplied Row-key

  // Committed
  sql::QueryResultProtoBuilder queryResultBuilder;
  RowProto *row = queryResultBuilder.new_row();

  for (unsigned int i = 0; i < tuple_descriptor.size(); i++) {
    std::string &column_name = std::get<0>(tuple_descriptor[i]);
    queryResultBuilder.add_column(column_name);
    queryResultBuilder.AddToRow(
        row, result[rows - 1 * tuple_descriptor.size() +
                    i]); // Note: rows-1 == last row == Committed
  }

  write->set_committed_value(
      queryResultBuilder.get_result()
          ->SerializeAsString()); // Note: This "clears" the builder
  committed_timestamp.serialize(write->mutable_committed_timestamp());

  // Prepared
  if (rows < 2)
    return; // no prepared

  row = queryResultBuilder.new_row();
  for (unsigned int i = 0; i < tuple_descriptor.size(); i++) {
    std::string &column_name = std::get<0>(tuple_descriptor[i]);
    queryResultBuilder.add_column(column_name);
    queryResultBuilder.AddToRow(
        row, result[0 * tuple_descriptor.size() +
                    i]); // Note: first row == Prepared (if present)
  }

  write->set_prepared_value(
      queryResultBuilder.get_result()
          ->SerializeAsString()); // Note: This "clears" the builder
  prepared_timestamp.serialize(write->mutable_prepared_timestamp());
  write->set_prepared_txn_digest(*txn_dig);

  return;
}

//////////////////////// WRITE STATEMENTS

// void ExecWrite(std::string &write_statement, const Timestamp &ts, const
// std::string &txn_digest,
//     const proto::CommittedProof *commit_proof, bool commit_or_prepare)

// Apply a set of Table Writes (versioned row creations) to the Table backend
void PelotonTableStore::ApplyTableWrite(
    const std::string &table_name, const TableWrite &table_write,
    const Timestamp &ts, const std::string &txn_digest,
    const proto::CommittedProof *commit_proof, bool commit_or_prepare) {
  // Note: These are "no questions asked writes", i.e. they should always
  // succeed/be applied, because they don't care about any semantics
  //  TODO: can add boolean to allow a use of this function that DOES respect
  //  Insert/Update/Delete semantics -- however those can just go through
  //  ExecRaw (and wait for the result)

  // Ensure that ApplyTableWrite is synchronous -- i.e. only returns after all
  // writes are applied. => currently this is achieved by waiting for the Write
  // Result If we don't want to wait for the Write Result, then must call
  // SetTableVersion as callback from within Peloton once it is done to set the
  // TableVersion (Currently, it is being set right after ApplyTableWrite()
  // returns)
<<<<<<< HEAD
   int core = sched_getcpu();
  Debug("Begin writeLat on core: %d", core);
  Latency_Start(&writeLats[core]);
  
=======
  Debug("Begin writeLat on core: %d", sched_getcpu());
  // Latency_Start(&writeLats[sched_getcpu()]);

>>>>>>> 5773d48d
  // UW_ASSERT(ts.getTimestamp() >= 0 && ts.getID() >= 0);
  Debug("Apply TableWrite for txn %s. TS [%lu:%lu]",
        BytesToHex(txn_digest, 16).c_str(), ts.getTimestamp(), ts.getID());

  if (table_write.rows().empty())
    return;

  std::pair<peloton::tcop::TrafficCop *, std::atomic_int *> cop_pair = GetCop();

  std::atomic_int *counter = cop_pair.second;
  peloton::tcop::TrafficCop *tcop = cop_pair.first;
  bool unamed;

  // Turn txn_digest into a shared_ptr, write everywhere it is needed.
  std::shared_ptr<std::string> txn_dig(
      std::make_shared<std::string>(txn_digest));

  std::string write_statement; // empty if no writes
  //  std::string delete_statement; //empty if no deletes
  std::vector<std::string> delete_statements;
  sql_interpreter.GenerateTableWriteStatement(
      write_statement, delete_statements, table_name, table_write);

  std::cout << write_statement << std::endl;

  // Execute Writes and Deletes on Peloton
  std::vector<peloton::ResultValue> result;

  // Debug("Delete statements: %s", fmt::join(delete_statements, "|"));

  // Execute Write Statement
  if (!write_statement.empty()) {

    Debug("Write statement: %s", write_statement.c_str());
    // prepareStatement
    auto statement = ParseAndPrepare(write_statement, tcop);

    // ExecuteStatment
    std::vector<peloton::type::Value> param_values;
    size_t t_id =
        0; // std::hash<std::thread::id>{}(std::this_thread::get_id());

    std::vector<int> result_format(statement->GetTupleDescriptor().size(), 0);

    // counter_.store(1); // SetTrafficCopCounter();
    /*auto status = traffic_cop_.ExecuteWriteStatement(
        statement, param_values, unnamed, result_format, result, ts, txn_dig,
        commit_proof, commit_or_prepare, t_id);*/

    counter->store(1);
    auto status = tcop->ExecuteWriteStatement(
        statement, param_values, unamed, result_format, result, ts, txn_dig,
        commit_proof, commit_or_prepare, t_id);

    // GetResult(status);
    GetResult(status, tcop, counter);

    if (status == peloton::ResultType::SUCCESS)
      Debug("Write successful");
    else
      Panic("Write failure");
  }

  // Execute Delete Statement
  // Note: Peloton does not support WHERE IN syntax in Delete statements. Thus
  // we have to represent multi deletes as indidivdual statements -- which is
  // quite inefficient

  // if (!delete_statement.empty()) {
  for (auto &delete_statement :
       delete_statements) { // TODO: Find a way to parallelize these statement
                            // calls (they don't conflict)
    Debug("Delete statement: %s", delete_statement.c_str());
    std::cout << "Delete statement is " << delete_statement << std::endl;
    // prepare Statement
    auto statement = ParseAndPrepare(delete_statement, tcop);
    // ExecuteStatment
    std::vector<peloton::type::Value> param_values; // param_values.clear();

    std::vector<int> result_format(statement->GetTupleDescriptor().size(), 0);

    // counter_.store(1); // SetTrafficCopCounter();
    /*auto status = traffic_cop_.ExecuteWriteStatement(
        statement, param_values, unnamed, result_format, result, ts, txn_dig,
        commit_proof, commit_or_prepare);*/
    auto status = tcop->ExecuteWriteStatement(
        statement, param_values, unamed, result_format, result, ts, txn_dig,
        commit_proof, commit_or_prepare);

    // GetResult(status);
    GetResult(status, tcop, counter);

    if (status == peloton::ResultType::SUCCESS)
      Debug("Delete successful");
    else
      Panic("Delete failure");
  }

<<<<<<< HEAD
  Debug("End writeLat on core: %d", core);
  //Debug("getCPU says on core: %d", sched_getcpu());
  //UW_ASSERT(core == sched_getcpu()); 
  Latency_End(&writeLats[core]);
=======
  Debug("End writeLat on core: %d", sched_getcpu());
  // Latency_End(&writeLats[sched_getcpu()]);
>>>>>>> 5773d48d
}

void PelotonTableStore::PurgeTableWrite(const std::string &table_name,
                                        const TableWrite &table_write,
                                        const Timestamp &ts,
                                        const std::string &txn_digest) {
  if (table_write.rows().empty())
    return;

<<<<<<< HEAD
  int core = sched_getcpu();
  Debug("Begin writeLat on core: %d", core);
  Latency_Start(&writeLats[core]);
  // Purge statement is a "special" delete statement:
  //  it deletes existing row insertions for the timestamp, but it also undoes
  //  existing deletes for the timestamp
=======
  Debug("Begin writeLat on core: %d", sched_getcpu());
  // Latency_Start(&writeLats[sched_getcpu()]);
  //  Purge statement is a "special" delete statement:
  //   it deletes existing row insertions for the timestamp, but it also undoes
  //   existing deletes for the timestamp
>>>>>>> 5773d48d

  // Simple implementation: Check Versioned linked list and delete row with
  // Timestamp ts. Return if ts > current WARNING: ONLY Purge Rows/Tuples that
  // are prepared. Do NOT purge committed ones. Note: Since Delete does not
  // impact Indexes no other changes are necessary. MUST delete even if not in
  // index Note: Purging Prepared Inserts will not clean up Index updates,
  // i.e. the aborted transaction may leave behind a false positive index
  // entry. Removing this false positive would require modifying the Peloton
  // internals, so we will ignore this issue since it only affects efficiency
  // and not results.
  //  I.e. a hit to the false positive will just result in a wasted lookup.

  //==> Effectively it is "aborting" all previously suggested (prepared) table
  // writes.

  std::pair<peloton::tcop::TrafficCop *, std::atomic_int *> cop_pair = GetCop();

  std::atomic_int *counter = cop_pair.second;
  peloton::tcop::TrafficCop *tcop = cop_pair.first;
  bool unamed;

  std::shared_ptr<std::string> txn_dig(
      std::make_shared<std::string>(txn_digest));

  std::string
      purge_statement; // empty if no writes/deletes (i.e. nothing to abort)
  sql_interpreter.GenerateTablePurgeStatement_NEW(purge_statement, table_name,
                                                  table_write);
  // std::vector<std::string> purge_statements;
  // sql_interpreter.GenerateTablePurgeStatement(purge_statements, table_name,
  // table_write);

  if (purge_statement.empty())
    return; // Nothing to undo.

  Debug("Purge statement: %s", purge_statement);
  // Debug("Purge statements: %s", fmt::join(purge_statements, "|"));

  std::vector<peloton::ResultValue> result;
  std::vector<peloton::FieldInfo> tuple_descriptor;

  // for (auto &purge_statement : purge_statements) {
  //  prepareStatement
  auto statement = ParseAndPrepare(purge_statement, tcop);
  std::cout << purge_statement << std::endl;

  std::vector<peloton::type::Value> param_values; // param_values.clear();
  std::vector<int> result_format(statement->GetTupleDescriptor().size(), 0);

  counter->store(1); // SetTrafficCopCounter();
  auto status = tcop->ExecutePurgeStatement(
      statement, param_values, unamed, result_format, result, ts, txn_dig,
      true); //! purge_statements.empty());

  // GetResult(status);
  GetResult(status, tcop, counter);

<<<<<<< HEAD
    if (status == peloton::ResultType::SUCCESS)
      Debug("Purge successful");
    else
      Panic("Purge failure");
  //}

  Debug("End writeLat on core: %d", core);
  //UW_ASSERT(core == sched_getcpu());
  Latency_End(&writeLats[core]);
=======
  if (status == peloton::ResultType::SUCCESS)
    Debug("Delete successful");
  else
    Panic("Delete failure");
  //}

  Debug("End writeLat on core: %d", sched_getcpu());
  // Latency_End(&writeLats[sched_getcpu()]);
>>>>>>> 5773d48d
}

///////////////////// Snapshot Protocol Support

// Partially execute a read query statement (reconnaissance execution) and
// return the snapshot state (managed by ssMgr)
void PelotonTableStore::FindSnapshot(std::string &query_statement,
                                     const Timestamp &ts,
                                     SnapshotManager &ssMgr) {

  // TODO: Snapshotting & materialize latencies

  // Generalize the PointRead interface:
  // Read k latest prepared.
  // Use the same prepare predicate to determine whether to read or ignore a
  // prepared version

  // TODO: Execute on Peloton
  // Note: Don't need to return a result
  // Note: Ideally execution is "partial" and only executes the leaf scan
  // operations.
}

// Materialize a snapshot on the Table backend and execute on said snapshot.
void PelotonTableStore::MaterializeSnapshot(
    const std::string &query_retry_id, const proto::MergedSnapshot &merged_ss,
    const std::set<proto::Transaction *> &ss_txns) {
  // Note: Not sure whether we should materialize full snapshot on demand, or
  // continuously as we sync on Tx

  // TODO: Apply all txn in snapshot to Table backend as a "view" that is only
  // visible to query_id
  // FIXME: The merged_ss argument only holds the txn_ids. --> instead, call
  // Materialize Snapshot on a set of transactions... ==> if doing it
  // continuously might need to call this function often.
}

std::string PelotonTableStore::ExecReadOnSnapshot(
    const std::string &query_retry_id, std::string &query_statement,
    const Timestamp &ts, QueryReadSetMgr &readSetMgr, bool abort_early) {
  // TODO: Execute on the snapshot for query_id/retry_version

  //--> returns peloton result
  // TODO: Change peloton result into query proto:

  sql::QueryResultProtoBuilder queryResultBuilder;
  // queryResultBuilder.add_column("result");
  // queryResultBuilder.add_row(result_row.begin(), result_row.end());

  return queryResultBuilder.get_result()->SerializeAsString();
}

} // namespace pequinstore<|MERGE_RESOLUTION|>--- conflicted
+++ resolved
@@ -73,7 +73,7 @@
     cops_left--;
   }
 
-  /*Latency_t sum_read;
+  Latency_t sum_read;
   _Latency_Init(&sum_read, "total_read");
   for (unsigned int i = 0; i < readLats.size(); i++) {
     Latency_Sum(&sum_read, &readLats[i]);
@@ -85,7 +85,7 @@
   }
 
   Latency_Dump(&sum_read);
-  Latency_Dump(&sum_write);*/
+  Latency_Dump(&sum_write);
 }
 
 void PelotonTableStore::Init(int num_threads) {
@@ -108,14 +108,14 @@
     }
   }
 
-  /*for (int i = 0; i < num_threads; ++i) {
+  for (int i = 0; i < num_threads; ++i) {
     Latency_t readLat;
     Latency_t writeLat;
     readLats.push_back(readLat);
     writeLats.push_back(writeLat);
     _Latency_Init(&readLats.back(), "read");
     _Latency_Init(&writeLats.back(), "write");
-  }*/
+  }
 }
 
 ////////////////  Helper Functions //////////////////////////
@@ -321,16 +321,10 @@
 
   Debug("Execute ReadQuery: %s. TS: [%lu:%lu]", query_statement.c_str(),
         ts.getTimestamp(), ts.getID());
-<<<<<<< HEAD
     
   int core = sched_getcpu();
   Debug("Begin readLat on core: %d", core);
   Latency_Start(&readLats[core]);
-=======
-
-  Debug("Begin readLat on core: %d", sched_getcpu());
-  // Latency_Start(&readLats[sched_getcpu()]);
->>>>>>> 5773d48d
 
   // Execute on Peloton (args: query, Ts, readSetMgr, this->can_read_prepared,
   // this->set_table_version) --> returns peloton result --> transform into
@@ -412,15 +406,9 @@
   // Transform PelotonResult into ProtoResult
   std::string &&res(TransformResult(status, statement, result));
 
-<<<<<<< HEAD
   Debug("End readLat on core: %d", core);
   Latency_End(&readLats[core]);
   return std::move(res); //return TransformResult(status, statement, result)
-=======
-  Debug("End readLat on core: %d", sched_getcpu());
-  // Latency_End(&readLats[sched_getcpu()]);
-  return std::move(res); // return TransformResult(status, statement, result)
->>>>>>> 5773d48d
 }
 
 // Execute a point read on the Table backend and return a query_result/proto (in
@@ -460,14 +448,9 @@
   // Note: Don't read TableVersion for PointReads -- they do not care about what
   // other rows exist
 
-<<<<<<< HEAD
   int core = sched_getcpu();
   Debug("Begin readLat on core: %d", core);
   Latency_Start(&readLats[core]);
-=======
-  Debug("Begin readLat on core: %d", sched_getcpu());
-  // Latency_Start(&readLats[sched_getcpu()]);
->>>>>>> 5773d48d
   std::pair<peloton::tcop::TrafficCop *, std::atomic_int *> cop_pair = GetCop();
 
   std::atomic_int *counter = cop_pair.second;
@@ -504,13 +487,8 @@
   TransformPointResult(write, committed_timestamp, prepared_timestamp, txn_dig,
                        status, statement, result);
 
-<<<<<<< HEAD
   Debug("End readLat on core: %d", core);
   Latency_End(&readLats[core]);
-=======
-  Debug("End readLat on core: %d", sched_getcpu());
-  // Latency_End(&readLats[sched_getcpu()]);
->>>>>>> 5773d48d
 
   return;
 }
@@ -610,16 +588,10 @@
   // SetTableVersion as callback from within Peloton once it is done to set the
   // TableVersion (Currently, it is being set right after ApplyTableWrite()
   // returns)
-<<<<<<< HEAD
-   int core = sched_getcpu();
+  int core = sched_getcpu();
   Debug("Begin writeLat on core: %d", core);
   Latency_Start(&writeLats[core]);
   
-=======
-  Debug("Begin writeLat on core: %d", sched_getcpu());
-  // Latency_Start(&writeLats[sched_getcpu()]);
-
->>>>>>> 5773d48d
   // UW_ASSERT(ts.getTimestamp() >= 0 && ts.getID() >= 0);
   Debug("Apply TableWrite for txn %s. TS [%lu:%lu]",
         BytesToHex(txn_digest, 16).c_str(), ts.getTimestamp(), ts.getID());
@@ -718,15 +690,10 @@
       Panic("Delete failure");
   }
 
-<<<<<<< HEAD
   Debug("End writeLat on core: %d", core);
   //Debug("getCPU says on core: %d", sched_getcpu());
   //UW_ASSERT(core == sched_getcpu()); 
   Latency_End(&writeLats[core]);
-=======
-  Debug("End writeLat on core: %d", sched_getcpu());
-  // Latency_End(&writeLats[sched_getcpu()]);
->>>>>>> 5773d48d
 }
 
 void PelotonTableStore::PurgeTableWrite(const std::string &table_name,
@@ -736,20 +703,12 @@
   if (table_write.rows().empty())
     return;
 
-<<<<<<< HEAD
   int core = sched_getcpu();
   Debug("Begin writeLat on core: %d", core);
   Latency_Start(&writeLats[core]);
   // Purge statement is a "special" delete statement:
   //  it deletes existing row insertions for the timestamp, but it also undoes
   //  existing deletes for the timestamp
-=======
-  Debug("Begin writeLat on core: %d", sched_getcpu());
-  // Latency_Start(&writeLats[sched_getcpu()]);
-  //  Purge statement is a "special" delete statement:
-  //   it deletes existing row insertions for the timestamp, but it also undoes
-  //   existing deletes for the timestamp
->>>>>>> 5773d48d
 
   // Simple implementation: Check Versioned linked list and delete row with
   // Timestamp ts. Return if ts > current WARNING: ONLY Purge Rows/Tuples that
@@ -807,7 +766,6 @@
   // GetResult(status);
   GetResult(status, tcop, counter);
 
-<<<<<<< HEAD
     if (status == peloton::ResultType::SUCCESS)
       Debug("Purge successful");
     else
@@ -817,16 +775,6 @@
   Debug("End writeLat on core: %d", core);
   //UW_ASSERT(core == sched_getcpu());
   Latency_End(&writeLats[core]);
-=======
-  if (status == peloton::ResultType::SUCCESS)
-    Debug("Delete successful");
-  else
-    Panic("Delete failure");
-  //}
-
-  Debug("End writeLat on core: %d", sched_getcpu());
-  // Latency_End(&writeLats[sched_getcpu()]);
->>>>>>> 5773d48d
 }
 
 ///////////////////// Snapshot Protocol Support
