/***********************************************************************
 *
 * Copyright 2022 Florian Suri-Payer <fsp@cs.cornell.edu>
 *     
 * Permission is hereby granted, free of charge, to any person
 * obtaining a copy of this software and associated documentation
 * files (the "Software"), to deal in the Software without
 * restriction, including without limitation the rights to use, copy,
 * modify, merge, publish, distribute, sublicense, and/or sell copies
 * of the Software, and to permit persons to whom the Software is
 * furnished to do so, subject to the following conditions:
 * 
 * The above copyright notice and this permission notice shall be
 * included in all copies or substantial portions of the Software.
 * 
 * THE SOFTWARE IS PROVIDED "AS IS", WITHOUT WARRANTY OF ANY KIND,
 * EXPRESS OR IMPLIED, INCLUDING BUT NOT LIMITED TO THE WARRANTIES OF
 * MERCHANTABILITY, FITNESS FOR A PARTICULAR PURPOSE AND
 * NONINFRINGEMENT. IN NO EVENT SHALL THE AUTHORS OR COPYRIGHT HOLDERS
 * BE LIABLE FOR ANY CLAIM, DAMAGES OR OTHER LIABILITY, WHETHER IN AN
 * ACTION OF CONTRACT, TORT OR OTHERWISE, ARISING FROM, OUT OF OR IN
 * CONNECTION WITH THE SOFTWARE OR THE USE OR OTHER DEALINGS IN THE
 * SOFTWARE.
 *
 **********************************************************************/


#include "store/benchmark/async/toy/toy_client.h"

#include <gflags/gflags.h>

#include <algorithm>
#include <random>
#include <vector>

#include "lib/latency.h"
#include "lib/tcptransport.h"
#include "lib/timeval.h"
#include "lib/cereal/archives/binary.hpp"
#include "lib/cereal/types/string.hpp"
#include "store/benchmark/async/bench_client.h"

#include "store/common/frontend/sync_client.h"
#include "store/common/truetime.h"
#include "store/common/query_result.h"
#include "store/tapirstore/client.h"

#include "store/common/query_result/query_result_proto_wrapper.h"
#include "store/common/query_result/query_result_proto_builder.h"
#include "store/common/query_result/query_result.h"
#include "lib/cereal/archives/binary.hpp"
#include "lib/cereal/types/string.hpp"

namespace toy {

ToyTransaction::ToyTransaction(): SyncTransaction(10000) {
}

ToyTransaction::~ToyTransaction(){}

transaction_status_t ToyTransaction::Execute(SyncClient &client){
    return COMMITTED;
}

ToyClient::ToyClient(
     SyncClient &client, Transport &transport, uint64_t id,
    int numRequests, int expDuration, uint64_t delay, int warmupSec,
    int cooldownSec, int tputInterval, uint32_t abortBackoff, bool retryAborted,
    uint32_t maxBackoff, uint32_t maxAttempts, const uint32_t timeout, const std::string &latencyFilename)
    : SyncTransactionBenchClient(client, transport, id, numRequests,
                                 expDuration, delay, warmupSec, cooldownSec,
                                 tputInterval, abortBackoff, retryAborted, maxBackoff, maxAttempts, timeout,
                                 latencyFilename){
}

ToyClient::~ToyClient() {}

void ToyClient::ExecuteToy(){
<<<<<<< HEAD
  std::cerr << "Started client thread\n";
  //Calling directly into syncClient here. Usually SyncTransactionBenchClient calls SendNext, which generates a new transaction. This transaction then calls the operations on the SyncClient.
  uint32_t timeout = UINT_MAX;
  client.Begin(timeout);
  std::cerr << "Invoked Begin\n";
  client.Put("x", "5", timeout);
  std::string readValue;
  client.Get("x", readValue, timeout);
  std::cerr << "value read for x: " << readValue << "\n";
  client.Commit(timeout);
  std::cerr << "Committed value for x\n";

  sleep(1);
  
  const std::string query = "SELECT *";
  query_result::QueryResult *queryResult;
  client.Query(query, queryResult, timeout);  //--> Edit API in frontend sync_client.
                                  //For real benchmarks: Also edit in sync_transaction_bench_client.
  // TODO: Figure out what to print based on Query Result
  std::cerr << "Query Result: " << queryResult->name(0) << " | " << queryResult->name(1) << " | " << queryResult->name(2) << std::endl;
  for(int i = 0; i < 3; i++) {
    std::stringstream ss(std::ios::in | std::ios::out | std::ios::binary);
    std::size_t n_bytes;
    const char* r_chars = queryResult->get(0, i, &n_bytes);
    std::string r = std::string(r_chars, n_bytes);
    ss << r;
    std::string output_row;
    {
      cereal::BinaryInputArchive iarchive(ss); // Create an input archive
      iarchive(output_row); // Read the data from the archive
    }
    std::cerr << output_row << " | ";
  }
  std::cerr << std::endl;
  for(int i = 0; i < 3; i++) {
    std::stringstream ss(std::ios::in | std::ios::out | std::ios::binary);
    std::size_t n_bytes;
    const char* r_chars = queryResult->get(1, i, &n_bytes);
    std::string r = std::string(r_chars, n_bytes);
    ss << r;
    int output_row;
    {
      cereal::BinaryInputArchive iarchive(ss); // Create an input archive
      iarchive(output_row); // Read the data from the archive
    }
    std::cerr << output_row << " | ";
  }
  std::cerr << std::endl << std::endl;
=======
    std::cerr << "Started client thread\n";
    //Calling directly into syncClient here. Usually SyncTransactionBenchClient calls SendNext, which generates a new transaction. This transaction then calls the operations on the SyncClient.
            uint32_t timeout = UINT_MAX;
            // client.Begin(timeout);
            // std::cerr << "Invoked Begin\n";
            // client.Put("y", "6", timeout);
            // client.Commit(timeout);
            // std::cerr << "Committed value for y\n";

           
            client.Begin(timeout);
            std::cerr << "Invoked Begin\n";
            client.Put("x", "5", timeout);
            std::string readValue;
            client.Get("x", readValue, timeout);
            std::cerr << "value read for x: " << readValue << "\n"; //Dummy read --> will read from buffered put; will not add to read set
              client.Get("y", readValue, timeout);
            std::cerr << "value read for x: " << readValue << "\n";
            client.Commit(timeout);
            std::cerr << "Committed value for x\n";

            
            client.Begin(timeout);

            std::string query = "SELECT *";
            const query_result::QueryResult* queryResult;
            client.Query(query, queryResult, timeout);  //--> Edit API in frontend sync_client.
                                           //For real benchmarks: Also edit in sync_transaction_bench_client.
                              
            // (*queryResult->at(0))[0] //TODO: parse the output...  data.length

            std::cerr << "Got res" << std::endl;
            UW_ASSERT(!queryResult->empty());
            std::cerr << "num cols:" <<  queryResult->columns() << std::endl;
            std::cerr << "num rows:" <<  queryResult->rows_affected() << std::endl;

             std::stringstream ss(std::ios::in | std::ios::out | std::ios::binary);
            size_t nbytes;
            const char* out = queryResult->get(0, 0, &nbytes);
            std::string output(out, nbytes);
            ss << output;
            std::string output_row;
            {
              cereal::BinaryInputArchive iarchive(ss); // Create an input archive
              iarchive(output_row); // Read the data from the archive
            }
             std::cerr << "Query 1 Result: " << output_row << std::endl << std::endl;

  

            // client.Query(query, queryResult, timeout);  //--> Edit API in frontend sync_client.
            //                                //For real benchmarks: Also edit in sync_transaction_bench_client.
            // std::cerr << "Query 2 Result: " << queryResult << std::endl << std::endl;


            client.Commit(timeout);
            std::cerr << "Committed Query\n";

            // sleep(1);
            
            // std::string query = "SELECT *";
            // std::string queryResult;
            // client.Query(query, queryResult, timeout);  //--> Edit API in frontend sync_client.
            //                                //For real benchmarks: Also edit in sync_transaction_bench_client.
            // std::cerr << "Query Result: " << queryResult << std::endl << std::endl;
            
>>>>>>> ea206149
}

 SyncTransaction *ToyClient::GetNextTransaction() {
    ToyTransaction *toyTx = new ToyTransaction();
  return toyTx;
}
std::string ToyClient::GetLastOp() const { return ""; }


}  // namespace smallbank<|MERGE_RESOLUTION|>--- conflicted
+++ resolved
@@ -76,56 +76,6 @@
 ToyClient::~ToyClient() {}
 
 void ToyClient::ExecuteToy(){
-<<<<<<< HEAD
-  std::cerr << "Started client thread\n";
-  //Calling directly into syncClient here. Usually SyncTransactionBenchClient calls SendNext, which generates a new transaction. This transaction then calls the operations on the SyncClient.
-  uint32_t timeout = UINT_MAX;
-  client.Begin(timeout);
-  std::cerr << "Invoked Begin\n";
-  client.Put("x", "5", timeout);
-  std::string readValue;
-  client.Get("x", readValue, timeout);
-  std::cerr << "value read for x: " << readValue << "\n";
-  client.Commit(timeout);
-  std::cerr << "Committed value for x\n";
-
-  sleep(1);
-  
-  const std::string query = "SELECT *";
-  query_result::QueryResult *queryResult;
-  client.Query(query, queryResult, timeout);  //--> Edit API in frontend sync_client.
-                                  //For real benchmarks: Also edit in sync_transaction_bench_client.
-  // TODO: Figure out what to print based on Query Result
-  std::cerr << "Query Result: " << queryResult->name(0) << " | " << queryResult->name(1) << " | " << queryResult->name(2) << std::endl;
-  for(int i = 0; i < 3; i++) {
-    std::stringstream ss(std::ios::in | std::ios::out | std::ios::binary);
-    std::size_t n_bytes;
-    const char* r_chars = queryResult->get(0, i, &n_bytes);
-    std::string r = std::string(r_chars, n_bytes);
-    ss << r;
-    std::string output_row;
-    {
-      cereal::BinaryInputArchive iarchive(ss); // Create an input archive
-      iarchive(output_row); // Read the data from the archive
-    }
-    std::cerr << output_row << " | ";
-  }
-  std::cerr << std::endl;
-  for(int i = 0; i < 3; i++) {
-    std::stringstream ss(std::ios::in | std::ios::out | std::ios::binary);
-    std::size_t n_bytes;
-    const char* r_chars = queryResult->get(1, i, &n_bytes);
-    std::string r = std::string(r_chars, n_bytes);
-    ss << r;
-    int output_row;
-    {
-      cereal::BinaryInputArchive iarchive(ss); // Create an input archive
-      iarchive(output_row); // Read the data from the archive
-    }
-    std::cerr << output_row << " | ";
-  }
-  std::cerr << std::endl << std::endl;
-=======
     std::cerr << "Started client thread\n";
     //Calling directly into syncClient here. Usually SyncTransactionBenchClient calls SendNext, which generates a new transaction. This transaction then calls the operations on the SyncClient.
             uint32_t timeout = UINT_MAX;
@@ -192,7 +142,6 @@
             //                                //For real benchmarks: Also edit in sync_transaction_bench_client.
             // std::cerr << "Query Result: " << queryResult << std::endl << std::endl;
             
->>>>>>> ea206149
 }
 
  SyncTransaction *ToyClient::GetNextTransaction() {
