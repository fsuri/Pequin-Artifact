--- conflicted
+++ resolved
@@ -216,7 +216,6 @@
               "number of replicas"
               " to send messages for reads (for Indicus)");
 DEFINE_validator(indicus_read_messages, &ValidateReadMessages);
-<<<<<<< HEAD
 DEFINE_bool(indicus_sign_messages, true, "add signatures to messages as"
     " necessary to prevent impersonation (for Indicus)");
 DEFINE_bool(indicus_validate_proofs, true, "send and validate proofs as"
@@ -253,64 +252,6 @@
 DEFINE_bool(indicus_batch_verification, false, "using ed25519 donna batch verification");
 DEFINE_uint64(indicus_batch_verification_size, 64, "batch size for ed25519 donna batch verification");
 DEFINE_uint64(indicus_batch_verification_timeout, 5, "batch verification timeout, ms");
-=======
-DEFINE_bool(indicus_sign_messages, true,
-            "add signatures to messages as"
-            " necessary to prevent impersonation (for Indicus)");
-DEFINE_bool(indicus_validate_proofs, true,
-            "send and validate proofs as"
-            " necessary to check Byzantine behavior (for Indicus)");
-DEFINE_bool(indicus_hash_digest, false,
-            "use hash function compute transaction"
-            " digest (for Indicus)");
-DEFINE_bool(indicus_verify_deps, true,
-            "check signatures of transaction"
-            " depdendencies (for Indicus)");
-DEFINE_uint64(indicus_sig_batch, 2,
-              "signature batch size"
-              " sig batch size (for Indicus)");
-DEFINE_uint64(indicus_merkle_branch_factor, 2,
-              "branch factor of merkle tree"
-              " of batch (for Indicus)");
-DEFINE_string(indicus_key_path, "",
-              "path to directory containing public and"
-              " private keys (for Indicus)");
-DEFINE_int64(indicus_max_dep_depth, -1,
-             "maximum length of dependency chain"
-             " allowed by honest replicas [-1 is no maximum, -2 is no deps] "
-             "(for Indicus)");
-DEFINE_uint64(indicus_key_type, 4,
-              "key type (see create keys for mappings)"
-              " key type (for Indicus)");
-
-DEFINE_bool(indicus_sign_client_proposals, false,
-            "add signatures to client proposals "
-            " -- used for optimistic tx-ids. Can be used for access control "
-            "(unimplemented)");
-
-// Client failure configurations
-DEFINE_uint64(indicus_inject_failure_ms, 0,
-              "number of milliseconds to wait"
-              " before injecting a failure (for Indicus)");
-DEFINE_uint64(indicus_inject_failure_proportion, 0,
-              "proportion of clients that"
-              " will inject a failure (for Indicus)");  // default 0
-DEFINE_uint64(indicus_inject_failure_freq, 100,
-              "number of transactions per ONE failure"
-              " in a Byz client (for Indicus)");  // default 100
-
-DEFINE_uint64(indicus_phase1DecisionTimeout, 1000UL,
-              "p1 timeout before going slowpath");
-// Verification computation configurations
-DEFINE_bool(indicus_multi_threading, false,
-            "dispatch crypto to parallel threads");
-DEFINE_bool(indicus_batch_verification, false,
-            "using ed25519 donna batch verification");
-DEFINE_uint64(indicus_batch_verification_size, 64,
-              "batch size for ed25519 donna batch verification");
-DEFINE_uint64(indicus_batch_verification_timeout, 5,
-              "batch verification timeout, ms");
->>>>>>> 0b65a1df
 
 DEFINE_bool(pbft_order_commit, true, "order commit writebacks as well");
 DEFINE_bool(pbft_validate_abort, true, "validate abort writebacks as well");
@@ -402,7 +343,6 @@
 
 enum query_messages_t {
   QUERY_MESSAGES_UNKNOWN,
-<<<<<<< HEAD
   QUERY_MESSAGES_QUERY_QUORUM, //send to no only #Query_sync_quorum many replicas
   QUERY_MESSAGES_PESSIMISTIC_BONUS, //send to f additional replicas
   QUERY_MESSAGES_ALL //send to all replicas
@@ -411,12 +351,6 @@
 	"query-quorum",
   "query-pessimistic-bonus",
   "query-all"
-=======
-  QUERY_MESSAGES_QUERY_QUORUM,       // send to no only #Query_sync_quorum many
-                                     // replicas
-  QUERY_MESSAGES_PESSIMISTIC_BONUS,  // send to f additional replicas
-  QUERY_MESSAGES_ALL                 // send to all replicas
->>>>>>> 0b65a1df
 };
 const std::string query_messages_args[] = {"quorum", "pessimistic-bonus",
                                            "all"};
@@ -433,20 +367,11 @@
   return false;
 }
 
-<<<<<<< HEAD
 /*
  Pequin settings
 */
 
 DEFINE_string(pequin_query_sync_quorum, query_sync_quorum_args[2], "number of replica replies required for sync quorum"); //by default: SyncClient should wait for 2f+1 replies
-=======
-DEFINE_string(
-    pequin_query_sync_quorum, query_sync_quorum_args[2],
-    "number of replica replies required for sync quorum");  // by default:
-                                                            // SyncClient should
-                                                            // wait for 2f+1
-                                                            // replies
->>>>>>> 0b65a1df
 DEFINE_validator(pequin_query_sync_quorum, &ValidateQuerySyncQuorum);
 
 DEFINE_string(
@@ -483,7 +408,6 @@
 
 DEFINE_validator(pequin_sync_messages, &ValidateQueryMessages);
 
-<<<<<<< HEAD
 DEFINE_bool(pequin_query_eager_exec, false, "skip query sync protocol and execute optimistically on local state");
 
 DEFINE_bool(pequin_query_read_prepared, true, "allow query to read prepared values");
@@ -500,27 +424,6 @@
 //Note: Should not be necessary. Unique hash of query should suffice for non-equivocation; autheniticated channels would suffice for authentication. 
 DEFINE_bool(pequin_parallel_queries, false, "dispatch queries to parallel worker threads");
 
-=======
-DEFINE_bool(pequin_query_read_prepared, false,
-            "allow query to read prepared values");
-DEFINE_bool(pequin_query_optimistic_txid, false,
-            "use optimistic tx-id for sync protocol");
-DEFINE_bool(
-    pequin_query_cache_read_set, false,
-    "cache query read set at replicas");  // Send syncMessages to all if read
-                                          // set caching is enabled -- but still
-                                          // only sync_messages many replicas
-                                          // are tasked to execute and reply.
-
-DEFINE_bool(pequin_sign_client_queries, false,
-            "sign query and sync messages");  // proves non-equivocation of
-                                              // query contents, and query
-                                              // snapshot respectively.
-// Note: Should not be necessary. Unique hash of query should suffice for
-// non-equivocation; autheniticated channels would suffice for authentication.
-DEFINE_bool(pequin_parallel_queries, false,
-            "dispatch queries to parallel worker threads");
->>>>>>> 0b65a1df
 
 ///////////////////////////////////////////////////////////
 
@@ -619,7 +522,6 @@
  * Experiment settings.
  */
 DEFINE_uint64(exp_duration, 30, "duration (in seconds) of experiment");
-<<<<<<< HEAD
 DEFINE_uint64(warmup_secs, 5, "time (in seconds) to warm up system before"
     " recording stats");
 DEFINE_uint64(cooldown_secs, 5, "time (in seconds) to cool down system after"
@@ -630,24 +532,6 @@
 DEFINE_uint64(num_client_hosts, 1, "number of client processes across all nodes and servers");
 DEFINE_uint64(num_requests, -1, "number of requests (transactions) per"
     " client");
-=======
-DEFINE_uint64(warmup_secs, 5,
-              "time (in seconds) to warm up system before"
-              " recording stats");
-DEFINE_uint64(cooldown_secs, 5,
-              "time (in seconds) to cool down system after"
-              " recording stats");
-DEFINE_uint64(tput_interval, 0,
-              "time (in seconds) between throughput"
-              " measurements");
-DEFINE_uint64(num_client_threads, 1,
-              "number of client threads to run in this process");
-DEFINE_uint64(num_client_hosts, 1,
-              "number of client processes across all nodes and servers");
-DEFINE_uint64(num_requests, -1,
-              "number of requests (transactions) per"
-              " client");
->>>>>>> 0b65a1df
 DEFINE_int32(closest_replica, -1, "index of the replica closest to the client");
 DEFINE_string(closest_replicas, "",
               "space-separated list of replica indices in"
@@ -684,7 +568,6 @@
               " experiment");
 DEFINE_validator(partitioner, &ValidatePartitioner);
 
-<<<<<<< HEAD
 
 /**
  * SQL Benchmark settings
@@ -692,8 +575,6 @@
 DEFINE_string(data_file_path, "", "path to file containing Table information to be loaded");
 DEFINE_bool(sql_bench, false, "Register Tables for SQL benchmarks. Input file is JSON Table args");
 
-=======
->>>>>>> 0b65a1df
 /**
  * Retwis settings.
  */
@@ -1057,14 +938,8 @@
       NOT_REACHABLE();
   }
 
-<<<<<<< HEAD
   Debug("transport protocol used: %d",trans);
 
-=======
-  Debug("transport protocol used: %d", trans);
-
-  KeySelector *keySelector;
->>>>>>> 0b65a1df
   switch (keySelectionMode) {
     case KEYS_UNIFORM:
       keySelector = new UniformKeySelector(keys);
@@ -1183,7 +1058,6 @@
     SyncClient *syncClient = nullptr;
     OneShotClient *oneShotClient = nullptr;
 
-<<<<<<< HEAD
     //uint64_t clientId = (FLAGS_client_id << 6) | i;
     //uint64_t clientId = (FLAGS_client_id << 2) | i;
     //uint64_t clientId = FLAGS_client_id | i;
@@ -1192,16 +1066,6 @@
     //keyManager->PreLoadPrivKey(clientId, true);
     // Alternatively: uint64_t clientId = FLAGS_client_id * FLAGS_num_client_threads + i;
     
-=======
-    uint64_t clientId = (FLAGS_client_id << 6) | i;
-    // uint64_t clientId = FLAGS_client_id + FLAGS_num_client_hosts * i;
-    std::cerr << "num hosts=" << FLAGS_num_client_hosts
-              << "; num_threads=" << FLAGS_num_client_threads << std::endl;
-    // keyManager->PreLoadPrivKey(clientId, true);
-    //  Alternatively: uint64_t clientId = FLAGS_client_id *
-    //  FLAGS_num_client_threads + i;
-
->>>>>>> 0b65a1df
     ////////////////// PROTOCOL CLIENTS
 
     ///////////////// Additional parameter configurations
@@ -1454,7 +1318,6 @@
             FLAGS_tapir_sync_commit,
             TrueTime(FLAGS_clock_skew, FLAGS_clock_error));
         break;
-<<<<<<< HEAD
     }
     case PROTO_PEQUIN: {
       pequinstore::QueryParameters query_params(syncQuorumSize,
@@ -1537,58 +1400,6 @@
                                           params, keyManager, FLAGS_indicus_phase1_decision_timeout,
 																					FLAGS_indicus_max_consecutive_abstains,
 																					TrueTime(FLAGS_clock_skew, FLAGS_clock_error));
-=======
-      }
-      case PROTO_PEQUIN: {
-        pequinstore::QueryParameters query_params(
-            syncQuorumSize, queryMessages, mergeThreshold, syncMessages,
-            resultQuorum, FLAGS_pequin_query_read_prepared,
-            FLAGS_pequin_query_optimistic_txid,
-            FLAGS_pequin_query_cache_read_set, FLAGS_pequin_sign_client_queries,
-            FLAGS_pequin_parallel_queries);
-
-        pequinstore::Parameters params(
-            FLAGS_indicus_sign_messages, FLAGS_indicus_validate_proofs,
-            FLAGS_indicus_hash_digest, FLAGS_indicus_verify_deps,
-            FLAGS_indicus_sig_batch, FLAGS_indicus_max_dep_depth, readDepSize,
-            false, false, false, false, FLAGS_indicus_merkle_branch_factor,
-            failure, FLAGS_indicus_multi_threading,
-            FLAGS_indicus_batch_verification,
-            FLAGS_indicus_batch_verification_size, false, false, false,
-            FLAGS_indicus_parallel_CCC, false, FLAGS_indicus_all_to_all_fb,
-            FLAGS_indicus_no_fallback, FLAGS_indicus_relayP1_timeout, false,
-            FLAGS_indicus_sign_client_proposals, 0, query_params);
-
-        client = new pequinstore::Client(
-            config, clientId, FLAGS_num_shards, FLAGS_num_groups,
-            closestReplicas, FLAGS_ping_replicas, tport, part,
-            FLAGS_tapir_sync_commit, readMessages, readQuorumSize, params,
-            keyManager, FLAGS_indicus_phase1DecisionTimeout,
-            FLAGS_indicus_max_consecutive_abstains,
-            TrueTime(FLAGS_clock_skew, FLAGS_clock_error));
-        break;
-      }
-      case PROTO_INDICUS: {
-        indicusstore::Parameters params(
-            FLAGS_indicus_sign_messages, FLAGS_indicus_validate_proofs,
-            FLAGS_indicus_hash_digest, FLAGS_indicus_verify_deps,
-            FLAGS_indicus_sig_batch, FLAGS_indicus_max_dep_depth, readDepSize,
-            false, false, false, false, FLAGS_indicus_merkle_branch_factor,
-            failure, FLAGS_indicus_multi_threading,
-            FLAGS_indicus_batch_verification,
-            FLAGS_indicus_batch_verification_size, false, false, false,
-            FLAGS_indicus_parallel_CCC, false, FLAGS_indicus_all_to_all_fb,
-            FLAGS_indicus_no_fallback, FLAGS_indicus_relayP1_timeout, false,
-            FLAGS_indicus_sign_client_proposals, 0);
-
-        client = new indicusstore::Client(
-            config, clientId, FLAGS_num_shards, FLAGS_num_groups,
-            closestReplicas, FLAGS_ping_replicas, tport, part,
-            FLAGS_tapir_sync_commit, readMessages, readQuorumSize, params,
-            keyManager, FLAGS_indicus_phase1DecisionTimeout,
-            FLAGS_indicus_max_consecutive_abstains,
-            TrueTime(FLAGS_clock_skew, FLAGS_clock_error));
->>>>>>> 0b65a1df
         break;
       }
       case PROTO_PBFT: {
