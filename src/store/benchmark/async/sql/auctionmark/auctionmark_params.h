--- conflicted
+++ resolved
@@ -32,49 +32,6 @@
 namespace auctionmark
 {
 
-<<<<<<< HEAD
-  //FIXME: Copy this from AuctionMarkConstants
-
-  //TABLE NAMES:
-
-  const std::string TABLE_ITEM = "item";
-  const std::string TABLE_ITEM_COLUMNS_STR = "item_columns_str";
-  const std::string TABLE_ITEM_COMMENT = "item_comment";
-  const std::string TABLE_ITEM_ATTR = "item_attr";
-  const std::string TABLE_ITEM_IMAGE = "item_image";
-  const std::string TABLE_ITEM_PURCHASE = "item_purchase";
-  const std::string TABLE_ITEM_BID = "item_bid";
-  const std::string TABLE_ITEM_MAX_BID = "item_max_bid";
-  const std::string TABLE_ITEM_BID = "item_bid";
-
-  const std::string TABLE_USER_ACCT = "user_acct";
-  const std::string TABLE_USER_ACCT_ITEM = "user_acct_item";
-  const std::string TABLE_USER_ACCT_FEEDBACK = "user_acct_feedback";
-  const std::string TABLE_USER_ACCT_WATCH = "user_acct_watch";
-
-  const std::string TABLE_REGION = "region";
-
-  const std::string TABLE_CATEGORY = "category";
-  const std::string TABLE_GLOBAL_ATTR_GROUP = "global_attr_group";
-  const std::string TABLE_GLOBAL_ATTR_VALUE = "global_attr_value";
-
-  const std::string ITEM_COLUMNS_STR = "i_id, i_u_id, i_name, i_current_price, i_num_bids, i_end_date, i_status";
-
-  const enum ItemStatus {
-    OPEN,
-    ENDING_SOON,
-    WAITING_FOR_PURCHASE,
-    CLOSED
-  };
-
-
-  ///////////////////
-
-  constexpr uint32_t N_REGIONS = 75;
-  constexpr uint32_t N_GAGS = 100;
-  constexpr uint32_t GAV_PER_GROUP = 10;
-  constexpr uint32_t N_USERS = 1000000;
-=======
   static constexpr uint32_t N_REGIONS = 75;
   static constexpr uint32_t N_GAGS = 100;
   static constexpr uint32_t GAV_PER_GROUP = 10;
@@ -84,7 +41,6 @@
   static constexpr long SECONDS_IN_A_DAY = 24 * 60 * 60;
   static constexpr long MILLISECONDS_IN_A_SECOND = 1000;
   static constexpr long MILLISECONDS_IN_A_DAY = SECONDS_IN_A_DAY * MILLISECONDS_IN_A_SECOND;
->>>>>>> b70b1868
 
   /** 1 sec in real time equals this value in the benchmark's virtual time in seconds */
   static constexpr uint32_t TIME_SCALE_FACTOR = 600L; // one hour
@@ -117,36 +73,8 @@
    */
   static constexpr bool RESET_DATABASE_ENABLE = false;
 
+
   /* Transaction ratios, should add up to 100 */
-<<<<<<< HEAD
-  constexpr uint32_t TXNS_TOTAL = 100;
-  
-  constexpr uint32_t GET_ITEM_RATIO = 25;
-  constexpr uint32_t GET_USER_INFO_RATIO = 15;
-  constexpr uint32_t NEW_BID_RATIO = 20;
-  constexpr uint32_t NEW_COMMENT_RATIO = 5;
-  constexpr uint32_t NEW_COMMENT_RESPONSE_RATIO = 5;
-  constexpr uint32_t NEW_FEEDBACK_RATIO = 5;
-  constexpr uint32_t NEW_ITEM_RATIO = 10;
-  constexpr uint32_t NEW_PURCHASE_RATIO = 5;
-  constexpr uint32_t UPDATE_ITEM_RATIO = 10;
-
-
-    /** When an item receives a bid we will increase its price by this amount */
-  const double ITEM_BID_PERCENT_STEP = 0.025;
-
-
-  const uint64_t SECONDS_IN_A_DAY = 24 * 60 * 60;
-  const uint64_t MILLISECONDS_IN_A_SECOND = 1000;
-  const uint64_t MILLISECONDS_IN_A_DAY = SECONDS_IN_A_DAY * MILLISECONDS_IN_A_SECOND;
-
-
-  /** The number of update rounds in each invocation of CloseAuctions */
-  const int CLOSE_AUCTIONS_ROUNDS = 1;
-  /** The number of items to pull in for each update round in CloseAuctions */
-  const int CLOSE_AUCTIONS_ITEMS_PER_ROUND = 100;
-  
-=======
   static constexpr int TXNS_TOTAL = 100;
   static constexpr int FREQUENCY_GET_ITEM = 25;
   static constexpr int FREQUENCY_GET_USER_INFO = 15;
@@ -224,7 +152,7 @@
   static constexpr int ITEM_USER_ATTRIBUTES_LENGTH_MIN = 20;
   static constexpr int ITEM_USER_ATTRIBUTES_LENGTH_MAX = 255;
 
-  static constexpr float ITEM_BID_PERCENT_STEP = 0.025f;
+  static constexpr float ITEM_BID_PERCENT_STEP = 0.025f;     /** When an item receives a bid we will increase its price by this amount */
 
   static constexpr int ITEM_PURCHASE_DURATION_DAYS_MIN = 0;
   static constexpr int ITEM_PURCHASE_DURATION_DAYS_MAX = 7;
@@ -239,7 +167,9 @@
 
   static constexpr int ITEM_ID_CACHE_SIZE = 1000;
 
-  static constexpr int CLOSE_AUCTIONS_ROUNDS = 1;
+  const int CLOSE_AUCTIONS_ITEMS_PER_ROUND = 100;   /** The number of items to pull in for each update round in CloseAuctions */
+ 
+  static constexpr int CLOSE_AUCTIONS_ROUNDS = 1;  /** The number of update rounds in each invocation of CloseAuctions */
 
   static constexpr int CLOSE_AUCTIONS_ITEMS_PER_ROUND = 100;
 
@@ -249,65 +179,73 @@
 
   static const std::string ITEM_COLUMNS_STR = "i_id, i_u_id, i_name, i_current_price, i_num_bids, i_end_date, i_status";
 
+  const enum ItemStatus {
+    OPEN,
+    ENDING_SOON,
+    WAITING_FOR_PURCHASE,
+    CLOSED
+  };
+
+
   /* Table Names */
-  static constexpr const char* TABLENAME_REGION = "region";
-  static constexpr const char* TABLENAME_USERACCT = "useracct";
-  static constexpr const char* TABLENAME_USERACCT_ATTRIBUTES = "useracct_attributes";
-  static constexpr const char* TABLENAME_USERACCT_ITEM = "useracct_item";
-  static constexpr const char* TABLENAME_USERACCT_WATCH = "useracct_watch";
-  static constexpr const char* TABLENAME_USERACCT_FEEDBACK = "useracct_feedback";
-  static constexpr const char* TABLENAME_CATEGORY = "category";
-  static constexpr const char* TABLENAME_GLOBAL_ATTRIBUTE_GROUP = "global_attribute_group";
-  static constexpr const char* TABLENAME_GLOBAL_ATTRIBUTE_VALUE = "global_attribute_value";
-  static constexpr const char* TABLENAME_ITEM = "item";
-  static constexpr const char* TABLENAME_ITEM_ATTRIBUTE = "item_attribute";
-  static constexpr const char* TABLENAME_ITEM_IMAGE = "item_image";
-  static constexpr const char* TABLENAME_ITEM_COMMENT = "item_comment";
-  static constexpr const char* TABLENAME_ITEM_BID = "item_bid";
-  static constexpr const char* TABLENAME_ITEM_MAX_BID = "item_max_bid";
-  static constexpr const char* TABLENAME_ITEM_PURCHASE = "item_purchase";
+  static constexpr const char* TABLE_REGION = "region";
+  static constexpr const char* TABLE_USERACCT = "useracct";
+  //static constexpr const char* TABLE_USERACCT_ATTRIBUTES = "useracct_attributes";
+  static constexpr const char* TABLE_USERACCT_ITEM = "useracct_item";
+  static constexpr const char* TABLE_USERACCT_WATCH = "useracct_watch";
+  static constexpr const char* TABLE_USERACCT_FEEDBACK = "useracct_feedback";
+  static constexpr const char* TABLE_CATEGORY = "category";
+  static constexpr const char* TABLE_GLOBAL_ATTR_GROUP = "global_attribute_group";
+  static constexpr const char* TABLE_GLOBAL_ATTR_VALUE = "global_attribute_value";
+  static constexpr const char* TABLE_ITEM = "item";
+  static constexpr const char* TABLE_ITEM_ATTR = "item_attribute";
+  static constexpr const char* TABLE_ITEM_IMAGE = "item_image";
+  static constexpr const char* TABLE_ITEM_COMMENT = "item_comment";
+  static constexpr const char* TABLE_ITEM_BID = "item_bid";
+  static constexpr const char* TABLE_ITEM_MAX_BID = "item_max_bid";
+  static constexpr const char* TABLE_ITEM_PURCHASE = "item_purchase";
 
   static constexpr const char* TABLENAMES[16] = {
-      TABLENAME_REGION,
-      TABLENAME_CATEGORY,
-      TABLENAME_GLOBAL_ATTRIBUTE_GROUP,
-      TABLENAME_GLOBAL_ATTRIBUTE_VALUE,
-      TABLENAME_USERACCT,
-      TABLENAME_USERACCT_ATTRIBUTES,
-      TABLENAME_USERACCT_ITEM,
-      TABLENAME_USERACCT_WATCH,
-      TABLENAME_USERACCT_FEEDBACK,
-      TABLENAME_ITEM,
-      TABLENAME_ITEM_ATTRIBUTE,
-      TABLENAME_ITEM_IMAGE,
-      TABLENAME_ITEM_COMMENT,
-      TABLENAME_ITEM_BID,
-      TABLENAME_ITEM_MAX_BID,
-      TABLENAME_ITEM_PURCHASE,
+      TABLE_REGION,
+      TABLE_CATEGORY,
+      TABLE_GLOBAL_ATTR_GROUP,
+      TABLE_GLOBAL_ATTR_VALUE,
+      TABLE_USERACCT,
+      //TABLE_USERACCT_ATTRIBUTES,
+      TABLE_USERACCT_ITEM,
+      TABLE_USERACCT_WATCH,
+      TABLE_USERACCT_FEEDBACK,
+      TABLE_ITEM,
+      TABLE_ITEM_ATTR,
+      TABLE_ITEM_IMAGE,
+      TABLE_ITEM_COMMENT,
+      TABLE_ITEM_BID,
+      TABLE_ITEM_MAX_BID,
+      TABLE_ITEM_PURCHASE,
   };
 
   /* Table Data Structures */
   static constexpr const std::unordered_set<std::string> FIXED_TABLES = {
-    TABLENAME_REGION,
-    TABLENAME_GLOBAL_ATTRIBUTE_GROUP,
-    TABLENAME_GLOBAL_ATTRIBUTE_VALUE
+    TABLE_REGION,
+    TABLE_GLOBAL_ATTRIBUTE_GROUP,
+    TABLE_GLOBAL_ATTRIBUTE_VALUE
   };
 
   static constexpr const std::unordered_set<std::string> DYNAMIC_TABLES = {
-    TABLENAME_USERACCT_ATTRIBUTES,
-    TABLENAME_ITEM_IMAGE,
-    TABLENAME_ITEM_ATTRIBUTE,
-    TABLENAME_ITEM_COMMENT,
-    TABLENAME_USERACCT_FEEDBACK,
-    TABLENAME_ITEM_BID,
-    TABLENAME_ITEM_MAX_BID,
-    TABLENAME_ITEM_PURCHASE,
-    TABLENAME_USERACCT_ITEM,
-    TABLENAME_USERACCT_WATCH
+    //TABLE_USERACCT_ATTRIBUTES,
+    TABLE_ITEM_IMAGE,
+    TABLE_ITEM_ATTRIBUTE,
+    TABLE_ITEM_COMMENT,
+    TABLE_USERACCT_FEEDBACK,
+    TABLE_ITEM_BID,
+    TABLE_ITEM_MAX_BID,
+    TABLE_ITEM_PURCHASE,
+    TABLE_USERACCT_ITEM,
+    TABLE_USERACCT_WATCH
   };
 
   static constexpr const std::unordered_set<std::string> AuctionMarkConstants::DATAFILE_TABLES = {
-    TABLENAME_CATEGORY
+    TABLE_CATEGORY
   };
 
   /* Probabilities */
@@ -335,7 +273,7 @@
 
   /** The probability that a NewBid txn will target an item whose auction is ending soon (1-100) */
   static constexpr int PROB_NEWBID_ENDINGSOON_ITEM = 50;
->>>>>>> b70b1868
-}
+} 
+  
 
 #endif