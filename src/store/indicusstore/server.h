// -*- mode: c++; c-file-style: "k&r"; c-basic-offset: 4 -*-
/***********************************************************************
 *
 * store/indicusstore/server.h:
 *   A single transactional server replica.
 *
 * Copyright 2015 Irene Zhang <iyzhang@cs.washington.edu>
 *                Naveen Kr. Sharma <naveenks@cs.washington.edu>
 *
 * Permission is hereby granted, free of charge, to any person
 * obtaining a copy of this software and associated documentation
 * files (the "Software"), to deal in the Software without
 * restriction, including without limitation the rights to use, copy,
 * modify, merge, publish, distribute, sublicense, and/or sell copies
 * of the Software, and to permit persons to whom the Software is
 * furnished to do so, subject to the following conditions:
 *
 * The above copyright notice and this permission notice shall be
 * included in all copies or substantial portions of the Software.
 *
 * THE SOFTWARE IS PROVIDED "AS IS", WITHOUT WARRANTY OF ANY KIND,
 * EXPRESS OR IMPLIED, INCLUDING BUT NOT LIMITED TO THE WARRANTIES OF
 * MERCHANTABILITY, FITNESS FOR A PARTICULAR PURPOSE AND
 * NONINFRINGEMENT. IN NO EVENT SHALL THE AUTHORS OR COPYRIGHT HOLDERS
 * BE LIABLE FOR ANY CLAIM, DAMAGES OR OTHER LIABILITY, WHETHER IN AN
 * ACTION OF CONTRACT, TORT OR OTHERWISE, ARISING FROM, OUT OF OR IN
 * CONNECTION WITH THE SOFTWARE OR THE USE OR OTHER DEALINGS IN THE
 * SOFTWARE.
 *
 **********************************************************************/

#ifndef _INDICUS_SERVER_H_
#define _INDICUS_SERVER_H_

#include "lib/latency.h"
#include "lib/transport.h"
#include "store/server.h"
#include "store/common/partitioner.h"
#include "store/common/timestamp.h"
#include "store/common/truetime.h"
#include "store/indicusstore/common.h"
#include "store/indicusstore/store.h"
#include "store/indicusstore/indicus-proto.pb.h"

#include <set>
#include <unordered_map>
#include <unordered_set>

namespace indicusstore {

class ServerTest;

enum OCCType {
  MVTSO = 0,
  TAPIR = 1
};

class Server : public TransportReceiver, public ::Server {
 public:
  Server(const transport::Configuration &config, int groupIdx, int idx,
      int numShards, int numGroups,
      Transport *transport, KeyManager *keyManager, bool signedMessages,
      bool validateProofs, bool hashDigest, uint64_t timeDelta, OCCType occType,
      partitioner part, uint64_t readDepSize,
      TrueTime timeServer = TrueTime(0, 0));
  virtual ~Server();

  virtual void ReceiveMessage(const TransportAddress &remote,
      const std::string &type, const std::string &data,
      void *meta_data) override;

  virtual void Load(const string &key, const string &value,
      const Timestamp timestamp) override;

  virtual inline Stats &GetStats() override { return stats; }

 private:
  friend class ServerTest;
  struct Value {
    std::string val;
    const proto::CommittedProof *proof;
  };

  void HandleRead(const TransportAddress &remote, const proto::Read &msg);
  void HandlePhase1(const TransportAddress &remote,
      const proto::Phase1 &msg);
  void HandlePhase2(const TransportAddress &remote,
      const proto::Phase2 &msg);
  void HandleWriteback(const TransportAddress &remote,
      const proto::Writeback &msg);
  void HandleAbort(const TransportAddress &remote, const proto::Abort &msg);

<<<<<<< HEAD
  proto::ConcurrencyControl::Result DoOCCCheck(
=======
//Fallback protocol components
// void HandleP1_Rec -> exec p1 if unreceived, reply with p1r, or p2r + dec_view  (Need to modify normal P2R message to contain view=0), current view
// void HandleP2_Rec -> Reply with p2 decision
// void HandleFB_Invoke -> send Elect message to FB based on views
// void HandleFB_Dec -> receive FB decision and send to all interested

//Fallback responsibilities
//void HandleFB_Elect: If 4f+1 received -> send HandleFB_Dec to all replicas in logging shard




  proto::Phase1Reply::ConcurrencyControlResult DoOCCCheck(
>>>>>>> 0df9f50f
      uint64_t reqId, const TransportAddress &remote,
      const std::string &txnDigest, const proto::Transaction &txn,
      Timestamp &retryTs, proto::CommittedProof &conflict);
  proto::ConcurrencyControl::Result DoTAPIROCCCheck(
      const std::string &txnDigest, const proto::Transaction &txn,
      Timestamp &retryTs);
  proto::ConcurrencyControl::Result DoMVTSOOCCCheck(
      uint64_t reqId, const TransportAddress &remote,
      const std::string &txnDigest, const proto::Transaction &txn,
      proto::CommittedProof &conflict);

  void GetPreparedWriteTimestamps(
      std::unordered_map<std::string, std::set<Timestamp>> &writes);
  void GetPreparedWrites(
      std::unordered_map<std::string, std::vector<const proto::Transaction *>> &writes);
  void GetPreparedReadTimestamps(
      std::unordered_map<std::string, std::set<Timestamp>> &reads);
  void GetPreparedReads(
      std::unordered_map<std::string, std::vector<const proto::Transaction *>> &reads);
  void Prepare(const std::string &txnDigest, const proto::Transaction &txn);
  void GetCommittedWrites(const std::string &key, const Timestamp &ts,
      std::vector<std::pair<Timestamp, Value>> &writes);
  void Commit(const std::string &txnDigest, const proto::Transaction &txn,
      const proto::CommittedProof &proof);
  void Abort(const std::string &txnDigest);
  void CheckDependents(const std::string &txnDigest);
  proto::ConcurrencyControl::Result CheckDependencies(
      const std::string &txnDigest);
  proto::ConcurrencyControl::Result CheckDependencies(
      const proto::Transaction &txn);
  bool CheckHighWatermark(const Timestamp &ts);
  void SendPhase1Reply(uint64_t reqId,
    proto::ConcurrencyControl::Result result,
    const proto::CommittedProof &conflict, const std::string &txnDigest,
    const TransportAddress &remote);
  void Clean(const std::string &txnDigest);
  void CleanDependencies(const std::string &txnDigest);

  inline bool IsKeyOwned(const std::string &key) const {
    return static_cast<int>(part(key, numShards) % numGroups) == groupIdx;
  }

  const transport::Configuration &config;
  const int groupIdx;
  const int idx;
  const int numShards;
  const int numGroups;
  const int id;
  Transport *transport;
  const OCCType occType;
  partitioner part;
  const uint64_t readDepSize;
  const bool signedMessages;
  const bool validateProofs;
  const bool hashDigest;
  KeyManager *keyManager;
  const uint64_t timeDelta;
  TrueTime timeServer;

  /* Declare protobuf objects as members to avoid stack alloc/dealloc costs */
  proto::SignedMessage signedMessage;
  proto::Read read;
  proto::Phase1 phase1;
  proto::Phase2 phase2;
  proto::Writeback writeback;
  proto::Abort abort;

  proto::ReadReply readReply;
  proto::Phase1Reply phase1Reply;
  proto::Phase2Reply phase2Reply;

  proto::Transaction mostRecent;
  proto::PreparedWrite preparedWrite;
  proto::CommittedProof conflict;
  proto::ConcurrencyControl concurrencyControl;
  proto::AbortInternal abortInternal;

  VersionedKVStore<Timestamp, Value> store;
  // Key -> V
  std::unordered_map<std::string, std::set<std::tuple<Timestamp, Timestamp, const proto::CommittedProof *>>> committedReads;
  std::unordered_map<std::string, std::set<Timestamp>> rts;

  // Digest -> V
  std::unordered_map<std::string, proto::Transaction> ongoing;
  std::unordered_map<std::string, std::pair<Timestamp, const proto::Transaction *>> prepared;
  std::unordered_map<std::string, std::set<const proto::Transaction *>> preparedReads;
  std::unordered_map<std::string, std::map<Timestamp, const proto::Transaction *>> preparedWrites;


  std::unordered_map<std::string, proto::ConcurrencyControl::Result> p1Decisions;
  std::unordered_map<std::string, proto::CommitDecision> p2Decisions;
  std::unordered_map<std::string, proto::CommittedProof> committed;
  std::unordered_set<std::string> aborted;
  std::unordered_map<std::string, std::unordered_set<std::string>> dependents; // Each V depends on K
  struct WaitingDependency {
    uint64_t reqId;
    const TransportAddress *remote;
    std::unordered_set<std::string> deps;
  };
  std::unordered_map<std::string, WaitingDependency> waitingDependencies; // K depends on each V

  Stats stats;
  std::unordered_set<std::string> active;
  Latency_t committedReadInsertLat;
};

} // namespace indicusstore

#endif /* _INDICUS_SERVER_H_ */<|MERGE_RESOLUTION|>--- conflicted
+++ resolved
@@ -90,9 +90,6 @@
       const proto::Writeback &msg);
   void HandleAbort(const TransportAddress &remote, const proto::Abort &msg);
 
-<<<<<<< HEAD
-  proto::ConcurrencyControl::Result DoOCCCheck(
-=======
 //Fallback protocol components
 // void HandleP1_Rec -> exec p1 if unreceived, reply with p1r, or p2r + dec_view  (Need to modify normal P2R message to contain view=0), current view
 // void HandleP2_Rec -> Reply with p2 decision
@@ -102,11 +99,7 @@
 //Fallback responsibilities
 //void HandleFB_Elect: If 4f+1 received -> send HandleFB_Dec to all replicas in logging shard
 
-
-
-
-  proto::Phase1Reply::ConcurrencyControlResult DoOCCCheck(
->>>>>>> 0df9f50f
+  proto::ConcurrencyControl::Result DoOCCCheck(
       uint64_t reqId, const TransportAddress &remote,
       const std::string &txnDigest, const proto::Transaction &txn,
       Timestamp &retryTs, proto::CommittedProof &conflict);
