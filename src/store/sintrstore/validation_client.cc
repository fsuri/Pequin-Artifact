--- conflicted
+++ resolved
@@ -277,17 +277,9 @@
       client_id, txn_client_seq_num, txn->timestamp().timestamp(), txn->timestamp().id(), query.c_str());
 
   PendingValidationQuery *pendingQuery = new PendingValidationQuery(Timestamp(txn->timestamp()), query, qcb, cache_result);
-<<<<<<< HEAD
   // map query gen ID to query command
   a->second->queryIDToCmd[pendingQuery->query_gen_id] = query;
-  ClientToSQLInterpreterMap::accessor ac;
-  if (!clientIDtoSQL.find(ac, txn_client_id)) {
-    Panic("cannot find client ID %lu in client accessor", txn_client_id);
-  }
-  SQLTransformer* sql_interpreter = ac->second;
-=======
   SQLTransformer* sql_interpreter = a->second->sql_interpreter;
->>>>>>> be8f1c8a
 
   // update involved groups for txn
   std::vector<int> txnGroups(txn->involved_groups().begin(), txn->involved_groups().end());
@@ -643,8 +635,7 @@
     proto::Transaction *txn = new proto::Transaction();
     txn->set_client_id(txn_client_id);
     txn->set_client_seq_num(txn_client_seq_num);
-<<<<<<< HEAD
-    a->second = new AllValidationTxnState(txn_client_id, txn_client_seq_num, txn);
+    a->second = new AllValidationTxnState(txn_client_id, txn_client_seq_num, txn, query_params, table_registry, part, nshards, ngroups);
     editTxnStateCB(a->second, ""); // use empty string for query, maybe cache result when query is executed
     if(a->second->point_read_cache.find(curr_key) == a->second->point_read_cache.end()) {
       a->second->pendingForwardedPointQuery.push_back(std::make_pair(curr_key, curr_value));
@@ -653,10 +644,6 @@
       Panic("Cached value %s and current value %s are not the same for key %s",
         a->second->point_read_cache[curr_key].c_str(), curr_value.c_str(), curr_key.c_str());
     }
-=======
-    a->second = new AllValidationTxnState(txn_client_id, txn_client_seq_num, txn, query_params, table_registry, part, nshards, ngroups);
-    a->second->pendingForwardedPointQueryCB.push_back(std::make_pair(curr_key, editTxnStateCB));
->>>>>>> be8f1c8a
     return;
   }
 
@@ -741,8 +728,7 @@
     proto::Transaction *txn = new proto::Transaction();
     txn->set_client_id(txn_client_id);
     txn->set_client_seq_num(txn_client_seq_num);
-<<<<<<< HEAD
-    a->second = new AllValidationTxnState(txn_client_id, txn_client_seq_num, txn);
+    a->second = new AllValidationTxnState(txn_client_id, txn_client_seq_num, txn, query_params, table_registry, part, nshards, ngroups);
     editTxnStateCB(a->second, "", nullptr, false);
     if(a->second->queryIDToCmd.find(curr_query_gen_id) == a->second->queryIDToCmd.end() || 
       a->second->scan_read_cache.find(a->second->queryIDToCmd[curr_query_gen_id]) == a->second->scan_read_cache.end()) {
@@ -752,10 +738,6 @@
       Panic("Cached results %s and current value %s are not the same for query gen ID %s",
         a->second->scan_read_cache[curr_query_gen_id].c_str(), curr_query_result.c_str(), curr_query_gen_id.c_str());
     }
-=======
-    a->second = new AllValidationTxnState(txn_client_id, txn_client_seq_num, txn, query_params, table_registry, part, nshards, ngroups);
-    a->second->pendingForwardedQueryCB.push_back(std::make_pair(curr_query_gen_id, editTxnStateCB));
->>>>>>> be8f1c8a
     return;
   }
 
