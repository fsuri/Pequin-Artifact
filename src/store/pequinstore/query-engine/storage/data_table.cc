//===----------------------------------------------------------------------===//
//
//                         Peloton
//
// data_table.cpp
//
// Identification: src/storage/data_table.cpp
//
// Copyright (c) 2015-17, Carnegie Mellon University Database Group
//
//===----------------------------------------------------------------------===//

#include <iostream>
#include <mutex>
#include <utility>

#include "../catalog/catalog.h"
#include "../catalog/layout_catalog.h"
#include "../catalog/system_catalogs.h"
#include "../catalog/table_catalog.h"
#include "../common/container_tuple.h"
#include "../common/exception.h"
#include "../common/logger.h"
#include "../common/platform.h"
#include "../concurrency/transaction_context.h"
#include "../concurrency/transaction_manager_factory.h"
#include "../executor/executor_context.h"
#include "../gc/gc_manager_factory.h"
#include "../index/index.h"
// #include "../logging/log_manager.h"
#include "../storage/abstract_table.h"
#include "../storage/data_table.h"
#include "../storage/database.h"
#include "../storage/storage_manager.h"
#include "../storage/tile.h"
#include "../storage/tile_group.h"
#include "../storage/tile_group_factory.h"
#include "../storage/tile_group_header.h"
#include "../storage/tuple.h"
#include "lib/message.h"
#include "store/pequinstore/query-engine/common/internal_types.h"
#include "store/pequinstore/query-engine/common/item_pointer.h"
// #include "../tuning/clusterer.h"
// #include "../tuning/sample.h"

//===--------------------------------------------------------------------===//
// Configuration Variables
//===--------------------------------------------------------------------===//

std::vector<peloton::oid_t> sdbench_column_ids;

double peloton_projectivity;

int peloton_num_groups;

namespace peloton {
namespace storage {

oid_t DataTable::invalid_tile_group_id = -1;

size_t DataTable::default_active_tilegroup_count_ = 1;
size_t DataTable::default_active_indirection_array_count_ = 1;

DataTable::DataTable(catalog::Schema *schema, const std::string &table_name,
                     const oid_t &database_oid, const oid_t &table_oid,
                     const size_t &tuples_per_tilegroup, const bool own_schema,
                     const bool adapt_table, const bool is_catalog,
                     const peloton::LayoutType layout_type)
    : AbstractTable(table_oid, schema, own_schema, layout_type),
      database_oid(database_oid), table_name(table_name),
      tuples_per_tilegroup_(tuples_per_tilegroup),
      current_layout_oid_(ATOMIC_VAR_INIT(COLUMN_STORE_LAYOUT_OID)),
      adapt_table_(adapt_table) /*,
       trigger_list_(new trigger::TriggerList())*/
{
  if (is_catalog == true) {
    active_tilegroup_count_ = 1;
    active_indirection_array_count_ = 1;
  } else {
    active_tilegroup_count_ = default_active_tilegroup_count_;
    active_indirection_array_count_ = default_active_indirection_array_count_;
  }

  active_tile_groups_.resize(active_tilegroup_count_);

  active_indirection_arrays_.resize(active_indirection_array_count_);
  // Create tile groups.
  for (size_t i = 0; i < active_tilegroup_count_; ++i) {
    AddDefaultTileGroup(i);
  }

  // Create indirection layers.
  for (size_t i = 0; i < active_indirection_array_count_; ++i) {
    AddDefaultIndirectionArray(i);
  }
}

DataTable::~DataTable() {
  // clean up tile groups by dropping the references in the catalog
  auto &catalog_manager = catalog::Manager::GetInstance();
  auto storage_manager = storage::StorageManager::GetInstance();
  auto tile_groups_size = tile_groups_.GetSize();
  std::size_t tile_groups_itr;

  for (tile_groups_itr = 0; tile_groups_itr < tile_groups_size;
       tile_groups_itr++) {
    auto tile_group_id = tile_groups_.Find(tile_groups_itr);

    if (tile_group_id != invalid_tile_group_id) {
      LOG_TRACE("Dropping tile group : %u ", tile_group_id);
      // drop tile group in catalog
      storage_manager->DropTileGroup(tile_group_id);
    }
  }

  // drop all indirection arrays
  for (auto indirection_array : active_indirection_arrays_) {
    auto oid = indirection_array->GetOid();
    catalog_manager.DropIndirectionArray(oid);
  }
  // AbstractTable cleans up the schema
}

//===--------------------------------------------------------------------===//
// TUPLE HELPER OPERATIONS
//===--------------------------------------------------------------------===//

bool DataTable::CheckNotNulls(const AbstractTuple *tuple,
                              oid_t column_idx) const {
  if (tuple->GetValue(column_idx).IsNull()) {
    LOG_TRACE("%u th attribute in the tuple was NULL. It is non-nullable "
              "attribute.",
              column_idx);
    return false;
  }
  return true;
}

bool DataTable::CheckConstraints(const AbstractTuple *tuple) const {
  // make sure that the given tuple does not violate constraints.

  // NOT NULL constraint
  for (oid_t column_id : schema->GetNotNullColumns()) {
    if (schema->AllowNull(column_id) == false &&
        CheckNotNulls(tuple, column_id) == false) {
      std::string error =
          StringUtil::Format("NOT NULL constraint violated on column '%s' : %s",
                             schema->GetColumn(column_id).GetName().c_str(),
                             tuple->GetInfo().c_str());
      throw ConstraintException(error);
    }
  }

  // DEFAULT constraint should not be handled here
  // Handled in higher hierarchy

  // multi-column constraints
  for (auto cons_pair : schema->GetConstraints()) {
    auto cons = cons_pair.second;
    ConstraintType type = cons->GetType();
    switch (type) {
    case ConstraintType::CHECK: {
      //          std::pair<ExpressionType, type::Value> exp =
      //          cons.GetCheckExpression();
      //          if (CheckExp(tuple, column_itr, exp) == false) {
      //            LOG_TRACE("CHECK EXPRESSION constraint violated");
      //            throw ConstraintException(
      //                "CHECK EXPRESSION constraint violated : " +
      //                std::string(tuple->GetInfo()));
      //          }
      break;
    }
    case ConstraintType::UNIQUE: {
      break;
    }
    case ConstraintType::PRIMARY: {
      break;
    }
    case ConstraintType::FOREIGN: {
      break;
    }
    case ConstraintType::EXCLUSION: {
      break;
    }
    default: {
      std::string error =
          StringUtil::Format("ConstraintType '%s' is not supported",
                             ConstraintTypeToString(type).c_str());
      LOG_TRACE("%s", error.c_str());
      throw ConstraintException(error);
    }
    } // SWITCH
  }   // FOR (constraints)

  return true;
}

// this function is called when update/delete/insert is performed.
// this function first checks whether there's available slot.
// if yes, then directly return the available slot.
// in particular, if this is the last slot, a new tile group is created.
// if there's no available slot, then some other threads must be allocating a
// new tile group.
// we just wait until a new tuple slot in the newly allocated tile group is
// available.
// when updating a tuple, we will invoke this function with the argument set to
// nullptr.
// this is because we want to minimize data copy overhead by performing
// in-place update at executor level.
// however, when performing insert, we have to copy data immediately,
// and the argument cannot be set to nullptr.
ItemPointer DataTable::GetEmptyTupleSlot(const storage::Tuple *tuple) {
  //=============== garbage collection==================
  // check if there are recycled tuple slots
  auto &gc_manager = gc::GCManagerFactory::GetInstance();
  auto free_item_pointer = gc_manager.ReturnFreeSlot(this->table_oid);
  if (free_item_pointer.IsNull() == false) {
    // when inserting a tuple
    if (tuple != nullptr) {
      auto tile_group = storage::StorageManager::GetInstance()->GetTileGroup(
          free_item_pointer.block);
      tile_group->CopyTuple(tuple, free_item_pointer.offset);
    }
    return free_item_pointer;
  }
  //====================================================

  size_t active_tile_group_id = number_of_tuples_ % active_tilegroup_count_;
  std::shared_ptr<storage::TileGroup> tile_group;
  oid_t tuple_slot = INVALID_OID;
  oid_t tile_group_id = INVALID_OID;

  // get valid tuple.
  while (true) {
    // get the last tile group.
    tile_group = active_tile_groups_[active_tile_group_id];

    tuple_slot = tile_group->InsertTuple(tuple);

    // now we have already obtained a new tuple slot.
    if (tuple_slot != INVALID_OID) {
      //std::cerr << "Breaking out of get empty tuple slot loop" << std::endl;
      tile_group_id = tile_group->GetTileGroupId();
      break;
    }
  }

  // if this is the last tuple slot we can get
  // then create a new tile group
  if (tuple_slot == tile_group->GetAllocatedTupleCount() - 1) {
    //std::cerr << "Creating new tile group" << std::endl;
    AddDefaultTileGroup(active_tile_group_id);
  }

  LOG_TRACE("tile group count: %lu, tile group id: %u, address: %p",
            tile_group_count_.load(), tile_group->GetTileGroupId(),
            tile_group.get());

  // Set tuple location
  ItemPointer location(tile_group_id, tuple_slot);

  return location;
}

//===--------------------------------------------------------------------===//
// INSERT
//===--------------------------------------------------------------------===//
ItemPointer DataTable::InsertEmptyVersion() {
  // First, claim a slot
  ItemPointer location = GetEmptyTupleSlot(nullptr);
  if (location.block == INVALID_OID) {
    LOG_TRACE("Failed to get tuple slot.");
    return INVALID_ITEMPOINTER;
  }

  LOG_TRACE("Location: %u, %u", location.block, location.offset);

  IncreaseTupleCount(1);
  return location;
}

ItemPointer DataTable::AcquireVersion() {
  // First, claim a slot
  ItemPointer location = GetEmptyTupleSlot(nullptr);
  if (location.block == INVALID_OID) {
    LOG_TRACE("Failed to get tuple slot.");
    return INVALID_ITEMPOINTER;
  }

  LOG_TRACE("Location: %u, %u", location.block, location.offset);

  IncreaseTupleCount(1);
  return location;
}

bool DataTable::InstallVersion(const AbstractTuple *tuple,
                               const TargetList *targets_ptr,
                               concurrency::TransactionContext *transaction,
                               ItemPointer *index_entry_ptr) {
  if (CheckConstraints(tuple) == false) {
    Debug("Check constraints false");
    // std::cerr << "Check constraints false" << std::endl;
    LOG_TRACE("InsertVersion(): Constraint violated");
    return false;
  }
  // std::cerr << "Past check constraints" << std::endl;
  //  Index checks and updates
  if (InsertInSecondaryIndexes(tuple, targets_ptr, transaction, index_entry_ptr) == false) {
    // std::cerr << "Inside if insertinsecondaryindexes" << std::endl;
    LOG_TRACE("Index constraint violated");
    return false;
  }
  Debug("Past insert and into secondary indexes");
  // std::cerr << "Past insert into secondary indexes" << std::endl;
  return true;
}

ItemPointer DataTable::InsertTuple(const storage::Tuple *tuple,
                                   concurrency::TransactionContext *transaction,
                                   ItemPointer **index_entry_ptr,
                                   bool check_fk) {
  ItemPointer location = GetEmptyTupleSlot(tuple);
  if (location.block == INVALID_OID) {
    LOG_TRACE("Failed to get tuple slot.");
    return INVALID_ITEMPOINTER;
  }

  ItemPointer old_location = ItemPointer(0, 0);

  auto result = InsertTuple(tuple, location, transaction, old_location, index_entry_ptr, check_fk);
  if (result == false) {
    // check_fk = false;
    return INVALID_ITEMPOINTER;
  }
  return location;
}

ItemPointer DataTable::InsertTuple(const storage::Tuple *tuple,
                                   concurrency::TransactionContext *transaction,
                                   bool &exists, bool &is_duplicate,
                                   ItemPointer &old_location,
                                   ItemPointer **index_entry_ptr,
                                   bool check_fk) {

  //if(transaction->GetCommitOrPrepare()) UW_ASSERT(transaction->GetCommittedProof()); //This doesn't play nice for CreateTable

  ItemPointer check = CheckIfInIndex(tuple, transaction);

  //If there is no version linked list for this row yet: Create a new one.
  if (check.block == 0 && check.offset == 0) {

    is_duplicate = false;
    ItemPointer location = GetEmptyTupleSlot(tuple);
    if (location.block == INVALID_OID) {
      Panic("invalid location?");
      LOG_TRACE("Failed to get tuple slot.");
      Debug("Invalid write to tile-group-header:offset [%lu:%lu]", location.block, location.offset);
      return INVALID_ITEMPOINTER;
    }

    // auto tile_group = this->GetTileGroupById(location.block);
    // auto tile_group_header = tile_group->GetHeader();
    // auto &latch = tile_group_header->GetSpinLatch(0); //take a lock on this tile group?
    // latch.Lock();

    // ItemPointer *old_location;
    auto result = InsertTuple(tuple, location, transaction, old_location, index_entry_ptr, check_fk);
    if (result == false) {
      Debug("InsertTuple result false");
      // std::cerr << "result is false" << std::endl;
      //  check_fk = false;
      exists = false;
      // return INVALID_ITEMPOINTER;
    }
    //Debug("Wrote to tile-group-header:offset [%lu:%lu]", location.block, location.offset);
    //latch.Unlock();
    return location; //*old_location;

  }
  //If there is a version linked list: Find right position to insert.
  else {
    auto tile_group = this->GetTileGroupById(check.block);
    auto tile_group_header = tile_group->GetHeader();

    // auto &latch = tile_group_header->GetSpinLatch(0); //take a lock on this tile group?
    // latch.Lock();

    auto ts = tile_group_header->GetBasilTimestamp(check.offset);
    auto curr_pointer = check;
    auto curr_tile_group_header = tile_group_header;
    auto curr_tile_group = tile_group;

    /** NEW: for purge */
    while (ts > transaction->GetBasilTimestamp()) {
      if (curr_tile_group_header->GetNextItemPointer(curr_pointer.offset).IsNull()) {
        break;
      }
      curr_pointer = curr_tile_group_header->GetNextItemPointer(curr_pointer.offset);
      curr_tile_group = this->GetTileGroupById(curr_pointer.block);
      curr_tile_group_header = curr_tile_group->GetHeader();
      ts = curr_tile_group_header->GetBasilTimestamp(curr_pointer.offset);
    }
    //Debug("Trying to write to tile-group-header:offset [%lu:%lu]", curr_pointer.block, curr_pointer.offset);

    //If TX tries to write to a tuple that it previously wrote itself (i.e. prepared)
    //Distinguish whether we are trying to rollback a prepare, or upgrade it to commit.
    if (ts == transaction->GetBasilTimestamp()) {
      Debug("In INSERT TUPLE. txn: %s. Commit (or prepare) ? %d", pequinstore::BytesToHex(*transaction->GetTxnDig(), 16), transaction->GetCommitOrPrepare());
      // std::cerr << "IN INSERT TUPLE Txn: " << pequinstore::BytesToHex(*transaction->GetTxnDig(), 16) << std::endl;
      //  std::cerr << "IN INSERT TUPLE Txn: Commit Or Prepare:" << transaction->GetCommitOrPrepare() << std::endl;
     
      // std::cerr << "Duplicate" << std::endl;
      is_duplicate = true;
      bool is_prepared = !curr_tile_group_header->GetCommitOrPrepare(curr_pointer.offset);

      /** TODO: Add check to make sure it's prepared */
      if (transaction->GetUndoDelete() && is_prepared) {
        Debug("In UndoDelete for Purge [txn: %s]", pequinstore::BytesToHex(*transaction->GetTxnDig(), 16));
        std::cerr << "In purge, undoing delete" << std::endl;
        // Purge this tuple

        // Set Purge flag. Note: In theory don't need to adjust any of the linked lists to remove purged versions, but we do it for read efficiency
        Notice("Table[%s]. Purging [txn: %s]. [%lu:%lu]", table_name.c_str(), pequinstore::BytesToHex(*transaction->GetTxnDig(), 16).c_str(), curr_pointer.block, curr_pointer.offset);
        curr_tile_group_header->SetPurged(curr_pointer.offset, true);
        // Set the linked list pointers
        auto prev_loc = curr_tile_group_header->GetPrevItemPointer(curr_pointer.offset);
        auto next_loc = curr_tile_group_header->GetNextItemPointer(curr_pointer.offset);
        
        // Set Purge flag
        curr_tile_group_header->SetPurge(curr_pointer.offset, true);

        // NEW: For purge set the tile group header locks

        if (!prev_loc.IsNull() && !next_loc.IsNull()) {
           Debug("Updating both pointers (purge inbetween) [txn: %s]", pequinstore::BytesToHex(*transaction->GetTxnDig(), 16));
          //std::cerr << "Updating both pointers" << std::endl;
          auto prev_tgh = this->GetTileGroupById(prev_loc.block)->GetHeader();
          auto next_tgh = this->GetTileGroupById(next_loc.block)->GetHeader();
          
          prev_tgh->GetSpinLatch(prev_loc.offset).Lock();
          next_tgh->GetSpinLatch(next_loc.offset).Lock();
          
          //d::cerr << "next loc" << next_loc.block << ", " << next_loc.offset << std::endl;
          
          prev_tgh->SetNextItemPointer(prev_loc.offset, next_loc);
          next_tgh->SetPrevItemPointer(next_loc.offset, prev_loc);

          prev_tgh->GetSpinLatch(prev_loc.offset).Unlock();
          next_tgh->GetSpinLatch(next_loc.offset).Unlock();

        } else if (prev_loc.IsNull() && !next_loc.IsNull()) {
          //std::cerr << "Updating head pointer" << std::endl;
          Debug("Updating head pointer (purge latest) [txn: %s]", pequinstore::BytesToHex(*transaction->GetTxnDig(), 16).c_str());
          auto next_tgh = this->GetTileGroupById(next_loc.block)->GetHeader();
          next_tgh->GetSpinLatch(next_loc.offset).Lock();
          
          next_tgh->SetPrevItemPointer(next_loc.offset, ItemPointer(INVALID_OID, INVALID_OID));
          ItemPointer *index_entry_ptr = next_tgh->GetIndirection(next_loc.offset);
          COMPILER_MEMORY_FENCE;

          // Set the index header in an atomic way.
          // We do it atomically because we don't want any one to see a half-done pointer. In case of contention, no one can update this
          // pointer when we are updating it because we are holding the write lock. This update should success in its first trial.
          UNUSED_ATTRIBUTE auto res = AtomicUpdateItemPointer(index_entry_ptr, next_loc);
          PELOTON_ASSERT(res == true);
          
          next_tgh->GetSpinLatch(next_loc.offset).Unlock();

        } else if (next_loc.IsNull() && !prev_loc.IsNull()) {
          //std::cerr << "Updating prev pointer" << std::endl;
           Debug("Updating prev pointer [txn: %s]", pequinstore::BytesToHex(*transaction->GetTxnDig(), 16).c_str());
          auto prev_tgh = this->GetTileGroupById(prev_loc.block)->GetHeader();
          prev_tgh->GetSpinLatch(prev_loc.offset).Lock();

          prev_tgh->SetNextItemPointer(prev_loc.offset, ItemPointer(INVALID_OID, INVALID_OID));

          prev_tgh->GetSpinLatch(prev_loc.offset).Unlock();
        }
<<<<<<< HEAD
        else{
          UW_ASSERT(next_loc.IsNull() && prev_loc.IsNull());  //Current tuple = head and tail of list
          //Note: If the only item in the linked list is purged, then we just keep it as part of the linked list. Note: versions *are* marked purged.

          // ItemPointer *index_entry_ptr = curr_tile_group_header->GetIndirection(curr_pointer.offset);
          // COMPILER_MEMORY_FENCE;

          // // Set the index header in an atomic way.
          // // We do it atomically because we don't want any one to see a half-done pointer. In case of contention, no one can update this
          // // pointer when we are updating it because we are holding the write lock. This update should success in its first trial.
          // UNUSED_ATTRIBUTE auto res = AtomicUpdateItemPointer(index_entry_ptr, ItemPointer(INVALID_OID, INVALID_OID));
          // PELOTON_ASSERT(res == true);
         
          //Panic("No case");
        }
    
=======

        
>>>>>>> 94d51513
      }
      //Writing again. 
      else {

        bool same_columns = true;
        bool should_upgrade = !curr_tile_group_header->GetCommitOrPrepare(curr_pointer.offset) && transaction->GetCommitOrPrepare(); //i.e. prev = prepare, curr tx = commit
        // NOTE: Check if we can upgrade a prepared tuple to committed
    
        /*for (int i = 0; i < active_tilegroup_count_; i++) {
          std::cerr << "tile group name: " << table_name << " and id is " << active_tile_groups_[i]->GetTileGroupId() << ". next tuple slot is " << active_tile_groups_[i]->GetNextTupleSlot() << std::endl;
        }*/


        // std::string encoded_key = target_table_->GetName();
        const auto *schema = curr_tile_group->GetAbstractTable()->GetSchema();
        for (uint32_t col_idx = 0; col_idx < schema->GetColumnCount(); col_idx++) {

          auto val1 = curr_tile_group->GetValue(curr_pointer.offset, col_idx);
          auto val2 = tuple->GetValue(col_idx);

          if (val1.ToString() != val2.ToString()) {
            // tile_group->SetValue(val2, curr_pointer.offset, col_idx);
            same_columns = false;
          }
        }

        // For snapshotting upgrade from materialize to commit
        if (curr_tile_group_header->GetMaterialize(curr_pointer.offset) && !transaction->GetForceMaterialize()) {
          curr_tile_group_header->SetMaterialize(curr_pointer.offset, false);
          curr_tile_group_header->SetCommitOrPrepare(curr_pointer.offset, transaction->GetCommitOrPrepare());
        }

        if (should_upgrade && same_columns) {
          Debug("Upgrading tuple[%d:%d] from prepared to committed", curr_pointer.block, curr_pointer.offset);
          const pequinstore::proto::CommittedProof *proof =  transaction->GetCommittedProof();
          UW_ASSERT(proof);
          auto proof_ts = Timestamp(proof->txn().timestamp());
          Debug("Proof ts is %lu, %lu", proof_ts.getTimestamp(), proof_ts.getID());
          Debug("Current ts is %lu, %lu", ts.getTimestamp(), ts.getID());
          curr_tile_group_header->SetCommittedProof(curr_pointer.offset, proof);
          curr_tile_group_header->SetCommitOrPrepare(curr_pointer.offset, true);
          
          Debug("Wrote commit proof for tuple: [%lu:%lu]", curr_pointer.block, curr_pointer.offset);
        } else {
          // std::cerr << "Should upgrade is " << should_upgrade << std::endl;
          // std::cerr << "Current tuple is: " << (curr_tile_group_header->GetCommitOrPrepare(curr_pointer.offset)? "committed" : "prepared") << std::endl;
          // std::cerr << "Transaction is " << (transaction->GetCommitOrPrepare()? "committing" : "preparing") << std::endl;
          // std::cerr << "Same columns is " << same_columns << std::endl;
          // std::cerr << "Timestamp is " << ts.getTimestamp() << ", " << ts.getID() << std::endl;
          // std::cerr << "Txn timestamp is " << transaction->GetBasilTimestamp().getTimestamp() << ", " << transaction->GetBasilTimestamp().getID() << std::endl;

          // std::cerr << "Current tuple txn is: " << pequinstore::BytesToHex(*curr_tile_group_header->GetTxnDig(curr_pointer.offset),16) << std::endl;
          // std::cerr << "Current txn is: " << pequinstore::BytesToHex(*transaction->GetTxnDig(),16) << std::endl;
          
          // Debug("Duplicate access to tile-group-header:offset [%lu:%lu]", curr_pointer.block, curr_pointer.offset);

          if(curr_tile_group_header->GetCommitOrPrepare(curr_pointer.offset) == transaction->GetCommitOrPrepare() ) {
            Debug("Tried to prepare twice or commit twice for same TX. Try Upgrade [txn: %s]. Should upgrade? %d. Current commit/prepare state: %d. Txn state: %d. Same columns? %d. TS[%lu:%lu]. TXN-TS[%lu:%lu]. Dig[%s]. TXN-Dig[%s]. tile-group-header:offset [%lu:%lu]", 
                  pequinstore::BytesToHex(*transaction->GetTxnDig(), 16).c_str(), should_upgrade, curr_tile_group_header->GetCommitOrPrepare(curr_pointer.offset), transaction->GetCommitOrPrepare(),
                  same_columns, ts.getTimestamp(), ts.getID(), transaction->GetBasilTimestamp().getTimestamp(), transaction->GetBasilTimestamp().getID(),
                  pequinstore::BytesToHex(*curr_tile_group_header->GetTxnDig(curr_pointer.offset),16).c_str(), pequinstore::BytesToHex(*transaction->GetTxnDig(),16).c_str(),
                  curr_pointer.block, curr_pointer.offset);
            //Panic("Tried to prepare twice or commit twice for same TX: %s", );
          }
          else{
            Debug("Try Upgrade [txn: %s]. Should upgrade? %d. Current commit/prepare state: %d. Txn state: %d. Same columns? %d. TS[%lu:%lu]. TXN-TS[%lu:%lu]. Dig[%s]. TXN-Dig[%s]. tile-group-header:offset [%lu:%lu]", 
                  pequinstore::BytesToHex(*transaction->GetTxnDig(), 16).c_str(), should_upgrade, curr_tile_group_header->GetCommitOrPrepare(curr_pointer.offset), transaction->GetCommitOrPrepare(),
                  same_columns, ts.getTimestamp(), ts.getID(), transaction->GetBasilTimestamp().getTimestamp(), transaction->GetBasilTimestamp().getID(),
                  pequinstore::BytesToHex(*curr_tile_group_header->GetTxnDig(curr_pointer.offset),16).c_str(), pequinstore::BytesToHex(*transaction->GetTxnDig(),16).c_str(),
                  curr_pointer.block, curr_pointer.offset);
          }
        }
      }

    } else {
      Debug("Data table performing update");
      //std::cerr << "Data table performing update" << std::endl;
      is_duplicate = false;

      ItemPointer location = GetEmptyTupleSlot(tuple);
      if (location.block == INVALID_OID) {
        Panic("Invalid location");
        LOG_TRACE("Failed to get tuple slot.");
        return INVALID_ITEMPOINTER;
      }

      //TEST VALUES WRITTEN
      // std::cerr << "Transaction is " << (transaction->GetCommitOrPrepare()? "committing" : "preparing") << std::endl;
      // for (uint32_t col_idx = 0; col_idx < schema->GetColumnCount(); col_idx++) {
      //     auto val = tuple->GetValue(col_idx);
      //     Debug("Write col %d. Value: %s", col_idx, val.ToString().c_str());  
      // }
      Debug("Inserting %s Tuple at location [%lu:%lu] with TS: [%lu:%lu]",transaction->GetCommitOrPrepare()? "commit" : "prepare",
          location.block, location.offset, transaction->GetBasilTimestamp().getTimestamp(), transaction->GetBasilTimestamp().getID());
      
      //TEST-END

      // ItemPointer *old_location;
      /*auto result = InsertTuple(tuple, location, transaction, old_location,
                                index_entry_ptr, check_fk);*/
      bool result = false;
      old_location = check;
      IncreaseTupleCount(1);

      if (result == false) {
        //std::cerr << "The result is false" << std::endl;
        Debug("InsertTuple result false");
        // std::cerr << "result is false" << std::endl;
        //  check_fk = false;
        exists = false;
        // return INVALID_ITEMPOINTER;
      }
      //latch.Unlock();
      return location;
    }

    //latch.Unlock();
  }

  return ItemPointer(0, 0);
}

bool DataTable::InsertTuple(const AbstractTuple *tuple, ItemPointer location,
                            concurrency::TransactionContext *transaction,
                            ItemPointer &old_location,
                            ItemPointer **index_entry_ptr, bool check_fk) {
  if (CheckConstraints(tuple) == false) {
    Debug("Index constraint violated");
    // std::cerr << "Index Constraint violated" << std::endl;
    LOG_TRACE("InsertTuple(): Constraint violated");
    return false;
  }

  // the upper layer may not pass a index_entry_ptr (default value: nullptr)
  // into the function.
  // in this case, we have to create a temp_ptr to hold the content.
  ItemPointer *temp_ptr = nullptr;
  if (index_entry_ptr == nullptr) {
    index_entry_ptr = &temp_ptr;
  }

  LOG_TRACE("Location: %u, %u", location.block, location.offset);

  auto index_count = GetIndexCount();
  if (index_count == 0) {
    if (check_fk && CheckForeignKeyConstraints(tuple, transaction) == false) {
      LOG_TRACE("ForeignKey constraint violated");
      return false;
    }
    IncreaseTupleCount(1);
    return true;
  }
  // Index checks and updates
  if (InsertInIndexes(tuple, location, transaction, index_entry_ptr,
                      old_location) == false) {
    Debug("Index Constraint violated old location");
    // std::cerr << "Index Constraint violated old location" << std::endl;
    LOG_TRACE("Index constraint violated");
    return false;
  }

  // ForeignKey checks
  if (check_fk && CheckForeignKeyConstraints(tuple, transaction) == false) {
    LOG_TRACE("ForeignKey constraint violated");
    return false;
  }

  PELOTON_ASSERT((*index_entry_ptr)->block == location.block &&
                 (*index_entry_ptr)->offset == location.offset);

  // Increase the table's number of tuples by 1
  IncreaseTupleCount(1);
  return true;
}

// insert tuple into a table that is without index.
ItemPointer DataTable::InsertTuple(const storage::Tuple *tuple) {
  ItemPointer location = GetEmptyTupleSlot(tuple);
  if (location.block == INVALID_OID) {
    LOG_TRACE("Failed to get tuple slot.");
    return INVALID_ITEMPOINTER;
  }

  LOG_TRACE("Location: %u, %u", location.block, location.offset);

  UNUSED_ATTRIBUTE auto index_count = GetIndexCount();
  PELOTON_ASSERT(index_count == 0);
  // Increase the table's number of tuples by 1
  IncreaseTupleCount(1);
  return location;
}

ItemPointer
DataTable::CheckIfInIndex(const storage::Tuple *tuple,
                          concurrency::TransactionContext *transaction) {

  int index_count = GetIndexCount();

  auto &transaction_manager =
      concurrency::TransactionManagerFactory::GetInstance();

  std::function<bool(const void *)> fn =
      std::bind(&concurrency::TransactionManager::IsOccupied,
                &transaction_manager, transaction, std::placeholders::_1);

  std::vector<ItemPointer *> old_locations;

  for (int index_itr = index_count - 1; index_itr >= 0; --index_itr) {
    auto index = GetIndex(index_itr);
    if (index == nullptr)
      continue;
    auto index_schema = index->GetKeySchema();
    auto indexed_columns = index_schema->GetIndexedColumns();
    std::unique_ptr<storage::Tuple> key(new storage::Tuple(index_schema, true));
    key->SetFromTuple(tuple, indexed_columns, index->GetPool());

    if (index->GetIndexType() != IndexConstraintType::PRIMARY_KEY) {
      continue;
    }

    index->ScanKey(key.get(), old_locations);
    for (int i = 0; i < old_locations.size(); i++) {
      // NOTE: For testing
      /*if (fn(old_locations[i])) {
        return *old_locations[i];
      }*/
      return *old_locations[i];
    }
    return ItemPointer(0, 0);
    /*ItemPointer *first_element = old_locations[0];
    if (first_element->IsNull()) {
      Debug("First element is null"); // std::cerr << "First element is null"
                                      // << std::endl;
    }*/

    // auto res = index->CondInsertEntry(key.get(), index_entry_ptr, fn);
    // return res;

    // Handle failure
    // If some of the indexes have been inserted,
    // the pointer has a chance to be dereferenced by readers and it cannot be
    // deleted
    //*index_entry_ptr = nullptr;
  }

  return ItemPointer(0, 0);
}

/**
 * @brief Insert a tuple into all indexes. If index is primary/unique,
 * check visibility of existing
 * index entries.
 * @warning This still doesn't guarantee serializability.
 *
 * @returns True on success, false if a visible entry exists (in case of
 *primary/unique).
 */
bool DataTable::InsertInIndexes(const AbstractTuple *tuple,
                                ItemPointer location,
                                concurrency::TransactionContext *transaction,
                                ItemPointer **index_entry_ptr,
                                ItemPointer &old_location) {
  int index_count = GetIndexCount();

  size_t active_indirection_array_id =
      number_of_tuples_ % active_indirection_array_count_;

  size_t indirection_offset = INVALID_INDIRECTION_OFFSET;

  while (true) {
    auto active_indirection_array =
        active_indirection_arrays_[active_indirection_array_id];
    indirection_offset = active_indirection_array->AllocateIndirection();

    if (indirection_offset != INVALID_INDIRECTION_OFFSET) {
      *index_entry_ptr =
          active_indirection_array->GetIndirectionByOffset(indirection_offset);
      break;
    }
  }

  (*index_entry_ptr)->block = location.block;
  (*index_entry_ptr)->offset = location.offset;

  if (indirection_offset == INDIRECTION_ARRAY_MAX_SIZE - 1) {
    AddDefaultIndirectionArray(active_indirection_array_id);
  }

  auto &transaction_manager =
      concurrency::TransactionManagerFactory::GetInstance();

  std::function<bool(const void *)> fn =
      std::bind(&concurrency::TransactionManager::IsOccupied,
                &transaction_manager, transaction, std::placeholders::_1);

  // Since this is NOT protected by a lock, concurrent insert may happen.
  bool res = true;
  std::vector<ItemPointer *> old_locations;
  int success_count = 0;

  for (int index_itr = index_count - 1; index_itr >= 0; --index_itr) {
    auto index = GetIndex(index_itr);
    if (index == nullptr)
      continue;
    auto index_schema = index->GetKeySchema();
    auto indexed_columns = index_schema->GetIndexedColumns();
    std::unique_ptr<storage::Tuple> key(new storage::Tuple(index_schema, true));
    key->SetFromTuple(tuple, indexed_columns, index->GetPool());

    switch (index->GetIndexType()) {
    case IndexConstraintType::PRIMARY_KEY:
    case IndexConstraintType::UNIQUE: {
      // get unique tuple from primary/unique index.
      // if in this index there has been a visible or uncommitted
      // <key, location> pair, this constraint is violated
      res = index->CondInsertEntry(key.get(), *index_entry_ptr, fn);
      // index->ScanKey(key.get(), old_locations);
      // NOTE: Commented this out to support linked list version updates
      // index->InsertEntry(key.get(), *index_entry_ptr);
    } break;

    case IndexConstraintType::DEFAULT:
    default:
      index->InsertEntry(key.get(), *index_entry_ptr);
      break;
    }

    // Handle failure
    if (res == false) {
      // If some of the indexes have been inserted,
      // the pointer has a chance to be dereferenced by readers and it cannot be
      // deleted
      //*index_entry_ptr = nullptr;
      index->ScanKey(key.get(), old_locations);
      ItemPointer *first_element = old_locations[0];
      if (first_element->IsNull()) {
        Debug("First element is null"); // std::cerr << "First element is null"
                                        // << std::endl;
      }
      /*if (old_location->IsNull()) {
        std::cerr << "Old location is null" << std::endl;
      }*/
      old_location.block = first_element->block;
      old_location.offset = first_element->offset;
      // std::cerr << "Old location block is " << old_location.block << " and
      // offset is " << old_location.offset << std::endl;

      return false;
    } else {
      success_count += 1;
    }
    LOG_TRACE("Index constraint check on %s passed.", index->GetName().c_str());
  }

  return true;
}

bool DataTable::InsertInSecondaryIndexes(
    const AbstractTuple *tuple, const TargetList *targets_ptr,
    concurrency::TransactionContext *transaction,
    ItemPointer *index_entry_ptr) {
  int index_count = GetIndexCount();
  // Transform the target list into a hash set
  // when attempting to perform insertion to a secondary index,
  // we must check whether the updated column is a secondary index column.
  // insertion happens only if the updated column is a secondary index column.
  if (targets_ptr == nullptr) {
    Debug("Targets pointer == null"); // std::cerr << "Targets pointer is null"
                                      // << std::endl;
  }
  std::unordered_set<oid_t> targets_set;
  if (targets_ptr != nullptr) {
    for (auto target : *targets_ptr) {
      targets_set.insert(target.first);
    }
  }

  // std::cerr << "After iterating through targets_ptr" << std::endl;

  bool res = true;

  auto &transaction_manager =
      concurrency::TransactionManagerFactory::GetInstance();

  std::function<bool(const void *)> fn =
      std::bind(&concurrency::TransactionManager::IsOccupied,
                &transaction_manager, transaction, std::placeholders::_1);

  // Check existence for primary/unique indexes
  // Since this is NOT protected by a lock, concurrent insert may happen.
  for (int index_itr = index_count - 1; index_itr >= 0; --index_itr) {
    auto index = GetIndex(index_itr);
    if (index == nullptr)
      continue;
    auto index_schema = index->GetKeySchema();
    auto indexed_columns = index_schema->GetIndexedColumns();

    if (index->GetIndexType() == IndexConstraintType::PRIMARY_KEY) {
      continue;
    }

    // Check if we need to update the secondary index
    bool updated = false;
    for (auto col : indexed_columns) {
      if (targets_set.find(col) != targets_set.end()) {
        updated = true;
        break;
      }
    }

    // If attributes on key are not updated, skip the index update
    if (updated == false) {
      continue;
    }

    // Key attributes are updated, insert a new entry in all secondary index
    std::unique_ptr<storage::Tuple> key(new storage::Tuple(index_schema, true));

    key->SetFromTuple(tuple, indexed_columns, index->GetPool());
    // std::cerr << "After setting key from tuple" << std::endl;

    switch (index->GetIndexType()) {
    case IndexConstraintType::PRIMARY_KEY:
    case IndexConstraintType::UNIQUE: {
      res = index->CondInsertEntry(key.get(), index_entry_ptr, fn);
    } break;
    case IndexConstraintType::DEFAULT:
    default:
      index->InsertEntry(key.get(), index_entry_ptr);
      break;
    }
    LOG_TRACE("Index constraint check on %s passed.", index->GetName().c_str());
  }
  return res;
}

/**
 * @brief This function checks any other table which has a foreign key
 *constraint
 * referencing the current table, where a tuple is updated/deleted. The final
 * result depends on the type of cascade action.
 *
 * @param prev_tuple: The tuple which will be updated/deleted in the current
 * table
 * @param new_tuple: The new tuple after update. This parameter is ignored
 * if is_update is false.
 * @param current_txn: The current transaction context
 * @param context: The executor context passed from upper level
 * @param is_update: whether this is a update action (false means delete)
 *
 * @return True if the check is successful (nothing happens) or the cascade
 *operation
 * is done properly. Otherwise returns false. Note that the transaction result
 * is not set in this function.
 */
bool DataTable::CheckForeignKeySrcAndCascade(
    storage::Tuple *prev_tuple, storage::Tuple *new_tuple,
    concurrency::TransactionContext *current_txn,
    executor::ExecutorContext *context, bool is_update) {
  if (!schema->HasForeignKeySources())
    return true;

  auto &transaction_manager =
      concurrency::TransactionManagerFactory::GetInstance();

  for (auto cons : schema->GetForeignKeySources()) {
    // Check if any row in the source table references the current tuple
    oid_t source_table_id = cons->GetTableOid();
    storage::DataTable *src_table = nullptr;
    try {
      src_table = (storage::DataTable *)storage::StorageManager::GetInstance()
                      ->GetTableWithOid(GetDatabaseOid(), source_table_id);
    } catch (CatalogException &e) {
      LOG_TRACE("Can't find table %d! Return false", source_table_id);
      return false;
    }

    int src_table_index_count = src_table->GetIndexCount();
    for (int iter = 0; iter < src_table_index_count; iter++) {
      auto index = src_table->GetIndex(iter);
      if (index == nullptr)
        continue;

      // Make sure this is the right index to search in
      if (index->GetOid() == cons->GetIndexOid() &&
          index->GetMetadata()->GetKeyAttrs() == cons->GetColumnIds()) {
        LOG_DEBUG("Searching in source tables's fk index...\n");

        std::vector<oid_t> key_attrs = cons->GetColumnIds();
        std::unique_ptr<catalog::Schema> fk_schema(
            catalog::Schema::CopySchema(src_table->GetSchema(), key_attrs));
        std::unique_ptr<storage::Tuple> key(
            new storage::Tuple(fk_schema.get(), true));

        key->SetFromTuple(prev_tuple, cons->GetFKSinkColumnIds(),
                          index->GetPool());

        std::vector<ItemPointer *> location_ptrs;
        index->ScanKey(key.get(), location_ptrs);

        if (location_ptrs.size() > 0) {
          LOG_DEBUG("Something found in the source table!\n");

          for (ItemPointer *ptr : location_ptrs) {
            auto src_tile_group = src_table->GetTileGroupById(ptr->block);
            auto src_tile_group_header = src_tile_group->GetHeader();

            auto visibility = transaction_manager.IsVisible(
                current_txn, src_tile_group_header, ptr->offset,
                VisibilityIdType::COMMIT_ID);

            if (visibility != VisibilityType::OK)
              continue;

            switch (cons->GetFKUpdateAction()) {
            // Currently NOACTION is the same as RESTRICT
            case FKConstrActionType::NOACTION:
            case FKConstrActionType::RESTRICT: {
              return false;
            }
            case FKConstrActionType::CASCADE:
            default: {
              // Update
              bool src_is_owner = transaction_manager.IsOwner(
                  current_txn, src_tile_group_header, ptr->offset);

              // Read the referencing tuple, update the read timestamp so that
              // we can
              // delete it later
              bool ret = transaction_manager.PerformRead(
                  current_txn, *ptr, src_tile_group_header, true);

              if (ret == false) {
                if (src_is_owner) {
                  transaction_manager.YieldOwnership(
                      current_txn, src_tile_group_header, ptr->offset);
                }
                return false;
              }

              ContainerTuple<storage::TileGroup> src_old_tuple(
                  src_tile_group.get(), ptr->offset);
              storage::Tuple src_new_tuple(src_table->GetSchema(), true);

              if (is_update) {
                for (oid_t col_itr = 0;
                     col_itr < src_table->GetSchema()->GetColumnCount();
                     col_itr++) {
                  type::Value val = src_old_tuple.GetValue(col_itr);
                  src_new_tuple.SetValue(col_itr, val, context->GetPool());
                }

                // Set the primary key fields
                for (oid_t k = 0; k < key_attrs.size(); k++) {
                  auto src_col_index = key_attrs[k];
                  auto sink_col_index = cons->GetFKSinkColumnIds()[k];
                  src_new_tuple.SetValue(src_col_index,
                                         new_tuple->GetValue(sink_col_index),
                                         context->GetPool());
                }
              }

              ItemPointer new_loc = src_table->InsertEmptyVersion();

              if (new_loc.IsNull()) {
                if (src_is_owner == false) {
                  transaction_manager.YieldOwnership(
                      current_txn, src_tile_group_header, ptr->offset);
                }
                return false;
              }

              transaction_manager.PerformDelete(current_txn, *ptr, new_loc);

              // For delete cascade, just stop here
              if (is_update == false) {
                break;
              }

              ItemPointer *index_entry_ptr = nullptr;
              peloton::ItemPointer location = src_table->InsertTuple(
                  &src_new_tuple, current_txn, &index_entry_ptr, false);

              if (location.block == INVALID_OID) {
                return false;
              }

              transaction_manager.PerformInsert(current_txn, location,
                                                index_entry_ptr);

              break;
            }
            }
          }
        }

        break;
      }
    }
  }

  return true;
}

// PA - looks like the FIXME has been done. We check to see if the key
// is visible
/**
 * @brief Check if all the foreign key constraints on this table
 * is satisfied by checking whether the key exist in the referred table
 *
 * FIXME: this still does not guarantee correctness under concurrent transaction
 *   because it only check if the key exists the referred table's index
 *   -- however this key might be a uncommitted key that is not visible to
 *   and it might be deleted if that txn abort.
 *   We should modify this function and add logic to check
 *   if the result of the ScanKey is visible.
 *
 * @returns True on success, false if any foreign key constraints fail
 */
bool DataTable::CheckForeignKeyConstraints(
    const AbstractTuple *tuple, concurrency::TransactionContext *transaction) {
  for (auto foreign_key : schema->GetForeignKeyConstraints()) {
    oid_t sink_table_id = foreign_key->GetFKSinkTableOid();
    storage::DataTable *ref_table = nullptr;
    try {
      ref_table = (storage::DataTable *)storage::StorageManager::GetInstance()
                      ->GetTableWithOid(database_oid, sink_table_id);
    } catch (CatalogException &e) {
      LOG_ERROR("Can't find table %d! Return false", sink_table_id);
      return false;
    }
    int ref_table_index_count = ref_table->GetIndexCount();

    for (int index_itr = ref_table_index_count - 1; index_itr >= 0;
         --index_itr) {
      auto index = ref_table->GetIndex(index_itr);
      if (index == nullptr)
        continue;

      // The foreign key constraints only refer to the primary key
      if (index->GetIndexType() == IndexConstraintType::PRIMARY_KEY) {
        std::vector<oid_t> key_attrs = foreign_key->GetFKSinkColumnIds();
        std::unique_ptr<catalog::Schema> foreign_key_schema(
            catalog::Schema::CopySchema(ref_table->schema, key_attrs));
        std::unique_ptr<storage::Tuple> key(
            new storage::Tuple(foreign_key_schema.get(), true));
        key->SetFromTuple(tuple, foreign_key->GetColumnIds(), index->GetPool());

        LOG_TRACE("check key: %s", key->GetInfo().c_str());
        std::vector<ItemPointer *> location_ptrs;
        index->ScanKey(key.get(), location_ptrs);

        // if this key doesn't exist in the referred column
        if (location_ptrs.size() == 0) {
          LOG_DEBUG("The key: %s does not exist in table %s\n",
                    key->GetInfo().c_str(), ref_table->GetName().c_str());
          return false;
        }

        // Check the visibility of the result
        auto tile_group = ref_table->GetTileGroupById(location_ptrs[0]->block);
        auto tile_group_header = tile_group->GetHeader();

        auto &transaction_manager =
            concurrency::TransactionManagerFactory::GetInstance();
        auto visibility = transaction_manager.IsVisible(
            transaction, tile_group_header, location_ptrs[0]->offset,
            VisibilityIdType::READ_ID);

        if (visibility != VisibilityType::OK) {
          LOG_DEBUG("The key: %s is not yet visible in table %s, visibility "
                    "type: %s.\n",
                    key->GetInfo().c_str(), ref_table->GetName().c_str(),
                    VisibilityTypeToString(visibility).c_str());
          return false;
        }

        break;
      }
    }
  }

  return true;
}

//===--------------------------------------------------------------------===//
// STATS
//===--------------------------------------------------------------------===//

/**
 * @brief Increase the number of tuples in this table
 * @param amount amount to increase
 */
void DataTable::IncreaseTupleCount(const size_t &amount) {
  number_of_tuples_ += amount;
  dirty_ = true;
}

/**
 * @brief Decrease the number of tuples in this table
 * @param amount amount to decrease
 */
void DataTable::DecreaseTupleCount(const size_t &amount) {
  number_of_tuples_ -= amount;
  dirty_ = true;
}

/**
 * @brief Set the number of tuples in this table
 * @param num_tuples number of tuples
 */
void DataTable::SetTupleCount(const size_t &num_tuples) {
  number_of_tuples_ = num_tuples;
  dirty_ = true;
}

/**
 * @brief Get the number of tuples in this table
 * @return number of tuples
 */
size_t DataTable::GetTupleCount() const { return number_of_tuples_; }

/**
 * @brief return dirty flag
 * @return dirty flag
 */
bool DataTable::IsDirty() const { return dirty_; }

/**
 * @brief Reset dirty flag
 */
void DataTable::ResetDirty() { dirty_ = false; }

//===--------------------------------------------------------------------===//
// TILE GROUP
//===--------------------------------------------------------------------===//

TileGroup *
DataTable::GetTileGroupWithLayout(std::shared_ptr<const Layout> layout) {
  oid_t tile_group_id =
      storage::StorageManager::GetInstance()->GetNextTileGroupId();
  return (AbstractTable::GetTileGroupWithLayout(database_oid, tile_group_id,
                                                layout, tuples_per_tilegroup_));
}

oid_t DataTable::AddDefaultIndirectionArray(
    const size_t &active_indirection_array_id) {
  auto &manager = catalog::Manager::GetInstance();
  oid_t indirection_array_id = manager.GetNextIndirectionArrayId();

  std::shared_ptr<IndirectionArray> indirection_array(
      new IndirectionArray(indirection_array_id));
  manager.AddIndirectionArray(indirection_array_id, indirection_array);

  COMPILER_MEMORY_FENCE;

  active_indirection_arrays_[active_indirection_array_id] = indirection_array;

  return indirection_array_id;
}

oid_t DataTable::AddDefaultTileGroup() {
  size_t active_tile_group_id = number_of_tuples_ % active_tilegroup_count_;
  return AddDefaultTileGroup(active_tile_group_id);
}

oid_t DataTable::AddDefaultTileGroup(const size_t &active_tile_group_id) {
  oid_t tile_group_id = INVALID_OID;

  // Create a tile group with that partitioning
  std::shared_ptr<TileGroup> tile_group(
      GetTileGroupWithLayout(default_layout_));
  PELOTON_ASSERT(tile_group.get());

  tile_group_id = tile_group->GetTileGroupId();

  LOG_TRACE("Added a tile group ");
  tile_groups_.Append(tile_group_id);

  // add tile group metadata in locator
  storage::StorageManager::GetInstance()->AddTileGroup(tile_group_id,
                                                       tile_group);

  COMPILER_MEMORY_FENCE;

  active_tile_groups_[active_tile_group_id] = tile_group;

  // we must guarantee that the compiler always add tile group before adding
  // tile_group_count_.
  COMPILER_MEMORY_FENCE;

  tile_group_count_++;

  LOG_TRACE("Recording tile group : %u ", tile_group_id);

  return tile_group_id;
}

void DataTable::AddTileGroupWithOidForRecovery(const oid_t &tile_group_id) {
  PELOTON_ASSERT(tile_group_id);

  std::vector<catalog::Schema> schemas;
  schemas.push_back(*schema);
  std::shared_ptr<const Layout> layout = nullptr;

  // The TileGroup for recovery is always added in ROW layout,
  // This was a part of the previous design. If you are planning
  // to change this, make sure the layout is added to the catalog
  if (default_layout_->IsRowStore()) {
    layout = default_layout_;
  } else {
    layout = std::shared_ptr<const Layout>(
        new const Layout(schema->GetColumnCount()));
  }

  std::shared_ptr<TileGroup> tile_group(TileGroupFactory::GetTileGroup(
      database_oid, table_oid, tile_group_id, this, schemas, layout,
      tuples_per_tilegroup_));

  auto tile_groups_exists = tile_groups_.Contains(tile_group_id);

  if (tile_groups_exists == false) {
    tile_groups_.Append(tile_group_id);

    LOG_TRACE("Added a tile group ");

    // add tile group metadata in locator
    storage::StorageManager::GetInstance()->AddTileGroup(tile_group_id,
                                                         tile_group);

    // we must guarantee that the compiler always add tile group before adding
    // tile_group_count_.
    COMPILER_MEMORY_FENCE;

    tile_group_count_++;

    LOG_TRACE("Recording tile group : %u ", tile_group_id);
  }
}

// NOTE: This function is only used in test cases.
void DataTable::AddTileGroup(const std::shared_ptr<TileGroup> &tile_group) {
  size_t active_tile_group_id = number_of_tuples_ % active_tilegroup_count_;

  active_tile_groups_[active_tile_group_id] = tile_group;

  oid_t tile_group_id = tile_group->GetTileGroupId();

  tile_groups_.Append(tile_group_id);

  // add tile group in catalog
  storage::StorageManager::GetInstance()->AddTileGroup(tile_group_id,
                                                       tile_group);

  // we must guarantee that the compiler always add tile group before adding
  // tile_group_count_.
  COMPILER_MEMORY_FENCE;

  tile_group_count_++;

  LOG_TRACE("Recording tile group : %u ", tile_group_id);
}

size_t DataTable::GetTileGroupCount() const { return tile_group_count_; }

std::shared_ptr<storage::TileGroup>
DataTable::GetTileGroup(const std::size_t &tile_group_offset) const {
  PELOTON_ASSERT(tile_group_offset < GetTileGroupCount());

  auto tile_group_id =
      tile_groups_.FindValid(tile_group_offset, invalid_tile_group_id);

  return GetTileGroupById(tile_group_id);
}

std::shared_ptr<storage::TileGroup>
DataTable::GetTileGroupById(const oid_t &tile_group_id) const {
  auto storage_manager = storage::StorageManager::GetInstance();
  return storage_manager->GetTileGroup(tile_group_id);
}

void DataTable::DropTileGroups() {
  auto storage_manager = storage::StorageManager::GetInstance();
  auto tile_groups_size = tile_groups_.GetSize();
  std::size_t tile_groups_itr;

  for (tile_groups_itr = 0; tile_groups_itr < tile_groups_size;
       tile_groups_itr++) {
    auto tile_group_id = tile_groups_.Find(tile_groups_itr);

    if (tile_group_id != invalid_tile_group_id) {
      // drop tile group in catalog
      storage_manager->DropTileGroup(tile_group_id);
    }
  }

  // Clear array
  tile_groups_.Clear();

  tile_group_count_ = 0;
}

//===--------------------------------------------------------------------===//
// INDEX
//===--------------------------------------------------------------------===//

void DataTable::AddIndex(std::shared_ptr<index::Index> index) {
  // Add index
  indexes_.Append(index);

  // Add index column info
  auto index_columns_ = index->GetMetadata()->GetKeyAttrs();
  std::set<oid_t> index_columns_set(index_columns_.begin(),
                                    index_columns_.end());

  indexes_columns_.push_back(index_columns_set);
}

std::shared_ptr<index::Index>
DataTable::GetIndexWithOid(const oid_t &index_oid) {
  std::shared_ptr<index::Index> ret_index;
  auto index_count = indexes_.GetSize();

  for (std::size_t index_itr = 0; index_itr < index_count; index_itr++) {
    ret_index = indexes_.Find(index_itr);
    if (ret_index != nullptr && ret_index->GetOid() == index_oid) {
      break;
    }
  }
  if (ret_index == nullptr) {
    throw CatalogException("No index with oid = " + std::to_string(index_oid) +
                           " is found");
  }
  return ret_index;
}

void DataTable::DropIndexWithOid(const oid_t &index_oid) {
  oid_t index_offset = 0;
  std::shared_ptr<index::Index> index;
  auto index_count = indexes_.GetSize();

  for (std::size_t index_itr = 0; index_itr < index_count; index_itr++) {
    index = indexes_.Find(index_itr);
    if (index != nullptr && index->GetOid() == index_oid) {
      break;
    }
  }

  PELOTON_ASSERT(index_offset < indexes_.GetSize());

  // Drop the index
  indexes_.Update(index_offset, nullptr);

  // Drop index column info
  indexes_columns_[index_offset].clear();
}

void DataTable::DropIndexes() {
  // TODO: iterate over all indexes, and actually drop them

  indexes_.Clear();

  indexes_columns_.clear();
}

// This is a dangerous function, use GetIndexWithOid() instead. Note
// that the returned index could be a nullptr once we can drop index
// with oid (due to a limitation of LockFreeArray).
std::shared_ptr<index::Index> DataTable::GetIndex(const oid_t &index_offset) {
  PELOTON_ASSERT(index_offset < indexes_.GetSize());
  auto ret_index = indexes_.Find(index_offset);

  return ret_index;
}

//
std::set<oid_t> DataTable::GetIndexAttrs(const oid_t &index_offset) const {
  PELOTON_ASSERT(index_offset < GetIndexCount());

  auto index_attrs = indexes_columns_.at(index_offset);

  return index_attrs;
}

oid_t DataTable::GetIndexCount() const {
  size_t index_count = indexes_.GetSize();

  return index_count;
}

oid_t DataTable::GetValidIndexCount() const {
  std::shared_ptr<index::Index> index;
  auto index_count = indexes_.GetSize();
  oid_t valid_index_count = 0;

  for (std::size_t index_itr = 0; index_itr < index_count; index_itr++) {
    index = indexes_.Find(index_itr);
    if (index == nullptr) {
      continue;
    }

    valid_index_count++;
  }

  return valid_index_count;
}

// Get the schema for the new transformed tile group
std::vector<catalog::Schema>
TransformTileGroupSchema(storage::TileGroup *tile_group, const Layout &layout) {
  std::vector<catalog::Schema> new_schema;
  oid_t orig_tile_offset, orig_tile_column_offset;
  oid_t new_tile_offset, new_tile_column_offset;
  auto tile_group_layout = tile_group->GetLayout();

  // First, get info from the original tile group's schema
  std::map<oid_t, std::map<oid_t, catalog::Column>> schemas;

  uint32_t column_count = layout.GetColumnCount();
  for (oid_t col_id = 0; col_id < column_count; col_id++) {
    // Get TileGroup layout's tile and offset for col_id.
    tile_group_layout.LocateTileAndColumn(col_id, orig_tile_offset,
                                          orig_tile_column_offset);
    // Get new layout's tile and offset for col_id.
    layout.LocateTileAndColumn(col_id, new_tile_offset, new_tile_column_offset);

    // Get the column info from original tile
    auto tile = tile_group->GetTile(orig_tile_offset);
    PELOTON_ASSERT(tile != nullptr);
    auto orig_schema = tile->GetSchema();
    auto column_info = orig_schema->GetColumn(orig_tile_column_offset);
    schemas[new_tile_offset][new_tile_column_offset] = column_info;
  }

  // Then, build the new schema
  for (auto schemas_tile_entry : schemas) {
    std::vector<catalog::Column> columns;
    for (auto schemas_column_entry : schemas_tile_entry.second)
      columns.push_back(schemas_column_entry.second);

    catalog::Schema tile_schema(columns);
    new_schema.push_back(tile_schema);
  }

  return new_schema;
}

// Set the transformed tile group column-at-a-time
void SetTransformedTileGroup(storage::TileGroup *orig_tile_group,
                             storage::TileGroup *new_tile_group) {
  auto new_layout = new_tile_group->GetLayout();
  auto orig_layout = orig_tile_group->GetLayout();

  // Check that both tile groups have the same schema
  // Currently done by checking that the number of columns are equal
  // TODO Pooja: Handle schema equality for multiple schema versions.
  UNUSED_ATTRIBUTE auto new_column_count = new_layout.GetColumnCount();
  UNUSED_ATTRIBUTE auto orig_column_count = orig_layout.GetColumnCount();
  PELOTON_ASSERT(new_column_count == orig_column_count);

  oid_t orig_tile_offset, orig_tile_column_offset;
  oid_t new_tile_offset, new_tile_column_offset;

  auto column_count = new_column_count;
  auto tuple_count = orig_tile_group->GetAllocatedTupleCount();
  // Go over each column copying onto the new tile group
  for (oid_t column_itr = 0; column_itr < column_count; column_itr++) {
    // Locate the original base tile and tile column offset
    orig_layout.LocateTileAndColumn(column_itr, orig_tile_offset,
                                    orig_tile_column_offset);

    new_layout.LocateTileAndColumn(column_itr, new_tile_offset,
                                   new_tile_column_offset);

    auto orig_tile = orig_tile_group->GetTile(orig_tile_offset);
    auto new_tile = new_tile_group->GetTile(new_tile_offset);

    // Copy the column over to the new tile group
    for (oid_t tuple_itr = 0; tuple_itr < tuple_count; tuple_itr++) {
      type::Value val =
          (orig_tile->GetValue(tuple_itr, orig_tile_column_offset));
      new_tile->SetValue(val, tuple_itr, new_tile_column_offset);
    }
  }

  // Finally, copy over the tile header
  auto header = orig_tile_group->GetHeader();
  auto new_header = new_tile_group->GetHeader();
  *new_header = *header;
}

storage::TileGroup *
DataTable::TransformTileGroup(const oid_t &tile_group_offset,
                              const double &theta) {
  // First, check if the tile group is in this table
  if (tile_group_offset >= tile_groups_.GetSize()) {
    LOG_ERROR("Tile group offset not found in table : %u ", tile_group_offset);
    return nullptr;
  }

  auto tile_group_id =
      tile_groups_.FindValid(tile_group_offset, invalid_tile_group_id);

  // Get orig tile group from catalog
  auto storage_tilegroup = storage::StorageManager::GetInstance();
  auto tile_group = storage_tilegroup->GetTileGroup(tile_group_id);
  auto diff = tile_group->GetLayout().GetLayoutDifference(*default_layout_);

  // Check threshold for transformation
  if (diff < theta) {
    return nullptr;
  }

  LOG_TRACE("Transforming tile group : %u", tile_group_offset);

  // Get the schema for the new transformed tile group
  auto new_schema =
      TransformTileGroupSchema(tile_group.get(), *default_layout_);

  // Allocate space for the transformed tile group
  std::shared_ptr<storage::TileGroup> new_tile_group(
      TileGroupFactory::GetTileGroup(
          tile_group->GetDatabaseId(), tile_group->GetTableId(),
          tile_group->GetTileGroupId(), tile_group->GetAbstractTable(),
          new_schema, default_layout_, tile_group->GetAllocatedTupleCount()));

  // Set the transformed tile group column-at-a-time
  SetTransformedTileGroup(tile_group.get(), new_tile_group.get());

  // Set the location of the new tile group
  // and clean up the orig tile group
  storage_tilegroup->AddTileGroup(tile_group_id, new_tile_group);

  return new_tile_group.get();
}

/*void DataTable::RecordLayoutSample(const tuning::Sample &sample) {
  // Add layout sample
  {
    std::lock_guard<std::mutex> lock(layout_samples_mutex_);
    layout_samples_.push_back(sample);
  }
}*/

/*std::vector<tuning::Sample> DataTable::GetLayoutSamples() {
  {
    std::lock_guard<std::mutex> lock(layout_samples_mutex_);
    return layout_samples_;
  }
}*/

/*void DataTable::ClearLayoutSamples() {
  // Clear layout samples list
  {
    std::lock_guard<std::mutex> lock(layout_samples_mutex_);
    layout_samples_.clear();
  }
}*/

/*void DataTable::RecordIndexSample(const tuning::Sample &sample) {
  // Add index sample
  {
    std::lock_guard<std::mutex> lock(index_samples_mutex_);
    index_samples_.push_back(sample);
  }
}*/

/*std::vector<tuning::Sample> DataTable::GetIndexSamples() {
  {
    std::lock_guard<std::mutex> lock(index_samples_mutex_);
    return index_samples_;
  }
}*/

/*void DataTable::ClearIndexSamples() {
  // Clear index samples list
  {
    std::lock_guard<std::mutex> lock(index_samples_mutex_);
    index_samples_.clear();
  }
}*/

/*void DataTable::AddTrigger(trigger::Trigger new_trigger) {
  trigger_list_->AddTrigger(new_trigger);
}

int DataTable::GetTriggerNumber() {
  return trigger_list_->GetTriggerListSize();
}

trigger::Trigger *DataTable::GetTriggerByIndex(int n) {
  if (trigger_list_->GetTriggerListSize() <= n) return nullptr;
  return trigger_list_->Get(n);
}

trigger::TriggerList *DataTable::GetTriggerList() {
  if (trigger_list_->GetTriggerListSize() <= 0) return nullptr;
  return trigger_list_.get();
}

void DataTable::UpdateTriggerListFromCatalog(
    concurrency::TransactionContext *txn) {
  trigger_list_ = catalog::Catalog::GetInstance()
      ->GetSystemCatalogs(database_oid)
      ->GetTriggerCatalog()
      ->GetTriggers(txn, table_oid);
}*/

hash_t DataTable::Hash() const {
  auto oid = GetOid();
  hash_t hash = HashUtil::Hash(&oid);
  hash = HashUtil::CombineHashes(
      hash, HashUtil::HashBytes(GetName().c_str(), GetName().length()));
  auto db_oid = GetOid();
  hash = HashUtil::CombineHashes(hash, HashUtil::Hash(&db_oid));
  return hash;
}

bool DataTable::Equals(const storage::DataTable &other) const {
  return (*this == other);
}

bool DataTable::operator==(const DataTable &rhs) const {
  if (GetName() != rhs.GetName())
    return false;
  if (GetDatabaseOid() != rhs.GetDatabaseOid())
    return false;
  if (GetOid() != rhs.GetOid())
    return false;
  return true;
}

bool DataTable::SetCurrentLayoutOid(oid_t new_layout_oid) {
  oid_t old_oid = current_layout_oid_;
  while (old_oid <= new_layout_oid) {
    if (current_layout_oid_.compare_exchange_strong(old_oid, new_layout_oid)) {
      return true;
    }
    old_oid = current_layout_oid_;
  }
  return false;
}

} // namespace storage
} // namespace peloton<|MERGE_RESOLUTION|>--- conflicted
+++ resolved
@@ -476,7 +476,6 @@
 
           prev_tgh->GetSpinLatch(prev_loc.offset).Unlock();
         }
-<<<<<<< HEAD
         else{
           UW_ASSERT(next_loc.IsNull() && prev_loc.IsNull());  //Current tuple = head and tail of list
           //Note: If the only item in the linked list is purged, then we just keep it as part of the linked list. Note: versions *are* marked purged.
@@ -493,10 +492,6 @@
           //Panic("No case");
         }
     
-=======
-
-        
->>>>>>> 94d51513
       }
       //Writing again. 
       else {
