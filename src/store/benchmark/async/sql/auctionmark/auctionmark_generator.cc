--- conflicted
+++ resolved
@@ -682,26 +682,6 @@
     }
   }
 }
-<<<<<<< HEAD
-
-}
-
-int main(int argc, char *argv[]) {
-  gflags::SetUsageMessage(
-      "generates a json file containing sql tables for AuctionMark data\n");
-  std::string file_name = "auctionmark";
-  TableWriter writer = TableWriter(file_name);
-
-  auctionmark::GenerateRegionTable(writer, auctionmark::N_REGIONS);
-  int n_categories = auctionmark::GenerateCategoryTable(writer);
-  std::set<uint32_t> gag_ids = auctionmark::GenerateGlobalAttributeGroupTable(writer, n_categories, auctionmark::N_GAGS, auctionmark::GAV_PER_GROUP);
-  auctionmark::GenerateGlobalAttributeValueTable(writer, auctionmark::GAV_PER_GROUP, gag_ids);
-  auctionmark::GenerateUserAcctTable(writer, auctionmark::N_REGIONS, auctionmark::N_USERS);
-  writer.flush();
-  std::cerr << "Wrote tables." << std::endl;
-  return 0;
-}
-=======
 
 //////////////////
 
@@ -782,4 +762,3 @@
   // std::cerr << "Wrote tables." << std::endl;
   return 0;
 }
->>>>>>> 94992c3c
