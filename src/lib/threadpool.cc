--- conflicted
+++ resolved
@@ -155,11 +155,7 @@
         threads.push_back(t);
         t->detach();
     }
-<<<<<<< HEAD
-     //}
-=======
   //}
->>>>>>> 3c80cb91
   } else{
       fprintf(stderr, "starting client threadpool\n");
       int num_cpus = std::thread::hardware_concurrency(); ///(2-hyperthreading);
