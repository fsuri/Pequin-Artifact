/***********************************************************************
 *
 * Copyright 2021 Florian Suri-Payer <fsp@cs.cornell.edu>
 *                Matthew Burke <matthelb@cs.cornell.edu>
 *
 * Permission is hereby granted, free of charge, to any person
 * obtaining a copy of this software and associated documentation
 * files (the "Software"), to deal in the Software without
 * restriction, including without limitation the rights to use, copy,
 * modify, merge, publish, distribute, sublicense, and/or sell copies
 * of the Software, and to permit persons to whom the Software is
 * furnished to do so, subject to the following conditions:
 * 
 * The above copyright notice and this permission notice shall be
 * included in all copies or substantial portions of the Software.
 * 
 * THE SOFTWARE IS PROVIDED "AS IS", WITHOUT WARRANTY OF ANY KIND,
 * EXPRESS OR IMPLIED, INCLUDING BUT NOT LIMITED TO THE WARRANTIES OF
 * MERCHANTABILITY, FITNESS FOR A PARTICULAR PURPOSE AND
 * NONINFRINGEMENT. IN NO EVENT SHALL THE AUTHORS OR COPYRIGHT HOLDERS
 * BE LIABLE FOR ANY CLAIM, DAMAGES OR OTHER LIABILITY, WHETHER IN AN
 * ACTION OF CONTRACT, TORT OR OTHERWISE, ARISING FROM, OUT OF OR IN
 * CONNECTION WITH THE SOFTWARE OR THE USE OR OTHER DEALINGS IN THE
 * SOFTWARE.
 *
 **********************************************************************/
#include "store/common/frontend/sync_client.h"
#include "store/common/query_result/query_result_proto_wrapper.h"


SyncClient::SyncClient(Client *client) : client(client) {
}

SyncClient::~SyncClient() {
}

void SyncClient::Begin(uint32_t timeout) {
  Promise promise(timeout);
  client->Begin([promisePtr = &promise](uint64_t id){ promisePtr->Reply(0); },
      [](){}, timeout);
  promise.GetReply();
}

void SyncClient::Get(const std::string &key, std::string &value,
      uint32_t timeout) {
  Promise promise(timeout);
  client->Get(key, std::bind(&SyncClient::GetCallback, this, &promise,
        std::placeholders::_1, std::placeholders::_2, std::placeholders::_3,
        std::placeholders::_4), std::bind(&SyncClient::GetTimeoutCallback, this,
        &promise, std::placeholders::_1, std::placeholders::_2), timeout);
  value = promise.GetValue();
}

void SyncClient::Get(const std::string &key, uint32_t timeout) {
  Promise *promise = new Promise(timeout);
  getPromises.push_back(promise);
  client->Get(key, std::bind(&SyncClient::GetCallback, this, promise,
      std::placeholders::_1, std::placeholders::_2, std::placeholders::_3,
      std::placeholders::_4), std::bind(&SyncClient::GetTimeoutCallback, this,
      promise, std::placeholders::_1, std::placeholders::_2), timeout);
}

void SyncClient::Wait(std::vector<std::string> &values) {
  for (auto promise : getPromises) {
    values.push_back(promise->GetValue());
    delete promise;
  }
  getPromises.clear();
}

void SyncClient::Put(const std::string &key, const std::string &value,
      uint32_t timeout) {
  Promise promise(timeout);

  client->Put(key, value, std::bind(&SyncClient::PutCallback, this, &promise,
        std::placeholders::_1, std::placeholders::_2, std::placeholders::_3),
        std::bind(&SyncClient::PutTimeoutCallback, this,
        &promise, std::placeholders::_1, std::placeholders::_2,
        std::placeholders::_3), timeout);

  promise.GetReply();
}

transaction_status_t SyncClient::Commit(uint32_t timeout) {
  if (getPromises.size() > 0) {
    std::vector<std::string> strs;
    Wait(strs);
  }

  Promise promise(timeout);

  client->Commit(std::bind(&SyncClient::CommitCallback, this, &promise,
        std::placeholders::_1),
        std::bind(&SyncClient::CommitTimeoutCallback, this,
        &promise), timeout);

  return static_cast<transaction_status_t>(promise.GetReply());
}
  
void SyncClient::Abort(uint32_t timeout) {
  if (getPromises.size() > 0) {
    std::vector<std::string> strs;
    Wait(strs);
  }

  Promise promise(timeout);

  client->Abort(std::bind(&SyncClient::AbortCallback, this, &promise),
        std::bind(&SyncClient::AbortTimeoutCallback, this, &promise), timeout);

  promise.GetReply();
}


void SyncClient::Write(std::string &statement, std::unique_ptr<const query_result::QueryResult> &result, uint32_t timeout) {
  Promise promise(timeout);
  
  client->Write(statement, std::bind(&SyncClient::WriteCallback, this, &promise,
        std::placeholders::_1, std::placeholders::_2), 
        std::bind(&SyncClient::WriteTimeoutCallback, this,
        &promise, std::placeholders::_1), timeout);
<<<<<<< HEAD
  
  result.reset();
  result = promise.ReleaseQueryResult(); //TODO: Possibly want Write parallelism too.
}


void SyncClient::Query(const std::string &query, std::unique_ptr<const query_result::QueryResult> &result, uint32_t timeout) { // Change to unique ptr
=======
 result = promise.ReleaseQueryResult(); //TODO: Possibly want Write parallelism too.
}

void SyncClient::Write(std::string &statement, uint32_t timeout) {
   Promise *promise = new Promise(timeout);
  queryPromises.push_back(promise);
  
  client->Write(statement, std::bind(&SyncClient::WriteCallback, this, promise,
        std::placeholders::_1, std::placeholders::_2), 
        std::bind(&SyncClient::WriteTimeoutCallback, this,
        promise, std::placeholders::_1), timeout);
}


void SyncClient::Query(const std::string &query, std::unique_ptr<const query_result::QueryResult> &result, uint32_t timeout) {
>>>>>>> fc7ef234
  Promise promise(timeout);
  
  client->Query(query, std::bind(&SyncClient::QueryCallback, this, &promise,
        std::placeholders::_1, std::placeholders::_2), 
        std::bind(&SyncClient::QueryTimeoutCallback, this,
        &promise, std::placeholders::_1), timeout);
<<<<<<< HEAD

  result.reset();
=======
>>>>>>> fc7ef234
  result = promise.ReleaseQueryResult();
}

void SyncClient::Query(const std::string &query, uint32_t timeout) {
  Promise *promise = new Promise(timeout);
  queryPromises.push_back(promise);
  client->Query(query, std::bind(&SyncClient::QueryCallback, this, promise,
        std::placeholders::_1, std::placeholders::_2), 
        std::bind(&SyncClient::QueryTimeoutCallback, this,
        promise, std::placeholders::_1), timeout);
}

void SyncClient::Wait(std::vector<std::unique_ptr<const query_result::QueryResult>> &values) {
  for (auto promise : queryPromises) {
<<<<<<< HEAD
    if(!promise->GetReply()) 
      values.push_back(promise->ReleaseQueryResult());
=======
    values.push_back(promise->ReleaseQueryResult());
>>>>>>> fc7ef234
    delete promise;
  }
  queryPromises.clear();
}

///////// Callbacks

void SyncClient::GetCallback(Promise *promise, int status,
    const std::string &key, const std::string &value, Timestamp ts){
  promise->Reply(status, ts, value);
}

void SyncClient::GetTimeoutCallback(Promise *promise, int status, const std::string &key) {
  promise->Reply(status);
}

void SyncClient::PutCallback(Promise *promise, int status, const std::string &key,
      const std::string &value) {
  promise->Reply(status);
}

void SyncClient::PutTimeoutCallback(Promise *promise, int status, const std::string &key,
      const std::string &value) {
  promise->Reply(status);
}

void SyncClient::CommitCallback(Promise *promise, transaction_status_t status) {
  promise->Reply(status);
}

void SyncClient::CommitTimeoutCallback(Promise *promise) {
  promise->Reply(REPLY_TIMEOUT);
}

void SyncClient::AbortCallback(Promise *promise) {
  promise->Reply(ABORTED_USER);
}

void SyncClient::AbortTimeoutCallback(Promise *promise) {
  promise->Reply(REPLY_TIMEOUT);
}

void SyncClient::WriteCallback(Promise *promise, int status, const query_result::QueryResult* result){
  promise->Reply(status, std::unique_ptr<const query_result::QueryResult>(result)); 
}

void SyncClient::WriteTimeoutCallback(Promise *promise, int status){
  promise->Reply(status);
}

void SyncClient::QueryCallback(Promise *promise, int status, query_result::QueryResult* result){
<<<<<<< HEAD
  promise->Reply(status, std::unique_ptr<query_result::QueryResult>(result));
=======
  promise->Reply(status, std::unique_ptr<const query_result::QueryResult>(result)); 
>>>>>>> fc7ef234
}

void SyncClient::QueryTimeoutCallback(Promise *promise, int status){
  promise->Reply(status);
}
<|MERGE_RESOLUTION|>--- conflicted
+++ resolved
@@ -119,16 +119,8 @@
         std::placeholders::_1, std::placeholders::_2), 
         std::bind(&SyncClient::WriteTimeoutCallback, this,
         &promise, std::placeholders::_1), timeout);
-<<<<<<< HEAD
-  
   result.reset();
   result = promise.ReleaseQueryResult(); //TODO: Possibly want Write parallelism too.
-}
-
-
-void SyncClient::Query(const std::string &query, std::unique_ptr<const query_result::QueryResult> &result, uint32_t timeout) { // Change to unique ptr
-=======
- result = promise.ReleaseQueryResult(); //TODO: Possibly want Write parallelism too.
 }
 
 void SyncClient::Write(std::string &statement, uint32_t timeout) {
@@ -143,18 +135,14 @@
 
 
 void SyncClient::Query(const std::string &query, std::unique_ptr<const query_result::QueryResult> &result, uint32_t timeout) {
->>>>>>> fc7ef234
   Promise promise(timeout);
   
   client->Query(query, std::bind(&SyncClient::QueryCallback, this, &promise,
         std::placeholders::_1, std::placeholders::_2), 
         std::bind(&SyncClient::QueryTimeoutCallback, this,
         &promise, std::placeholders::_1), timeout);
-<<<<<<< HEAD
 
   result.reset();
-=======
->>>>>>> fc7ef234
   result = promise.ReleaseQueryResult();
 }
 
@@ -169,12 +157,8 @@
 
 void SyncClient::Wait(std::vector<std::unique_ptr<const query_result::QueryResult>> &values) {
   for (auto promise : queryPromises) {
-<<<<<<< HEAD
     if(!promise->GetReply()) 
       values.push_back(promise->ReleaseQueryResult());
-=======
-    values.push_back(promise->ReleaseQueryResult());
->>>>>>> fc7ef234
     delete promise;
   }
   queryPromises.clear();
@@ -226,11 +210,7 @@
 }
 
 void SyncClient::QueryCallback(Promise *promise, int status, query_result::QueryResult* result){
-<<<<<<< HEAD
   promise->Reply(status, std::unique_ptr<query_result::QueryResult>(result));
-=======
-  promise->Reply(status, std::unique_ptr<const query_result::QueryResult>(result)); 
->>>>>>> fc7ef234
 }
 
 void SyncClient::QueryTimeoutCallback(Promise *promise, int status){
