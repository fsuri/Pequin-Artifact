// -*- mode: c++; c-file-style: "k&r"; c-basic-offset: 4 -*-
/***********************************************************************
 *
 * store/tapirstore/server.cc:
 *   Implementation of a single transactional key-value server.
 *
 * Copyright 2015 Irene Zhang <iyzhang@cs.washington.edu>
 *                Naveen Kr. Sharma <naveenks@cs.washington.edu>
 *
 * Permission is hereby granted, free of charge, to any person
 * obtaining a copy of this software and associated documentation
 * files (the "Software"), to deal in the Software without
 * restriction, including without limitation the rights to use, copy,
 * modify, merge, publish, distribute, sublicense, and/or sell copies
 * of the Software, and to permit persons to whom the Software is
 * furnished to do so, subject to the following conditions:
 *
 * The above copyright notice and this permission notice shall be
 * included in all copies or substantial portions of the Software.
 *
 * THE SOFTWARE IS PROVIDED "AS IS", WITHOUT WARRANTY OF ANY KIND,
 * EXPRESS OR IMPLIED, INCLUDING BUT NOT LIMITED TO THE WARRANTIES OF
 * MERCHANTABILITY, FITNESS FOR A PARTICULAR PURPOSE AND
 * NONINFRINGEMENT. IN NO EVENT SHALL THE AUTHORS OR COPYRIGHT HOLDERS
 * BE LIABLE FOR ANY CLAIM, DAMAGES OR OTHER LIABILITY, WHETHER IN AN
 * ACTION OF CONTRACT, TORT OR OTHERWISE, ARISING FROM, OUT OF OR IN
 * CONNECTION WITH THE SOFTWARE OR THE USE OR OTHER DEALINGS IN THE
 * SOFTWARE.
 *
 **********************************************************************/

#include "store/server.h"

#include <valgrind/callgrind.h>

#include <csignal>

#include "lib/io_utils.h"
#include "lib/keymanager.h"
#include "lib/tcptransport.h"
#include "lib/transport.h"
#include "lib/udptransport.h"
#include "store/common/failures.h"
#include "store/common/partitioner.h"
#include "store/strongstore/server.h"
#include "store/tapirstore/server.h"
#include "store/weakstore/server.h"
// Pesto
#include "store/pequinstore/server.h"
// Basil
#include "store/indicusstore/server.h"
// PBFT (deprecated)
#include "store/pbftstore/replica.h"
#include "store/pbftstore/server.h"
// HotStuff
#include "store/hotstuffstore/replica.h"
#include "store/hotstuffstore/server.h"

// CRDB
#include "store/cockroachdb/server.h"

// Augustus
#include "store/augustusstore/replica.h"
#include "store/augustusstore/server.h"
// BftSmart
#include "store/bftsmartstore/replica.h"
#include "store/bftsmartstore/server.h"
// Augustus-BftSmart
#include <gflags/gflags.h>

#include <nlohmann/json.hpp>
#include <thread>

#include "store/benchmark/async/tpcc/tpcc-proto.pb.h"
#include "store/bftsmartstore_augustus/replica.h"
#include "store/bftsmartstore_augustus/server.h"
#include "store/bftsmartstore_stable/replica.h"
#include "store/bftsmartstore_stable/server.h"
#include "store/indicusstore/common.h"
using json = nlohmann::json;

#include <nlohmann/json.hpp>
using json = nlohmann::json;

enum protocol_t {
  PROTO_UNKNOWN,
  PROTO_TAPIR,
  PROTO_WEAK,
  PROTO_STRONG,
  PROTO_PEQUIN,
  PROTO_INDICUS,
  PROTO_PBFT,
  // HotStuff
  PROTO_HOTSTUFF,
  // Augustus-Hotstuff
  PROTO_AUGUSTUS,
  // BftSmart
  PROTO_BFTSMART,
  // Augustus-BFTSmart
  PROTO_AUGUSTUS_SMART,
  // Cockroach DB
  // Cockroach Databse
  PROTO_CRDB
};

enum transmode_t {
  TRANS_UNKNOWN,
  TRANS_UDP,
  TRANS_TCP,
};

enum occ_type_t { OCC_TYPE_UNKNOWN, OCC_TYPE_MVTSO, OCC_TYPE_TAPIR };

enum read_dep_t { READ_DEP_UNKNOWN, READ_DEP_ONE, READ_DEP_ONE_HONEST };

/**
 * System settings.
 */
DEFINE_string(config_path, "", "path to shard configuration file");
DEFINE_uint64(replica_idx, 0, "index of replica in shard configuration file");
DEFINE_uint64(group_idx, 0, "index of the group to which this replica belongs");
DEFINE_uint64(num_groups, 1, "number of replica groups in the system");
DEFINE_uint64(num_shards, 1, "number of shards in the system");
DEFINE_bool(debug_stats, false, "record stats related to debugging");
DEFINE_uint64(num_client_hosts, 0, "total number of client processes");
DEFINE_uint64(num_client_threads, 1,
              "total number of threads per client process");

DEFINE_bool(rw_or_retwis, true, "true for rw, false for retwis");
const std::string protocol_args[] = {
    "tapir", "weak", "strong", "pequin", "indicus", "pbft", "hotstuff",
    "augustus-hs",  // not used currently by experiment scripts (deprecated)
    "bftsmart",
    "augustus",  // currently used as augustus version -- maps to BFTSmart
                 // Augustus implementation
    "crdb"};
const protocol_t protos[]{PROTO_TAPIR,          PROTO_WEAK,     PROTO_STRONG,
                          PROTO_PEQUIN,         PROTO_INDICUS,  PROTO_PBFT,
                          PROTO_HOTSTUFF,       PROTO_AUGUSTUS, PROTO_BFTSMART,
                          PROTO_AUGUSTUS_SMART, PROTO_CRDB};
static bool ValidateProtocol(const char *flagname, const std::string &value) {
  int n = sizeof(protocol_args);
  for (int i = 0; i < n; ++i) {
    if (value == protocol_args[i]) {
      return true;
    }
  }
  std::cerr << "Invalid value for --" << flagname << ": " << value << std::endl;
  return false;
}
DEFINE_string(protocol, protocol_args[0],
              "the protocol to use during this"
              " experiment");
DEFINE_validator(protocol, &ValidateProtocol);

const std::string trans_args[] = {"udp", "tcp"};

const transmode_t transmodes[]{TRANS_UDP, TRANS_TCP};
static bool ValidateTransMode(const char *flagname, const std::string &value) {
  int n = sizeof(trans_args);
  for (int i = 0; i < n; ++i) {
    if (value == trans_args[i]) {
      return true;
    }
  }
  std::cerr << "Invalid value for --" << flagname << ": " << value << std::endl;
  return false;
}
DEFINE_string(trans_protocol, trans_args[1],
              "transport protocol to use for"
              " passing messages");
DEFINE_validator(trans_protocol, &ValidateTransMode);

const std::string partitioner_args[] = {"default", "warehouse_dist_items",
                                        "warehouse"};
const partitioner_t parts[]{DEFAULT, WAREHOUSE_DIST_ITEMS, WAREHOUSE};
static bool ValidatePartitioner(const char *flagname,
                                const std::string &value) {
  int n = sizeof(partitioner_args);
  for (int i = 0; i < n; ++i) {
    if (value == partitioner_args[i]) {
      return true;
    }
  }
  std::cerr << "Invalid value for --" << flagname << ": " << value << std::endl;
  return false;
}
DEFINE_string(partitioner, partitioner_args[0],
              "the partitioner to use during this"
              " experiment");
DEFINE_validator(partitioner, &ValidatePartitioner);

/**
 * TPCC settings.
 */
DEFINE_int32(tpcc_num_warehouses, 1, "number of warehouses (for tpcc)");

/**
 * TAPIR settings.
 */
DEFINE_bool(tapir_linearizable, true, "run TAPIR in linearizable mode");

/**
 * StrongStore settings.
 */
const std::string strongmode_args[] = {"lock", "occ", "span-lock", "span-occ"};
const strongstore::Mode strongmodes[]{
    strongstore::MODE_LOCK, strongstore::MODE_OCC, strongstore::MODE_SPAN_LOCK,
    strongstore::MODE_SPAN_OCC};
static bool ValidateStrongMode(const char *flagname, const std::string &value) {
  int n = sizeof(strongmode_args);
  for (int i = 0; i < n; ++i) {
    if (value == strongmode_args[i]) {
      return true;
    }
  }
  std::cerr << "Invalid value for --" << flagname << ": " << value << std::endl;
  return false;
}
DEFINE_string(strongmode, strongmode_args[0],
              "the protocol to use during this"
              " experiment");
DEFINE_validator(strongmode, &ValidateStrongMode);

/**
 * Morty settings.
 */
DEFINE_uint64(prepare_batch_period, 0,
              "length of batches for deterministic prepare message"
              " processing.");

/**
 * Indicus settings.
 */
<<<<<<< HEAD
DEFINE_uint64(indicus_watermark_time_delta, 2000, "max clock skew allowed for concurrency"
    " control (for Indicus); Ignore timestamps above current time + delta");
DEFINE_bool(indicus_shared_mem_batch, false, "use shared memory batches for"
    " signing messages (for Indicus)");
DEFINE_bool(indicus_shared_mem_verify, false, "use shared memory for"
    " verifying messages (for Indicus)");
DEFINE_bool(indicus_sign_messages, true, "add signatures to messages as"
    " necessary to prevent impersonation (for Indicus)");
DEFINE_bool(indicus_validate_proofs, true, "send and validate proofs as"
    " necessary to check Byzantine behavior (for Indicus)");
DEFINE_bool(indicus_hash_digest, false, "use hash function compute transaction"
    " digest (for Indicus)");
DEFINE_bool(indicus_verify_deps, true, "check signatures of transaction"
    " depdendencies (for Indicus)");
DEFINE_bool(indicus_read_reply_batch, false, "wait to reply to reads until batch"
    " is ready (for Indicus)");
DEFINE_bool(indicus_adjust_batch_size, false, "dynamically adjust batch size"
    " every sig_batch_timeout (for Indicus)");
    
DEFINE_uint64(indicus_merkle_branch_factor, 2, "branch factor of merkle tree"
    " of batch (for Indicus)");

DEFINE_uint64(indicus_sig_batch, 2, "signature batch size"
    " sig batch size (for Indicus)");
DEFINE_uint64(indicus_sig_batch_timeout, 10, "signature batch timeout ms"
    " sig batch timeout (for Indicus)");
DEFINE_string(indicus_key_path, "", "path to directory containing public and"
    " private keys (for Indicus)");
DEFINE_int64(indicus_max_dep_depth, -1, "maximum length of dependency chain"
    " allowed by honest replicas [-1 is no maximum, -2 is no deps] (for Indicus)");
DEFINE_uint64(indicus_key_type, 4, "key type (see create keys for mappings)"
    " key type (for Indicus)");
DEFINE_uint64(indicus_use_coordinator, false, "use coordinator"
    " make primary the coordinator for atomic broadcast (for Indicus)");
DEFINE_uint64(indicus_request_tx, false, "request tx"
    " request tx (for Indicus)");

DEFINE_int32(indicus_rts_mode, 0, "Mode for managing RTS: 0 == no RTS, 1 == single RTS, 2 == set of RTS"); //set of RTS can be refined further to include interval from "read value" to TS

DEFINE_bool(indicus_sign_client_proposals, false, "add signatures to client proposals "
    " -- used for optimistic tx-ids. Can be used for access control (unimplemented)");
		//
//DEFINE_bool(indicus_clientAuthenticated, false, "Client messages signed");
DEFINE_bool(indicus_multi_threading, true, "dispatch crypto to parallel threads");
DEFINE_bool(indicus_batch_verification, false, "using ed25519 donna batch verification");
DEFINE_uint64(indicus_batch_verification_size, 64, "batch size for ed25519 donna batch verification");
DEFINE_uint64(indicus_batch_verification_timeout, 5, "batch verification timeout, ms");

DEFINE_bool(indicus_mainThreadDispatching, true, "dispatching main thread work to an additional thread");
DEFINE_bool(indicus_dispatchMessageReceive, false, "delegating serialization to worker main thread");
DEFINE_bool(indicus_parallel_reads, true, "dispatching reads to worker threads");
DEFINE_bool(indicus_parallel_CCC, true, "dispatch concurrency control check to worker threads");
DEFINE_bool(indicus_dispatchCallbacks, true, "dispatching P2 and WB callbacks to main worker thread");
=======
DEFINE_uint64(indicus_time_delta, 2000,
              "max clock skew allowed for concurrency"
              " control (for Indicus)");
DEFINE_bool(indicus_shared_mem_batch, false,
            "use shared memory batches for"
            " signing messages (for Indicus)");
DEFINE_bool(indicus_shared_mem_verify, false,
            "use shared memory for"
            " verifying messages (for Indicus)");
DEFINE_bool(indicus_sign_messages, true,
            "add signatures to messages as"
            " necessary to prevent impersonation (for Indicus)");
DEFINE_bool(indicus_validate_proofs, true,
            "send and validate proofs as"
            " necessary to check Byzantine behavior (for Indicus)");
DEFINE_bool(indicus_hash_digest, false,
            "use hash function compute transaction"
            " digest (for Indicus)");
DEFINE_bool(indicus_verify_deps, true,
            "check signatures of transaction"
            " depdendencies (for Indicus)");
DEFINE_bool(indicus_read_reply_batch, false,
            "wait to reply to reads until batch"
            " is ready (for Indicus)");
DEFINE_bool(indicus_adjust_batch_size, false,
            "dynamically adjust batch size"
            " every sig_batch_timeout (for Indicus)");
DEFINE_uint64(indicus_merkle_branch_factor, 2,
              "branch factor of merkle tree"
              " of batch (for Indicus)");
DEFINE_uint64(indicus_sig_batch, 2,
              "signature batch size"
              " sig batch size (for Indicus)");
DEFINE_uint64(indicus_sig_batch_timeout, 10,
              "signature batch timeout ms"
              " sig batch timeout (for Indicus)");
DEFINE_string(indicus_key_path, "",
              "path to directory containing public and"
              " private keys (for Indicus)");
DEFINE_int64(indicus_max_dep_depth, -1,
             "maximum length of dependency chain"
             " allowed by honest replicas [-1 is no maximum, -2 is no deps] "
             "(for Indicus)");
DEFINE_uint64(indicus_key_type, 4,
              "key type (see create keys for mappings)"
              " key type (for Indicus)");
DEFINE_uint64(
    indicus_use_coordinator, false,
    "use coordinator"
    " make primary the coordinator for atomic broadcast (for Indicus)");
DEFINE_uint64(indicus_request_tx, false,
              "request tx"
              " request tx (for Indicus)");

DEFINE_int32(indicus_rts_mode, 1,
             "Mode for managing RTS: 0 == no RTS, 1 == single RTS, 2 == set of "
             "RTS");  // set of RTS can be refined further to include interval
                      // from "read value" to TS

DEFINE_bool(indicus_sign_client_proposals, false,
            "add signatures to client proposals "
            " -- used for optimistic tx-ids. Can be used for access control "
            "(unimplemented)");
//
// DEFINE_bool(indicus_clientAuthenticated, false, "Client messages signed");
DEFINE_bool(indicus_multi_threading, true,
            "dispatch crypto to parallel threads");
DEFINE_bool(indicus_batch_verification, false,
            "using ed25519 donna batch verification");
DEFINE_uint64(indicus_batch_verification_size, 64,
              "batch size for ed25519 donna batch verification");
DEFINE_uint64(indicus_batch_verification_timeout, 5,
              "batch verification timeout, ms");

DEFINE_bool(indicus_mainThreadDispatching, true,
            "dispatching main thread work to an additional thread");
DEFINE_bool(indicus_dispatchMessageReceive, false,
            "delegating serialization to worker main thread");
DEFINE_bool(indicus_parallel_reads, true,
            "dispatching reads to worker threads");
DEFINE_bool(indicus_parallel_CCC, true,
            "dispatch concurrency control check to worker threads");
DEFINE_bool(indicus_dispatchCallbacks, true,
            "dispatching P2 and WB callbacks to main worker thread");
>>>>>>> 0b65a1df

DEFINE_uint64(indicus_process_id, 0, "id used for Threadpool core affinity");
DEFINE_uint64(indicus_total_processes, 1,
              "number of server processes per machine");
DEFINE_bool(indicus_hyper_threading, true, "use hyperthreading");

DEFINE_bool(indicus_all_to_all_fb, false,
            "use the all to all view change method");
DEFINE_bool(indicus_no_fallback, false, "turn off fallback protocol");
DEFINE_uint64(indicus_relayP1_timeout, 100,
              "time (ms) after which to send RelayP1");
DEFINE_bool(indicus_replica_gossip, false,
            "use gossip between replicas to exchange p1");

/*
 Pequin settings
*/
<<<<<<< HEAD
DEFINE_bool(pequin_query_eager_exec, false, "skip query sync protocol and execute optimistically on local state");

DEFINE_bool(pequin_query_read_prepared, true, "allow query to read prepared values");
DEFINE_bool(pequin_query_cache_read_set, true, "cache query read set at replicas");

DEFINE_bool(pequin_query_optimistic_txid, true, "use optimistic tx-id for sync protocol");
DEFINE_bool(pequin_query_compress_optimistic_txid, false, "compress optimistic tx-id for sync protocol");


DEFINE_bool(pequin_query_merge_active_at_client, true, "merge active query read sets client-side");

DEFINE_bool(pequin_sign_client_queries, false, "sign query and sync messages"); //proves non-equivocation of query contents, and query snapshot respectively.
DEFINE_bool(pequin_sign_replica_to_replica_sync, false, "sign inter replica sync messages with HMACs"); //proves authenticity of channels.

DEFINE_bool(pequin_parallel_queries, false, "dispatch queries to parallel worker threads");

//Baseline settings
DEFINE_string(bftsmart_codebase_dir, "", "path to directory containing bftsmart configurations");

DEFINE_uint64(pbft_esig_batch, 1, "signature batch size"
		" sig batch size (for PBFT decision phase)");
DEFINE_uint64(pbft_esig_batch_timeout, 10, "signature batch timeout ms"
		" sig batch timeout (for PBFT decision phase)");
=======
DEFINE_bool(pequin_query_read_prepared, false,
            "allow query to read prepared values");
DEFINE_bool(pequin_query_optimistic_txid, false,
            "use optimistic tx-id for sync protocol");
DEFINE_bool(pequin_query_cache_read_set, false,
            "cache query read set at replicas");
DEFINE_bool(pequin_sign_client_queries, false,
            "sign query and sync messages");  // proves non-equivocation of
                                              // query contents, and query
                                              // snapshot respectively.

DEFINE_bool(pequin_parallel_queries, false,
            "dispatch queries to parallel worker threads");

// Baseline settings
DEFINE_string(bftsmart_codebase_dir, "",
              "path to directory containing bftsmart configurations");

DEFINE_uint64(pbft_esig_batch, 1,
              "signature batch size"
              " sig batch size (for PBFT decision phase)");
DEFINE_uint64(pbft_esig_batch_timeout, 10,
              "signature batch timeout ms"
              " sig batch timeout (for PBFT decision phase)");
>>>>>>> 0b65a1df

DEFINE_bool(pbft_order_commit, true, "order commit writebacks as well");
DEFINE_bool(pbft_validate_abort, true, "validate abort writebacks as well");

const std::string occ_type_args[] = {"tapir", "mvtso"};
const occ_type_t occ_types[]{OCC_TYPE_MVTSO, OCC_TYPE_TAPIR};
static bool ValidateOCCType(const char *flagname, const std::string &value) {
  int n = sizeof(occ_type_args);
  for (int i = 0; i < n; ++i) {
    if (value == occ_type_args[i]) {
      return true;
    }
  }
  std::cerr << "Invalid value for --" << flagname << ": " << value << std::endl;
  return false;
}
DEFINE_string(indicus_occ_type, occ_type_args[0],
              "Type of OCC for validating"
              " transactions (for Indicus)");
DEFINE_validator(indicus_occ_type, &ValidateOCCType);
const std::string read_dep_args[] = {"one-honest", "one"};
const read_dep_t read_deps[]{READ_DEP_ONE_HONEST, READ_DEP_ONE};
static bool ValidateReadDep(const char *flagname, const std::string &value) {
  int n = sizeof(read_dep_args);
  for (int i = 0; i < n; ++i) {
    if (value == read_dep_args[i]) {
      return true;
    }
  }
  std::cerr << "Invalid value for --" << flagname << ": " << value << std::endl;
  return false;
}
DEFINE_string(indicus_read_dep, read_dep_args[0],
              "number of identical prepared"
              " to claim dependency (for Indicus)");
DEFINE_validator(indicus_read_dep, &ValidateReadDep);

/**
 * Experiment settings.
 */
DEFINE_int32(clock_skew, 0, "difference between real clock and TrueTime");
DEFINE_int32(clock_error, 0, "maximum error for clock");
DEFINE_string(stats_file, "", "path to file for server stats");

/**
 * Benchmark settings.
 */
DEFINE_string(keys_path, "", "path to file containing keys in the system");
DEFINE_uint64(num_keys, 0, "number of keys to generate");
<<<<<<< HEAD
DEFINE_string(data_file_path, "", "path to file containing key-value pairs to be loaded");
DEFINE_bool(sql_bench, false, "Load not just key-value pairs, but also Tables. Input file is JSON Tabe args");
=======
DEFINE_string(data_file_path, "",
              "path to file containing key-value pairs to be loaded");
DEFINE_bool(sql_bench, false,
            "Load not just key-value pairs, but also Tables. Input file is "
            "JSON Tabe args");
>>>>>>> 0b65a1df

Server *server = nullptr;
TransportReceiver *replica = nullptr;
::Transport *tport = nullptr;
Partitioner *part = nullptr;

void Cleanup(int signal);

int main(int argc, char **argv) {
  gflags::SetUsageMessage(
      "runs a replica for a distributed replicated transaction\n"
      "           processing system.");
  gflags::ParseCommandLineFlags(&argc, &argv, true);

  Notice("Starting server.");

  // parse configuration
  std::ifstream configStream(FLAGS_config_path);
  if (configStream.fail()) {
    std::cerr << "Unable to read configuration file: " << FLAGS_config_path
              << std::endl;
  }

  // parse protocol and mode
  protocol_t proto = PROTO_UNKNOWN;
  int numProtos = sizeof(protocol_args);
  for (int i = 0; i < numProtos; ++i) {
    if (FLAGS_protocol == protocol_args[i]) {
      proto = protos[i];
      Notice("Running %s", protocol_args[i]);
      break;
    }
  }

  // parse transport protocol
  transmode_t trans = TRANS_UNKNOWN;
  int numTransModes = sizeof(trans_args);
  for (int i = 0; i < numTransModes; ++i) {
    if (FLAGS_trans_protocol == trans_args[i]) {
      trans = transmodes[i];
      break;
    }
  }
  if (trans == TRANS_UNKNOWN) {
    std::cerr << "Unknown transport protocol." << std::endl;
    return 1;
  }

  transport::Configuration config(configStream);

  if (FLAGS_replica_idx >= static_cast<uint64_t>(config.n)) {
    std::cerr << "Replica index " << FLAGS_replica_idx
              << " is out of bounds"
                 "; only "
              << config.n << " replicas defined" << std::endl;
  }

  if (proto == PROTO_UNKNOWN) {
    std::cerr << "Unknown protocol." << std::endl;
    return 1;
  }

  strongstore::Mode strongMode = strongstore::Mode::MODE_UNKNOWN;
  if (proto == PROTO_STRONG) {
    int numStrongModes = sizeof(strongmode_args);
    for (int i = 0; i < numStrongModes; ++i) {
      if (FLAGS_strongmode == strongmode_args[i]) {
        strongMode = strongmodes[i];
        break;
      }
    }
  }

  int threadpool_mode = 0;  // default for Basil.
  if (proto == PROTO_HOTSTUFF || proto == PROTO_AUGUSTUS) threadpool_mode = 1;
  if (proto == PROTO_BFTSMART || proto == PROTO_AUGUSTUS_SMART)
    threadpool_mode = 2;

  switch (trans) {
    case TRANS_TCP:
      Notice("process_id flag = %d", FLAGS_indicus_process_id);
      Notice("total_processes flag = %d", FLAGS_indicus_total_processes);
      // if(FLAGS_indicus_process_id != 0 || FLAGS_indicus_total_processes !=
      // 1){ 	tport = new TCPTransport(0.0, 0.0, 0, false, 0, 1); 	break;
      // }
      tport = new TCPTransport(0.0, 0.0, 0, false, FLAGS_indicus_process_id,
                               FLAGS_indicus_total_processes,
                               FLAGS_indicus_hyper_threading, true,
                               threadpool_mode);
      // TODO: add: process_id + total processes (max_grpid/ machines (=
      // servers/n))
      break;
    case TRANS_UDP:
      tport = new UDPTransport(0.0, 0.0, 0, nullptr);
      break;
    default:
      NOT_REACHABLE();
  }

  // parse protocol and mode
  partitioner_t partType = DEFAULT;
  int numParts = sizeof(partitioner_args);
  for (int i = 0; i < numParts; ++i) {
    if (FLAGS_partitioner == partitioner_args[i]) {
      partType = parts[i];
      break;
    }
  }

  std::mt19937 unused;
  switch (partType) {
    case DEFAULT:
      part = new DefaultPartitioner();
      break;
    case WAREHOUSE_DIST_ITEMS:
      part = new WarehouseDistItemsPartitioner(FLAGS_tpcc_num_warehouses);
      break;
    case WAREHOUSE:
      part = new WarehousePartitioner(FLAGS_tpcc_num_warehouses, unused);
      break;
    default:
      NOT_REACHABLE();
  }

  // parse occ type
  occ_type_t occ_type = OCC_TYPE_UNKNOWN;
  int numOCCTypes = sizeof(occ_type_args);
  for (int i = 0; i < numOCCTypes; ++i) {
    if (FLAGS_indicus_occ_type == occ_type_args[i]) {
      occ_type = occ_types[i];
      break;
    }
  }
  if ((proto == PROTO_INDICUS || proto == PROTO_PEQUIN) &&
      occ_type == OCC_TYPE_UNKNOWN) {
    std::cerr << "Unknown occ type." << std::endl;
    return 1;
  }

  // parse read dep
  read_dep_t read_dep = READ_DEP_UNKNOWN;
  int numReadDeps = sizeof(read_dep_args);
  for (int i = 0; i < numReadDeps; ++i) {
    if (FLAGS_indicus_read_dep == read_dep_args[i]) {
      read_dep = read_deps[i];
      break;
    }
  }
  if ((proto == PROTO_INDICUS || proto == PROTO_PEQUIN) &&
      read_dep == READ_DEP_UNKNOWN) {
    std::cerr << "Unknown read dep." << std::endl;
    return 1;
  }

  crypto::KeyType keyType;
  switch (FLAGS_indicus_key_type) {
    case 0:
      keyType = crypto::RSA;
      break;
    case 1:
      keyType = crypto::ECDSA;
      break;
    case 2:
      keyType = crypto::ED25;
      break;
    case 3:
      keyType = crypto::SECP;
      break;
    case 4:
      keyType = crypto::DONNA;
      break;

    default:
      throw "unimplemented";
  }

  uint64_t replica_total = FLAGS_num_shards * config.n;
  uint64_t client_total = FLAGS_num_client_hosts * FLAGS_num_client_threads;
  // std::cerr << "config n: " << config.n << " num_shards: " <<
  // FLAGS_num_shards << " replica_total: " << replica_total << std::endl;

  Notice("Initialize a keyManager");
  KeyManager keyManager(FLAGS_indicus_key_path, keyType, true, replica_total,
                        client_total, FLAGS_num_client_hosts);
  // keyManager.PreLoadPubKeys(true);

  Notice("Additional protocol configurations");
  // Additional protocol configurations
  uint64_t readDepSize = 0;
  uint64_t timeDelta = 0;
  int num_cpus = std::thread::hardware_concurrency();
  num_cpus /= FLAGS_indicus_total_processes;
  int protocol_cpu;
  switch (proto) {
    case PROTO_TAPIR:
    case PROTO_WEAK:
    case PROTO_STRONG:
      break;
    case PROTO_PEQUIN:
    case PROTO_INDICUS:
      switch (read_dep) {
        case READ_DEP_ONE:
          readDepSize = 1;
          break;
        case READ_DEP_ONE_HONEST:
          readDepSize = config.f + 1;
          break;
        default:
          NOT_REACHABLE();
      }
      timeDelta = (FLAGS_indicus_time_delta / 1000) << 32;
      timeDelta = timeDelta | (FLAGS_indicus_time_delta % 1000) * 1000;
      break;
    case PROTO_PBFT:
    case PROTO_CRDB:
      break;
    case PROTO_HOTSTUFF:
    case PROTO_BFTSMART:
    case PROTO_AUGUSTUS_SMART:
    case PROTO_AUGUSTUS:
      // hard coded number of shards
      if (FLAGS_num_shards == 6) {
        protocol_cpu = FLAGS_indicus_process_id * num_cpus + num_cpus - 1;
      } else if (FLAGS_num_shards == 3) {  // hotstuff_cpu = 1;
        protocol_cpu = FLAGS_indicus_process_id * num_cpus + num_cpus - 1;
      } else {  // FLAGS_num_shards should be 12 or 24
        protocol_cpu = FLAGS_indicus_process_id * num_cpus;
      }
      break;

<<<<<<< HEAD
  switch(proto){
      case PROTO_TAPIR:
      case PROTO_WEAK:
      case PROTO_STRONG:
        break;
      case PROTO_PEQUIN:
      case PROTO_INDICUS:
        switch (read_dep) {
          case READ_DEP_ONE:
              readDepSize = 1;
              break;
          case READ_DEP_ONE_HONEST:
              readDepSize = config.f + 1;
              break;
          default:
              NOT_REACHABLE();
          }
        timeDelta = (FLAGS_indicus_watermark_time_delta / 1000) << 32;                             //Seconds (Shift 32 --> see truetime.cc)
        timeDelta = timeDelta | (((FLAGS_indicus_watermark_time_delta % 1000) * 1000) << 12 );     //Milliseconds. (Shift 12 --> see truetime.cc)
        break;
      case PROTO_PBFT:
        break;
      case PROTO_HOTSTUFF:
      case PROTO_BFTSMART:
      case PROTO_AUGUSTUS_SMART:
      case PROTO_AUGUSTUS:
      //hard coded number of shards
        if (FLAGS_num_shards == 6) {
            protocol_cpu = FLAGS_indicus_process_id * num_cpus + num_cpus - 1;
        } else if(FLAGS_num_shards == 3) { //hotstuff_cpu = 1;
          protocol_cpu = FLAGS_indicus_process_id * num_cpus + num_cpus - 1; //E.g. with 3 shards => 1 process per machine, each machine 8 cores ==> protocol runs on core 8 (=index 7)
        }
        else{ // FLAGS_num_shards should be 12 or 24
          protocol_cpu = FLAGS_indicus_process_id * num_cpus;
        }
        break;
      default:
        NOT_REACHABLE();

=======
    default:
      NOT_REACHABLE();
>>>>>>> 0b65a1df
  }

  Notice("Declare Protocol Servers");
  // Declare Protocol Servers
  switch (proto) {
    case PROTO_TAPIR: {
      server = new tapirstore::Server(FLAGS_tapir_linearizable);
      replica = new replication::ir::IRReplica(
          config, FLAGS_group_idx, FLAGS_replica_idx, tport,
          dynamic_cast<replication::ir::IRAppReplica *>(server));
      break;
    }
    case PROTO_WEAK: {
      server = new weakstore::Server(config, FLAGS_group_idx, FLAGS_replica_idx,
                                     tport);
      break;
    }
    case PROTO_STRONG: {
      server = new strongstore::Server(strongMode, FLAGS_clock_skew,
                                       FLAGS_clock_error);
      replica = new replication::vr::VRReplica(
          config, FLAGS_group_idx, FLAGS_replica_idx, tport, 1,
          dynamic_cast<replication::AppReplica *>(server));
      break;
    }
    case PROTO_PEQUIN: {
      pequinstore::OCCType pequinOCCType;  // TODO: Extend this later with
                                           // Semantic OCC check options.
      switch (occ_type) {
        case OCC_TYPE_TAPIR:
          pequinOCCType = pequinstore::TAPIR;
          break;
        case OCC_TYPE_MVTSO:
          pequinOCCType = pequinstore::MVTSO;
          break;
        default:
          NOT_REACHABLE();
      }
<<<<<<< HEAD
    
      pequinstore::QueryParameters query_params(0,
                                                 0,
                                                 0,
                                                 0,
                                                 0,
                                                 FLAGS_pequin_query_eager_exec,
                                                 FLAGS_pequin_query_read_prepared,
                                                 FLAGS_pequin_query_cache_read_set,
                                                 FLAGS_pequin_query_optimistic_txid,
                                                 FLAGS_pequin_query_compress_optimistic_txid, 
                                                 FLAGS_pequin_query_merge_active_at_client,
                                                 FLAGS_pequin_sign_client_queries,
                                                 FLAGS_pequin_sign_replica_to_replica_sync,
                                                 FLAGS_pequin_parallel_queries);

      pequinstore::Parameters params(FLAGS_indicus_sign_messages,
                                      FLAGS_indicus_validate_proofs, FLAGS_indicus_hash_digest,
                                      FLAGS_indicus_verify_deps, FLAGS_indicus_sig_batch,
                                      FLAGS_indicus_max_dep_depth, readDepSize,
                                      FLAGS_indicus_read_reply_batch, FLAGS_indicus_adjust_batch_size,
                                      FLAGS_indicus_shared_mem_batch, FLAGS_indicus_shared_mem_verify,
                                      FLAGS_indicus_merkle_branch_factor, InjectFailure(),
                                      FLAGS_indicus_multi_threading, FLAGS_indicus_batch_verification,
																			FLAGS_indicus_batch_verification_size,
																			FLAGS_indicus_mainThreadDispatching,
																			FLAGS_indicus_dispatchMessageReceive,
																			FLAGS_indicus_parallel_reads,
																			FLAGS_indicus_parallel_CCC,
																			FLAGS_indicus_dispatchCallbacks,
																			FLAGS_indicus_all_to_all_fb,
																		  FLAGS_indicus_no_fallback, FLAGS_indicus_relayP1_timeout,
																		  FLAGS_indicus_replica_gossip,
                                      FLAGS_indicus_sign_client_proposals,
                                      FLAGS_indicus_rts_mode,
                                      query_params);

      Debug("Starting new server object");
      server = new pequinstore::Server(config, FLAGS_group_idx,
                                        FLAGS_replica_idx, FLAGS_num_shards, FLAGS_num_groups, tport,
                                        &keyManager, params, timeDelta, pequinOCCType, part,
                                        FLAGS_indicus_sig_batch_timeout); //TODO: Move to params.
=======

      pequinstore::QueryParameters query_params(
          0, 0, 0, 0, 0, FLAGS_pequin_query_read_prepared,
          FLAGS_pequin_query_optimistic_txid, FLAGS_pequin_query_cache_read_set,
          FLAGS_pequin_sign_client_queries, FLAGS_pequin_parallel_queries);

      pequinstore::Parameters params(
          FLAGS_indicus_sign_messages, FLAGS_indicus_validate_proofs,
          FLAGS_indicus_hash_digest, FLAGS_indicus_verify_deps,
          FLAGS_indicus_sig_batch, FLAGS_indicus_max_dep_depth, readDepSize,
          FLAGS_indicus_read_reply_batch, FLAGS_indicus_adjust_batch_size,
          FLAGS_indicus_shared_mem_batch, FLAGS_indicus_shared_mem_verify,
          FLAGS_indicus_merkle_branch_factor, InjectFailure(),
          FLAGS_indicus_multi_threading, FLAGS_indicus_batch_verification,
          FLAGS_indicus_batch_verification_size,
          FLAGS_indicus_mainThreadDispatching,
          FLAGS_indicus_dispatchMessageReceive, FLAGS_indicus_parallel_reads,
          FLAGS_indicus_parallel_CCC, FLAGS_indicus_dispatchCallbacks,
          FLAGS_indicus_all_to_all_fb, FLAGS_indicus_no_fallback,
          FLAGS_indicus_relayP1_timeout, FLAGS_indicus_replica_gossip,
          FLAGS_indicus_sign_client_proposals, FLAGS_indicus_rts_mode,
          query_params);

      Debug("Starting new server object");
      server = new pequinstore::Server(
          config, FLAGS_group_idx, FLAGS_replica_idx, FLAGS_num_shards,
          FLAGS_num_groups, tport, &keyManager, params, timeDelta,
          pequinOCCType, part, FLAGS_indicus_sig_batch_timeout);
>>>>>>> 0b65a1df
      break;
    }
    case PROTO_INDICUS: {
      indicusstore::OCCType indicusOCCType;
      switch (occ_type) {
        case OCC_TYPE_TAPIR:
          indicusOCCType = indicusstore::TAPIR;
          break;
        case OCC_TYPE_MVTSO:
          indicusOCCType = indicusstore::MVTSO;
          break;
        default:
          NOT_REACHABLE();
      }
      indicusstore::Parameters params(
          FLAGS_indicus_sign_messages, FLAGS_indicus_validate_proofs,
          FLAGS_indicus_hash_digest, FLAGS_indicus_verify_deps,
          FLAGS_indicus_sig_batch, FLAGS_indicus_max_dep_depth, readDepSize,
          FLAGS_indicus_read_reply_batch, FLAGS_indicus_adjust_batch_size,
          FLAGS_indicus_shared_mem_batch, FLAGS_indicus_shared_mem_verify,
          FLAGS_indicus_merkle_branch_factor, InjectFailure(),
          FLAGS_indicus_multi_threading, FLAGS_indicus_batch_verification,
          FLAGS_indicus_batch_verification_size,
          FLAGS_indicus_mainThreadDispatching,
          FLAGS_indicus_dispatchMessageReceive, FLAGS_indicus_parallel_reads,
          FLAGS_indicus_parallel_CCC, FLAGS_indicus_dispatchCallbacks,
          FLAGS_indicus_all_to_all_fb, FLAGS_indicus_no_fallback,
          FLAGS_indicus_relayP1_timeout, FLAGS_indicus_replica_gossip,
          FLAGS_indicus_sign_client_proposals, FLAGS_indicus_rts_mode);
      Debug("Starting new server object");
      server = new indicusstore::Server(
          config, FLAGS_group_idx, FLAGS_replica_idx, FLAGS_num_shards,
          FLAGS_num_groups, tport, &keyManager, params, timeDelta,
          indicusOCCType, part, FLAGS_indicus_sig_batch_timeout);
      break;
<<<<<<< HEAD
  }
  case PROTO_PBFT: {
      server = new pbftstore::Server(config, &keyManager,
                                     FLAGS_group_idx, FLAGS_replica_idx, FLAGS_num_shards, FLAGS_num_groups,
                                     FLAGS_indicus_sign_messages, FLAGS_indicus_validate_proofs,
                                     FLAGS_indicus_watermark_time_delta, part,
																	   FLAGS_pbft_order_commit, FLAGS_pbft_validate_abort);
      replica = new pbftstore::Replica(config, &keyManager,
                                       dynamic_cast<pbftstore::App *>(server),
                                       FLAGS_group_idx, FLAGS_replica_idx, FLAGS_indicus_sign_messages,
                                       FLAGS_indicus_sig_batch, FLAGS_indicus_sig_batch_timeout,
                                       FLAGS_pbft_esig_batch, FLAGS_pbft_esig_batch_timeout,
                                       FLAGS_indicus_use_coordinator, FLAGS_indicus_request_tx, tport);
      //FLAGS_pbft_esig_batch, FLAGS_pbft_esig_batch_timeout,
=======
    }
    case PROTO_PBFT: {
      server = new pbftstore::Server(
          config, &keyManager, FLAGS_group_idx, FLAGS_replica_idx,
          FLAGS_num_shards, FLAGS_num_groups, FLAGS_indicus_sign_messages,
          FLAGS_indicus_validate_proofs, FLAGS_indicus_time_delta, part,
          FLAGS_pbft_order_commit, FLAGS_pbft_validate_abort);
      replica = new pbftstore::Replica(
          config, &keyManager, dynamic_cast<pbftstore::App *>(server),
          FLAGS_group_idx, FLAGS_replica_idx, FLAGS_indicus_sign_messages,
          FLAGS_indicus_sig_batch, FLAGS_indicus_sig_batch_timeout,
          FLAGS_pbft_esig_batch, FLAGS_pbft_esig_batch_timeout,
          FLAGS_indicus_use_coordinator, FLAGS_indicus_request_tx, tport);
      // FLAGS_pbft_esig_batch, FLAGS_pbft_esig_batch_timeout,
>>>>>>> 0b65a1df
      break;
    }
    // HotStuff
    case PROTO_HOTSTUFF: {
      server = new hotstuffstore::Server(
          config, &keyManager, FLAGS_group_idx, FLAGS_replica_idx,
          FLAGS_num_shards, FLAGS_num_groups, FLAGS_indicus_sign_messages,
          FLAGS_indicus_validate_proofs, FLAGS_indicus_time_delta, part, tport,
          FLAGS_pbft_order_commit, FLAGS_pbft_validate_abort);

      replica = new hotstuffstore::Replica(
          config, &keyManager, dynamic_cast<hotstuffstore::App *>(server),
          FLAGS_group_idx, FLAGS_replica_idx, FLAGS_indicus_sign_messages,
          FLAGS_indicus_sig_batch, FLAGS_indicus_sig_batch_timeout,
          FLAGS_pbft_esig_batch, FLAGS_pbft_esig_batch_timeout,
          FLAGS_indicus_use_coordinator, FLAGS_indicus_request_tx, protocol_cpu,
          FLAGS_num_shards, tport);

      break;
    }
    // Augustus running on top of Hotstuff
    case PROTO_AUGUSTUS: {
      server = new augustusstore::Server(
          config, &keyManager, FLAGS_group_idx, FLAGS_replica_idx,
          FLAGS_num_shards, FLAGS_num_groups, FLAGS_indicus_sign_messages,
          FLAGS_indicus_validate_proofs, FLAGS_indicus_time_delta, part, tport,
          FLAGS_pbft_order_commit, FLAGS_pbft_validate_abort);

      replica = new augustusstore::Replica(
          config, &keyManager, dynamic_cast<augustusstore::App *>(server),
          FLAGS_group_idx, FLAGS_replica_idx, FLAGS_indicus_sign_messages,
          FLAGS_indicus_sig_batch, FLAGS_indicus_sig_batch_timeout,
          FLAGS_pbft_esig_batch, FLAGS_pbft_esig_batch_timeout,
          FLAGS_indicus_use_coordinator, FLAGS_indicus_request_tx, protocol_cpu,
          FLAGS_num_shards, tport);

      break;
    }

<<<<<<< HEAD
      // HotStuff
  case PROTO_HOTSTUFF: {
      
      server = new hotstuffstore::Server(config, &keyManager,
                                     FLAGS_group_idx, FLAGS_replica_idx, FLAGS_num_shards, FLAGS_num_groups,
                                     FLAGS_indicus_sign_messages, FLAGS_indicus_validate_proofs,
                                     FLAGS_indicus_watermark_time_delta, part, tport,
																	   FLAGS_pbft_order_commit, FLAGS_pbft_validate_abort);

      replica = new hotstuffstore::Replica(config, &keyManager,
                                       dynamic_cast<hotstuffstore::App *>(server),
                                       FLAGS_group_idx, FLAGS_replica_idx, FLAGS_indicus_sign_messages,
                                       FLAGS_indicus_sig_batch, FLAGS_indicus_sig_batch_timeout,
                                       FLAGS_pbft_esig_batch, FLAGS_pbft_esig_batch_timeout,
                                       FLAGS_indicus_use_coordinator, FLAGS_indicus_request_tx,
																			 protocol_cpu, FLAGS_num_shards, tport);
=======
    case PROTO_BFTSMART: {
      server = new bftsmartstore::Server(
          config, &keyManager, FLAGS_group_idx, FLAGS_replica_idx,
          FLAGS_num_shards, FLAGS_num_groups, FLAGS_indicus_sign_messages,
          FLAGS_indicus_validate_proofs, FLAGS_indicus_time_delta, part, tport,
          FLAGS_pbft_order_commit, FLAGS_pbft_validate_abort);
      std::cerr << "FLAGS: bftsmart config path: "
                << FLAGS_bftsmart_codebase_dir << std::endl;
      replica = new bftsmartstore::Replica(
          config, &keyManager, dynamic_cast<bftsmartstore::App *>(server),
          FLAGS_group_idx, FLAGS_replica_idx, FLAGS_indicus_sign_messages,
          FLAGS_indicus_sig_batch, FLAGS_indicus_sig_batch_timeout,
          FLAGS_pbft_esig_batch, FLAGS_pbft_esig_batch_timeout,
          FLAGS_indicus_use_coordinator, FLAGS_indicus_request_tx, protocol_cpu,
          FLAGS_num_shards, tport, FLAGS_bftsmart_codebase_dir);
>>>>>>> 0b65a1df

      break;
    }
    // Augustus running on top of BFT smart.
    case PROTO_AUGUSTUS_SMART: {
      server = new bftsmartstore_stable::Server(
          config, &keyManager, FLAGS_group_idx, FLAGS_replica_idx,
          FLAGS_num_shards, FLAGS_num_groups, FLAGS_indicus_sign_messages,
          FLAGS_indicus_validate_proofs, FLAGS_indicus_time_delta, part, tport,
          FLAGS_pbft_order_commit, FLAGS_pbft_validate_abort);

      replica = new bftsmartstore_stable::Replica(
          config, &keyManager,
          dynamic_cast<bftsmartstore_stable::App *>(server), FLAGS_group_idx,
          FLAGS_replica_idx, FLAGS_indicus_sign_messages,
          FLAGS_indicus_sig_batch, FLAGS_indicus_sig_batch_timeout,
          FLAGS_pbft_esig_batch, FLAGS_pbft_esig_batch_timeout,
          FLAGS_indicus_use_coordinator, FLAGS_indicus_request_tx, protocol_cpu,
          FLAGS_num_shards, tport);
      // Cockroach
      case PROTO_CRDB: {
        server = new cockroachdb::Server(config, &keyManager, FLAGS_group_idx,
                                         FLAGS_replica_idx, FLAGS_num_shards,
                                         FLAGS_num_groups);

<<<<<<< HEAD
      // Augustus running on top of Hotstuff
  case PROTO_AUGUSTUS: {
      server = new augustusstore::Server(config, &keyManager,
                                     FLAGS_group_idx, FLAGS_replica_idx, FLAGS_num_shards, FLAGS_num_groups,
                                     FLAGS_indicus_sign_messages, FLAGS_indicus_validate_proofs,
                                     FLAGS_indicus_watermark_time_delta, part, tport,
																	   FLAGS_pbft_order_commit, FLAGS_pbft_validate_abort);

      replica = new augustusstore::Replica(config, &keyManager,
                                       dynamic_cast<augustusstore::App *>(server),
                                       FLAGS_group_idx, FLAGS_replica_idx, FLAGS_indicus_sign_messages,
                                       FLAGS_indicus_sig_batch, FLAGS_indicus_sig_batch_timeout,
                                       FLAGS_pbft_esig_batch, FLAGS_pbft_esig_batch_timeout,
                                       FLAGS_indicus_use_coordinator, FLAGS_indicus_request_tx,
																			 protocol_cpu, FLAGS_num_shards, tport);
=======
      }
>>>>>>> 0b65a1df

      break;
    }

<<<<<<< HEAD
	case PROTO_BFTSMART: {
			server = new bftsmartstore::Server(config, &keyManager,
																		 FLAGS_group_idx, FLAGS_replica_idx, FLAGS_num_shards, FLAGS_num_groups,
																		 FLAGS_indicus_sign_messages, FLAGS_indicus_validate_proofs,
																		 FLAGS_indicus_watermark_time_delta, part, tport,
																		 FLAGS_pbft_order_commit, FLAGS_pbft_validate_abort);
      std::cerr << "FLAGS: bftsmart config path: " << FLAGS_bftsmart_codebase_dir << std::endl;
			replica = new bftsmartstore::Replica(config, &keyManager,
																			 dynamic_cast<bftsmartstore::App *>(server),
																			 FLAGS_group_idx, FLAGS_replica_idx, FLAGS_indicus_sign_messages,
																			 FLAGS_indicus_sig_batch, FLAGS_indicus_sig_batch_timeout,
																			 FLAGS_pbft_esig_batch, FLAGS_pbft_esig_batch_timeout,
																			 FLAGS_indicus_use_coordinator, FLAGS_indicus_request_tx,
																			 protocol_cpu, FLAGS_num_shards, tport, FLAGS_bftsmart_codebase_dir);

			break;
	}
		// Augustus running on top of BFT smart.
	case PROTO_AUGUSTUS_SMART: {
		server = new bftsmartstore_stable::Server(config, &keyManager,
																	 FLAGS_group_idx, FLAGS_replica_idx, FLAGS_num_shards, FLAGS_num_groups,
																	 FLAGS_indicus_sign_messages, FLAGS_indicus_validate_proofs,
																	 FLAGS_indicus_watermark_time_delta, part, tport,
																	 FLAGS_pbft_order_commit, FLAGS_pbft_validate_abort);

		replica = new bftsmartstore_stable::Replica(config, &keyManager,
																		 dynamic_cast<bftsmartstore_stable::App *>(server),
																		 FLAGS_group_idx, FLAGS_replica_idx, FLAGS_indicus_sign_messages,
																		 FLAGS_indicus_sig_batch, FLAGS_indicus_sig_batch_timeout,
																		 FLAGS_pbft_esig_batch, FLAGS_pbft_esig_batch_timeout,
																		 FLAGS_indicus_use_coordinator, FLAGS_indicus_request_tx,
																		 protocol_cpu, FLAGS_num_shards, tport);

		break;
	}

  default: {
=======
    default: {
>>>>>>> 0b65a1df
      NOT_REACHABLE();
    }
  }

  // parse keys
  std::vector<std::string> keys;
  if (FLAGS_data_file_path.empty() && FLAGS_keys_path.empty()) {
    /*if (FLAGS_num_keys > 0) {
      for (size_t i = 0; i < FLAGS_num_keys; ++i) {
        keys.push_back(std::to_string(i));
      }
    } else {
      std::cerr << "Specified neither keys file nor number of keys."
                << std::endl;
      return 1;
    }*/
<<<<<<< HEAD
		//TODO: only do if it is RW workload
		if (FLAGS_num_keys > 0) {
			size_t loaded = 0;
	    size_t stored = 0;
			std::vector<int> txnGroups;
			for (size_t i = 0; i < FLAGS_num_keys; ++i) {
				//TODO add partition. Figure out how client key partitioning is done..
				std::string key;
				key = std::to_string(i);
				std::string value;
				if(FLAGS_rw_or_retwis){
				  value = std::move(std::string(100, '\0')); //turn the size into a flag
			  }
				else{
					value = std::to_string(i);
				}

				if ((*part)(key, FLAGS_num_shards, FLAGS_group_idx, txnGroups) % FLAGS_num_groups == FLAGS_group_idx) {
					server->Load(key, value, Timestamp());
					++stored;
				}
				++loaded;
			}
			Notice("Created and Stored %lu out of %lu key-value pairs", stored,
	        loaded);
		}
  } 
  else if(FLAGS_sql_bench && FLAGS_data_file_path.length() > 0 && FLAGS_keys_path.empty()) {
       std::ifstream generated_tables(FLAGS_data_file_path);
       json tables_to_load = json::parse(generated_tables);
       
       //Load all tables. 
       for(auto &[table_name, table_args]: tables_to_load.items()){ 
          const std::vector<std::pair<std::string, std::string>> &column_names_and_types = table_args["column_names_and_types"];
          const std::vector<uint32_t> &primary_key_col_idx = table_args["primary_key_col_idx"];
          //Create Table
          server->CreateTable(table_name, column_names_and_types, primary_key_col_idx); 
          //Create Secondary Indices
          for(auto &[index_name, index_col_idx]: table_args["indexes"].items()){
            server->CreateIndex(table_name, column_names_and_types, index_name, index_col_idx);
          }
          //Load full table data
          server->LoadTableData(table_name, table_args["row_data_path"], primary_key_col_idx);
          // //Load Rows individually 
          // for(auto &row: table_args["rows"]){
          //   const std::vector<std::string> &values = row;
          //   server->LoadTableRow(table_name, column_names_and_types, row, primary_key_col_idx);
          // }
       }
  }
  else if (FLAGS_data_file_path.length() > 0 && FLAGS_keys_path.empty()) {
=======
    // TODO: only do if it is RW workload
    if (FLAGS_num_keys > 0) {
      size_t loaded = 0;
      size_t stored = 0;
      std::vector<int> txnGroups;
      for (size_t i = 0; i < FLAGS_num_keys; ++i) {
        // TODO add partition. Figure out how client key partitioning is done..
        std::string key;
        key = std::to_string(i);
        std::string value;
        if (FLAGS_rw_or_retwis) {
          value =
              std::move(std::string(100, 'x'));  // turn the size into a flag
        } else {
          value = std::to_string(i);
        }

        if ((*part)(key, FLAGS_num_shards, FLAGS_group_idx, txnGroups) %
                FLAGS_num_groups ==
            FLAGS_group_idx) {
          server->Load(key, value, Timestamp());
          ++stored;
        }
        ++loaded;
      }
      Notice("Created and Stored %lu out of %lu key-value pairs", stored,
             loaded);
    }
  }

  else if (FLAGS_sql_bench && FLAGS_data_file_path.length() > 0 &&
           FLAGS_keys_path.empty()) {
    std::ifstream generated_tables(FLAGS_data_file_path);
    json tables_to_load;
    try {
      std::cerr << "READING IN JSON FILE from" << FLAGS_data_file_path
                << std::endl;
      tables_to_load = json::parse(generated_tables);
    } catch (const std::exception &e) {
      Panic("Failed to load Table JSON Schema");
    }

    // Load all tables.
    for (auto &[table_name, table_args] : tables_to_load.items()) {
      const std::vector<std::pair<std::string, std::string>>
          &column_names_and_types = table_args["column_names_and_types"];
      const std::vector<uint32_t> &primary_key_col_idx =
          table_args["primary_key_col_idx"];
      // Create Table
      server->CreateTable(table_name, column_names_and_types,
                          primary_key_col_idx);
      // Create Secondary Indices
      for (auto &[index_name, index_col_idx] : table_args["indexes"].items()) {
        server->CreateIndex(table_name, column_names_and_types, index_name,
                            index_col_idx);
      }
      // Load full table data
      server->LoadTableData(table_name, table_args["row_data_path"],
                            column_names_and_types);
      // //Load Rows individually
      // for(auto &row: table_args["rows"]){
      //   const std::vector<std::string> &values = row;
      //   server->LoadTableRow(table_name, column_names_and_types, row,
      //   primary_key_col_idx);
      // }
    }
  } else if (FLAGS_data_file_path.length() > 0 && FLAGS_keys_path.empty()) {
>>>>>>> 0b65a1df
    std::ifstream in;
    in.open(FLAGS_data_file_path);
    if (!in) {
      std::cerr << "Could not read data from: " << FLAGS_data_file_path
                << std::endl;
      return 1;
    }
    size_t loaded = 0;
    size_t stored = 0;
    Debug("Populating with data from %s.", FLAGS_data_file_path.c_str());

    std::vector<int> txnGroups;
    while (!in.eof()) {
      std::string key;
      std::string value;
      int i = ReadBytesFromStream(&in, key);
      if (i == 0) {
        ReadBytesFromStream(&in, value);
        if ((*part)(key, FLAGS_num_shards, FLAGS_group_idx, txnGroups) %
                FLAGS_num_groups ==
            FLAGS_group_idx) {
          server->Load(key, value, Timestamp());
          ++stored;
        }
        ++loaded;
      }
    }
    Notice("Stored %lu out of %lu key-value pairs from file %s.", stored,
           loaded, FLAGS_data_file_path.c_str());
    // Debug("Stored %lu out of %lu key-value pairs from file %s.", stored,
    //     loaded, FLAGS_data_file_path.c_str());
  } else {
    std::ifstream in;
    in.open(FLAGS_keys_path);
    if (!in) {
      std::cerr << "Could not read keys from: " << FLAGS_keys_path << std::endl;
      return 1;
    }
    std::string key;
    std::vector<int> txnGroups;
    while (std::getline(in, key)) {
      if ((*part)(key, FLAGS_num_shards, FLAGS_group_idx, txnGroups) %
              FLAGS_num_groups ==
          FLAGS_group_idx) {
        server->Load(key, "null", Timestamp());
      }
    }
    in.close();
  }

  std::signal(SIGKILL, Cleanup);
  std::signal(SIGTERM, Cleanup);
  std::signal(SIGINT, Cleanup);

  CALLGRIND_START_INSTRUMENTATION;
  // SET THREAD AFFINITY if running multi_threading:
  // if(FLAGS_indicus_multi_threading){
  if ((proto == PROTO_INDICUS || proto == PROTO_PBFT ||
       proto == PROTO_HOTSTUFF || proto == PROTO_AUGUSTUS ||
       proto == PROTO_BFTSMART || proto == PROTO_AUGUSTUS_SMART) &&
      FLAGS_indicus_multi_threading) {
    cpu_set_t cpuset;
    CPU_ZERO(&cpuset);
    // bool hyperthreading = true;
    int num_cpus = std::thread::
        hardware_concurrency();  ///(2-FLAGS_indicus_hyper_threading);
    // CPU_SET(num_cpus-1, &cpuset); //last core is for main
    num_cpus /= FLAGS_indicus_total_processes;
    int offset = FLAGS_indicus_process_id * num_cpus;
    // int offset = FLAGS_indicus_process_id;
    CPU_SET(0 + offset, &cpuset);  // first assigned core is for main
    // pthread_setaffinity_np(pthread_self(),	sizeof(cpu_set_t), &cpuset);
    Debug("MainThread running on CPU %d.", sched_getcpu());
  }

  // event_enable_debug_logging(EVENT_DBG_ALL);

  tport->Run();
  CALLGRIND_STOP_INSTRUMENTATION;
  CALLGRIND_DUMP_STATS;
  for (;;) {
  }
  Notice("Main done");
  return 0;
}

void Cleanup(int signal) {
  Notice("Got signal: %d", signal);
  if (FLAGS_stats_file.size() > 0) {
    server->GetStats().ExportJSON(FLAGS_stats_file);
  }
  Notice("Freeing server.");
  if (server != nullptr) {
    delete server;
    delete part;
    server = nullptr;
  }
  Notice("Freeing replica.");
  if (replica != nullptr) {
    delete replica;
    replica = nullptr;
  }
  Notice("Freeing transport.");
  if (tport != nullptr) {
    tport->Stop();
    delete tport;
    tport = nullptr;
  }
  Notice("Exiting.");
  exit(0);
}<|MERGE_RESOLUTION|>--- conflicted
+++ resolved
@@ -232,7 +232,6 @@
 /**
  * Indicus settings.
  */
-<<<<<<< HEAD
 DEFINE_uint64(indicus_watermark_time_delta, 2000, "max clock skew allowed for concurrency"
     " control (for Indicus); Ignore timestamps above current time + delta");
 DEFINE_bool(indicus_shared_mem_batch, false, "use shared memory batches for"
@@ -286,92 +285,6 @@
 DEFINE_bool(indicus_parallel_reads, true, "dispatching reads to worker threads");
 DEFINE_bool(indicus_parallel_CCC, true, "dispatch concurrency control check to worker threads");
 DEFINE_bool(indicus_dispatchCallbacks, true, "dispatching P2 and WB callbacks to main worker thread");
-=======
-DEFINE_uint64(indicus_time_delta, 2000,
-              "max clock skew allowed for concurrency"
-              " control (for Indicus)");
-DEFINE_bool(indicus_shared_mem_batch, false,
-            "use shared memory batches for"
-            " signing messages (for Indicus)");
-DEFINE_bool(indicus_shared_mem_verify, false,
-            "use shared memory for"
-            " verifying messages (for Indicus)");
-DEFINE_bool(indicus_sign_messages, true,
-            "add signatures to messages as"
-            " necessary to prevent impersonation (for Indicus)");
-DEFINE_bool(indicus_validate_proofs, true,
-            "send and validate proofs as"
-            " necessary to check Byzantine behavior (for Indicus)");
-DEFINE_bool(indicus_hash_digest, false,
-            "use hash function compute transaction"
-            " digest (for Indicus)");
-DEFINE_bool(indicus_verify_deps, true,
-            "check signatures of transaction"
-            " depdendencies (for Indicus)");
-DEFINE_bool(indicus_read_reply_batch, false,
-            "wait to reply to reads until batch"
-            " is ready (for Indicus)");
-DEFINE_bool(indicus_adjust_batch_size, false,
-            "dynamically adjust batch size"
-            " every sig_batch_timeout (for Indicus)");
-DEFINE_uint64(indicus_merkle_branch_factor, 2,
-              "branch factor of merkle tree"
-              " of batch (for Indicus)");
-DEFINE_uint64(indicus_sig_batch, 2,
-              "signature batch size"
-              " sig batch size (for Indicus)");
-DEFINE_uint64(indicus_sig_batch_timeout, 10,
-              "signature batch timeout ms"
-              " sig batch timeout (for Indicus)");
-DEFINE_string(indicus_key_path, "",
-              "path to directory containing public and"
-              " private keys (for Indicus)");
-DEFINE_int64(indicus_max_dep_depth, -1,
-             "maximum length of dependency chain"
-             " allowed by honest replicas [-1 is no maximum, -2 is no deps] "
-             "(for Indicus)");
-DEFINE_uint64(indicus_key_type, 4,
-              "key type (see create keys for mappings)"
-              " key type (for Indicus)");
-DEFINE_uint64(
-    indicus_use_coordinator, false,
-    "use coordinator"
-    " make primary the coordinator for atomic broadcast (for Indicus)");
-DEFINE_uint64(indicus_request_tx, false,
-              "request tx"
-              " request tx (for Indicus)");
-
-DEFINE_int32(indicus_rts_mode, 1,
-             "Mode for managing RTS: 0 == no RTS, 1 == single RTS, 2 == set of "
-             "RTS");  // set of RTS can be refined further to include interval
-                      // from "read value" to TS
-
-DEFINE_bool(indicus_sign_client_proposals, false,
-            "add signatures to client proposals "
-            " -- used for optimistic tx-ids. Can be used for access control "
-            "(unimplemented)");
-//
-// DEFINE_bool(indicus_clientAuthenticated, false, "Client messages signed");
-DEFINE_bool(indicus_multi_threading, true,
-            "dispatch crypto to parallel threads");
-DEFINE_bool(indicus_batch_verification, false,
-            "using ed25519 donna batch verification");
-DEFINE_uint64(indicus_batch_verification_size, 64,
-              "batch size for ed25519 donna batch verification");
-DEFINE_uint64(indicus_batch_verification_timeout, 5,
-              "batch verification timeout, ms");
-
-DEFINE_bool(indicus_mainThreadDispatching, true,
-            "dispatching main thread work to an additional thread");
-DEFINE_bool(indicus_dispatchMessageReceive, false,
-            "delegating serialization to worker main thread");
-DEFINE_bool(indicus_parallel_reads, true,
-            "dispatching reads to worker threads");
-DEFINE_bool(indicus_parallel_CCC, true,
-            "dispatch concurrency control check to worker threads");
-DEFINE_bool(indicus_dispatchCallbacks, true,
-            "dispatching P2 and WB callbacks to main worker thread");
->>>>>>> 0b65a1df
 
 DEFINE_uint64(indicus_process_id, 0, "id used for Threadpool core affinity");
 DEFINE_uint64(indicus_total_processes, 1,
@@ -389,7 +302,6 @@
 /*
  Pequin settings
 */
-<<<<<<< HEAD
 DEFINE_bool(pequin_query_eager_exec, false, "skip query sync protocol and execute optimistically on local state");
 
 DEFINE_bool(pequin_query_read_prepared, true, "allow query to read prepared values");
@@ -413,32 +325,6 @@
 		" sig batch size (for PBFT decision phase)");
 DEFINE_uint64(pbft_esig_batch_timeout, 10, "signature batch timeout ms"
 		" sig batch timeout (for PBFT decision phase)");
-=======
-DEFINE_bool(pequin_query_read_prepared, false,
-            "allow query to read prepared values");
-DEFINE_bool(pequin_query_optimistic_txid, false,
-            "use optimistic tx-id for sync protocol");
-DEFINE_bool(pequin_query_cache_read_set, false,
-            "cache query read set at replicas");
-DEFINE_bool(pequin_sign_client_queries, false,
-            "sign query and sync messages");  // proves non-equivocation of
-                                              // query contents, and query
-                                              // snapshot respectively.
-
-DEFINE_bool(pequin_parallel_queries, false,
-            "dispatch queries to parallel worker threads");
-
-// Baseline settings
-DEFINE_string(bftsmart_codebase_dir, "",
-              "path to directory containing bftsmart configurations");
-
-DEFINE_uint64(pbft_esig_batch, 1,
-              "signature batch size"
-              " sig batch size (for PBFT decision phase)");
-DEFINE_uint64(pbft_esig_batch_timeout, 10,
-              "signature batch timeout ms"
-              " sig batch timeout (for PBFT decision phase)");
->>>>>>> 0b65a1df
 
 DEFINE_bool(pbft_order_commit, true, "order commit writebacks as well");
 DEFINE_bool(pbft_validate_abort, true, "validate abort writebacks as well");
@@ -488,16 +374,8 @@
  */
 DEFINE_string(keys_path, "", "path to file containing keys in the system");
 DEFINE_uint64(num_keys, 0, "number of keys to generate");
-<<<<<<< HEAD
 DEFINE_string(data_file_path, "", "path to file containing key-value pairs to be loaded");
 DEFINE_bool(sql_bench, false, "Load not just key-value pairs, but also Tables. Input file is JSON Tabe args");
-=======
-DEFINE_string(data_file_path, "",
-              "path to file containing key-value pairs to be loaded");
-DEFINE_bool(sql_bench, false,
-            "Load not just key-value pairs, but also Tables. Input file is "
-            "JSON Tabe args");
->>>>>>> 0b65a1df
 
 Server *server = nullptr;
 TransportReceiver *replica = nullptr;
@@ -728,7 +606,6 @@
       }
       break;
 
-<<<<<<< HEAD
   switch(proto){
       case PROTO_TAPIR:
       case PROTO_WEAK:
@@ -768,10 +645,6 @@
       default:
         NOT_REACHABLE();
 
-=======
-    default:
-      NOT_REACHABLE();
->>>>>>> 0b65a1df
   }
 
   Notice("Declare Protocol Servers");
@@ -810,7 +683,6 @@
         default:
           NOT_REACHABLE();
       }
-<<<<<<< HEAD
     
       pequinstore::QueryParameters query_params(0,
                                                  0,
@@ -853,36 +725,6 @@
                                         FLAGS_replica_idx, FLAGS_num_shards, FLAGS_num_groups, tport,
                                         &keyManager, params, timeDelta, pequinOCCType, part,
                                         FLAGS_indicus_sig_batch_timeout); //TODO: Move to params.
-=======
-
-      pequinstore::QueryParameters query_params(
-          0, 0, 0, 0, 0, FLAGS_pequin_query_read_prepared,
-          FLAGS_pequin_query_optimistic_txid, FLAGS_pequin_query_cache_read_set,
-          FLAGS_pequin_sign_client_queries, FLAGS_pequin_parallel_queries);
-
-      pequinstore::Parameters params(
-          FLAGS_indicus_sign_messages, FLAGS_indicus_validate_proofs,
-          FLAGS_indicus_hash_digest, FLAGS_indicus_verify_deps,
-          FLAGS_indicus_sig_batch, FLAGS_indicus_max_dep_depth, readDepSize,
-          FLAGS_indicus_read_reply_batch, FLAGS_indicus_adjust_batch_size,
-          FLAGS_indicus_shared_mem_batch, FLAGS_indicus_shared_mem_verify,
-          FLAGS_indicus_merkle_branch_factor, InjectFailure(),
-          FLAGS_indicus_multi_threading, FLAGS_indicus_batch_verification,
-          FLAGS_indicus_batch_verification_size,
-          FLAGS_indicus_mainThreadDispatching,
-          FLAGS_indicus_dispatchMessageReceive, FLAGS_indicus_parallel_reads,
-          FLAGS_indicus_parallel_CCC, FLAGS_indicus_dispatchCallbacks,
-          FLAGS_indicus_all_to_all_fb, FLAGS_indicus_no_fallback,
-          FLAGS_indicus_relayP1_timeout, FLAGS_indicus_replica_gossip,
-          FLAGS_indicus_sign_client_proposals, FLAGS_indicus_rts_mode,
-          query_params);
-
-      Debug("Starting new server object");
-      server = new pequinstore::Server(
-          config, FLAGS_group_idx, FLAGS_replica_idx, FLAGS_num_shards,
-          FLAGS_num_groups, tport, &keyManager, params, timeDelta,
-          pequinOCCType, part, FLAGS_indicus_sig_batch_timeout);
->>>>>>> 0b65a1df
       break;
     }
     case PROTO_INDICUS: {
@@ -918,7 +760,6 @@
           FLAGS_num_groups, tport, &keyManager, params, timeDelta,
           indicusOCCType, part, FLAGS_indicus_sig_batch_timeout);
       break;
-<<<<<<< HEAD
   }
   case PROTO_PBFT: {
       server = new pbftstore::Server(config, &keyManager,
@@ -933,22 +774,6 @@
                                        FLAGS_pbft_esig_batch, FLAGS_pbft_esig_batch_timeout,
                                        FLAGS_indicus_use_coordinator, FLAGS_indicus_request_tx, tport);
       //FLAGS_pbft_esig_batch, FLAGS_pbft_esig_batch_timeout,
-=======
-    }
-    case PROTO_PBFT: {
-      server = new pbftstore::Server(
-          config, &keyManager, FLAGS_group_idx, FLAGS_replica_idx,
-          FLAGS_num_shards, FLAGS_num_groups, FLAGS_indicus_sign_messages,
-          FLAGS_indicus_validate_proofs, FLAGS_indicus_time_delta, part,
-          FLAGS_pbft_order_commit, FLAGS_pbft_validate_abort);
-      replica = new pbftstore::Replica(
-          config, &keyManager, dynamic_cast<pbftstore::App *>(server),
-          FLAGS_group_idx, FLAGS_replica_idx, FLAGS_indicus_sign_messages,
-          FLAGS_indicus_sig_batch, FLAGS_indicus_sig_batch_timeout,
-          FLAGS_pbft_esig_batch, FLAGS_pbft_esig_batch_timeout,
-          FLAGS_indicus_use_coordinator, FLAGS_indicus_request_tx, tport);
-      // FLAGS_pbft_esig_batch, FLAGS_pbft_esig_batch_timeout,
->>>>>>> 0b65a1df
       break;
     }
     // HotStuff
@@ -988,7 +813,6 @@
       break;
     }
 
-<<<<<<< HEAD
       // HotStuff
   case PROTO_HOTSTUFF: {
       
@@ -1005,23 +829,6 @@
                                        FLAGS_pbft_esig_batch, FLAGS_pbft_esig_batch_timeout,
                                        FLAGS_indicus_use_coordinator, FLAGS_indicus_request_tx,
 																			 protocol_cpu, FLAGS_num_shards, tport);
-=======
-    case PROTO_BFTSMART: {
-      server = new bftsmartstore::Server(
-          config, &keyManager, FLAGS_group_idx, FLAGS_replica_idx,
-          FLAGS_num_shards, FLAGS_num_groups, FLAGS_indicus_sign_messages,
-          FLAGS_indicus_validate_proofs, FLAGS_indicus_time_delta, part, tport,
-          FLAGS_pbft_order_commit, FLAGS_pbft_validate_abort);
-      std::cerr << "FLAGS: bftsmart config path: "
-                << FLAGS_bftsmart_codebase_dir << std::endl;
-      replica = new bftsmartstore::Replica(
-          config, &keyManager, dynamic_cast<bftsmartstore::App *>(server),
-          FLAGS_group_idx, FLAGS_replica_idx, FLAGS_indicus_sign_messages,
-          FLAGS_indicus_sig_batch, FLAGS_indicus_sig_batch_timeout,
-          FLAGS_pbft_esig_batch, FLAGS_pbft_esig_batch_timeout,
-          FLAGS_indicus_use_coordinator, FLAGS_indicus_request_tx, protocol_cpu,
-          FLAGS_num_shards, tport, FLAGS_bftsmart_codebase_dir);
->>>>>>> 0b65a1df
 
       break;
     }
@@ -1047,7 +854,6 @@
                                          FLAGS_replica_idx, FLAGS_num_shards,
                                          FLAGS_num_groups);
 
-<<<<<<< HEAD
       // Augustus running on top of Hotstuff
   case PROTO_AUGUSTUS: {
       server = new augustusstore::Server(config, &keyManager,
@@ -1063,14 +869,10 @@
                                        FLAGS_pbft_esig_batch, FLAGS_pbft_esig_batch_timeout,
                                        FLAGS_indicus_use_coordinator, FLAGS_indicus_request_tx,
 																			 protocol_cpu, FLAGS_num_shards, tport);
-=======
-      }
->>>>>>> 0b65a1df
-
-      break;
-    }
-
-<<<<<<< HEAD
+
+      break;
+    }
+
 	case PROTO_BFTSMART: {
 			server = new bftsmartstore::Server(config, &keyManager,
 																		 FLAGS_group_idx, FLAGS_replica_idx, FLAGS_num_shards, FLAGS_num_groups,
@@ -1108,9 +910,6 @@
 	}
 
   default: {
-=======
-    default: {
->>>>>>> 0b65a1df
       NOT_REACHABLE();
     }
   }
@@ -1127,7 +926,6 @@
                 << std::endl;
       return 1;
     }*/
-<<<<<<< HEAD
 		//TODO: only do if it is RW workload
 		if (FLAGS_num_keys > 0) {
 			size_t loaded = 0;
@@ -1179,75 +977,6 @@
        }
   }
   else if (FLAGS_data_file_path.length() > 0 && FLAGS_keys_path.empty()) {
-=======
-    // TODO: only do if it is RW workload
-    if (FLAGS_num_keys > 0) {
-      size_t loaded = 0;
-      size_t stored = 0;
-      std::vector<int> txnGroups;
-      for (size_t i = 0; i < FLAGS_num_keys; ++i) {
-        // TODO add partition. Figure out how client key partitioning is done..
-        std::string key;
-        key = std::to_string(i);
-        std::string value;
-        if (FLAGS_rw_or_retwis) {
-          value =
-              std::move(std::string(100, 'x'));  // turn the size into a flag
-        } else {
-          value = std::to_string(i);
-        }
-
-        if ((*part)(key, FLAGS_num_shards, FLAGS_group_idx, txnGroups) %
-                FLAGS_num_groups ==
-            FLAGS_group_idx) {
-          server->Load(key, value, Timestamp());
-          ++stored;
-        }
-        ++loaded;
-      }
-      Notice("Created and Stored %lu out of %lu key-value pairs", stored,
-             loaded);
-    }
-  }
-
-  else if (FLAGS_sql_bench && FLAGS_data_file_path.length() > 0 &&
-           FLAGS_keys_path.empty()) {
-    std::ifstream generated_tables(FLAGS_data_file_path);
-    json tables_to_load;
-    try {
-      std::cerr << "READING IN JSON FILE from" << FLAGS_data_file_path
-                << std::endl;
-      tables_to_load = json::parse(generated_tables);
-    } catch (const std::exception &e) {
-      Panic("Failed to load Table JSON Schema");
-    }
-
-    // Load all tables.
-    for (auto &[table_name, table_args] : tables_to_load.items()) {
-      const std::vector<std::pair<std::string, std::string>>
-          &column_names_and_types = table_args["column_names_and_types"];
-      const std::vector<uint32_t> &primary_key_col_idx =
-          table_args["primary_key_col_idx"];
-      // Create Table
-      server->CreateTable(table_name, column_names_and_types,
-                          primary_key_col_idx);
-      // Create Secondary Indices
-      for (auto &[index_name, index_col_idx] : table_args["indexes"].items()) {
-        server->CreateIndex(table_name, column_names_and_types, index_name,
-                            index_col_idx);
-      }
-      // Load full table data
-      server->LoadTableData(table_name, table_args["row_data_path"],
-                            column_names_and_types);
-      // //Load Rows individually
-      // for(auto &row: table_args["rows"]){
-      //   const std::vector<std::string> &values = row;
-      //   server->LoadTableRow(table_name, column_names_and_types, row,
-      //   primary_key_col_idx);
-      // }
-    }
-  } else if (FLAGS_data_file_path.length() > 0 && FLAGS_keys_path.empty()) {
->>>>>>> 0b65a1df
     std::ifstream in;
     in.open(FLAGS_data_file_path);
     if (!in) {
