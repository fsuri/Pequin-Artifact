--- conflicted
+++ resolved
@@ -134,10 +134,8 @@
 }
 
 void Client2Client::SendBeginValidateTxnMessage(uint64_t client_seq_num, const TxnState &protoTxnState, uint64_t txnStartTime,
-<<<<<<< HEAD
     PolicyClient *policyClient) {
-=======
-    const Policy *policy) {
+
   // if (create_hmac_ms.size() > 0 && create_hmac_ms.size() % 2000 == 0) {
   //   if (create_hmac_ms.size() > 0) {
   //     double mean_create_hmac_latency = std::accumulate(create_hmac_ms.begin(), create_hmac_ms.end(), 0.0) / create_hmac_ms.size();
@@ -148,7 +146,6 @@
   //     std::cerr << "Mean verify endorsement latency: " << mean_verify_endorse_latency << std::endl;
   //   }
   // }
->>>>>>> 57bc4f0d
   this->client_seq_num = client_seq_num;
 
   sentBeginValTxnMsg.Clear();
@@ -165,7 +162,8 @@
 
   // for tracking purposes, must have self in beginValSent
   beginValSent.insert(client_id);
-  // send to all clients so no need to bother with policy
+  // send to all clients so no need to bother with 
+  
   if(params.sintr_params.clientValidationHeuristic == CLIENT_VALIDATION_HEURISTIC::ALL) {
     for (int i = 0; i < clients_config->n; i++) {
       // do not send to self
