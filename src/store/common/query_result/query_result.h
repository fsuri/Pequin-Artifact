/***********************************************************************
 *
 * Copyright 2021 Florian Suri-Payer <fsp@cs.cornell.edu>
 *                Liam Arzola <lma77@cornell.edu>
 *
 * Permission is hereby granted, free of charge, to any person
 * obtaining a copy of this software and associated documentation
 * files (the "Software"), to deal in the Software without
 * restriction, including without limitation the rights to use, copy,
 * modify, merge, publish, distribute, sublicense, and/or sell copies
 * of the Software, and to permit persons to whom the Software is
 * furnished to do so, subject to the following conditions:
 *
 * The above copyright notice and this permission notice shall be
 * included in all copies or substantial portions of the Software.
 *
 * THE SOFTWARE IS PROVIDED "AS IS", WITHOUT WARRANTY OF ANY KIND,
 * EXPRESS OR IMPLIED, INCLUDING BUT NOT LIMITED TO THE WARRANTIES OF
 * MERCHANTABILITY, FITNESS FOR A PARTICULAR PURPOSE AND
 * NONINFRINGEMENT. IN NO EVENT SHALL THE AUTHORS OR COPYRIGHT HOLDERS
 * BE LIABLE FOR ANY CLAIM, DAMAGES OR OTHER LIABILITY, WHETHER IN AN
 * ACTION OF CONTRACT, TORT OR OTHERWISE, ARISING FROM, OUT OF OR IN
 * CONNECTION WITH THE SOFTWARE OR THE USE OR OTHER DEALINGS IN THE
 * SOFTWARE.
 *
 **********************************************************************/
#ifndef QUERY_RESULT_H
#define QUERY_RESULT_H

#include <string>
#include <vector>
#include <memory>
#include "query_result_row.h"

namespace query_result
{

	// QueryResult contains a collection of rows containing fields of data.
	// SQL semantics for field ordering, primary key sorting, etc are not enforced by this interface.
	class QueryResult
	{
	public:
		virtual ~QueryResult() = default;
<<<<<<< HEAD

		virtual auto name(const std::size_t column) const -> std::string = 0;
=======
		virtual auto name( const std::size_t column ) const -> std::string = 0;
>>>>>>> fc7ef234

		// size of the result set
		virtual bool empty() const = 0;
		virtual auto size() const -> std::size_t = 0;
		virtual auto num_columns() const -> std::size_t = 0;

		virtual auto is_null(const std::size_t row, const std::size_t column) const -> bool = 0;
		virtual auto get(const std::size_t row, const std::size_t column, std::size_t *size) const -> const char * = 0;

		// access rows
		virtual auto operator[](const std::size_t row) const -> std::unique_ptr<Row> = 0;
		virtual auto at(const std::size_t row) const -> std::unique_ptr<Row> = 0;

		// update/insert result
		virtual auto has_rows_affected() const noexcept -> bool = 0;
		virtual auto rows_affected() const -> std::size_t = 0;

<<<<<<< HEAD
		inline virtual void set_rows_affected(const uint32_t _n_rows_affected) = 0; // Panic("Underlying Result Wrapper does not implement set_affected");}
	};
=======
		inline virtual void set_rows_affected(const uint32_t _n_rows_affected) = 0; //{Panic("Underlying Result Wrapper does not implement set_affected");}
};
>>>>>>> fc7ef234

}

#endif /* QUERY_RESULT_H */<|MERGE_RESOLUTION|>--- conflicted
+++ resolved
@@ -41,12 +41,8 @@
 	{
 	public:
 		virtual ~QueryResult() = default;
-<<<<<<< HEAD
 
 		virtual auto name(const std::size_t column) const -> std::string = 0;
-=======
-		virtual auto name( const std::size_t column ) const -> std::string = 0;
->>>>>>> fc7ef234
 
 		// size of the result set
 		virtual bool empty() const = 0;
@@ -64,13 +60,8 @@
 		virtual auto has_rows_affected() const noexcept -> bool = 0;
 		virtual auto rows_affected() const -> std::size_t = 0;
 
-<<<<<<< HEAD
-		inline virtual void set_rows_affected(const uint32_t _n_rows_affected) = 0; // Panic("Underlying Result Wrapper does not implement set_affected");}
+		inline virtual void set_rows_affected(const uint32_t _n_rows_affected) = 0; // {Panic("Underlying Result Wrapper does not implement set_affected");}
 	};
-=======
-		inline virtual void set_rows_affected(const uint32_t _n_rows_affected) = 0; //{Panic("Underlying Result Wrapper does not implement set_affected");}
-};
->>>>>>> fc7ef234
 
 }
 
