// -*- mode: c++; c-file-style: "k&r"; c-basic-offset: 4 -*-
/***********************************************************************
 *
 * common/client.h:
 *   Interface for a multiple shard transactional client.
 *
 **********************************************************************/

#ifndef _CLIENT_API_H_
#define _CLIENT_API_H_

#include "lib/assert.h"
#include "lib/message.h"
#include "store/common/stats.h"
#include "store/common/timestamp.h"
#include "store/common/partitioner.h"
#include "store/common/query_result.h"

#include "store/common/query_result/query_result.h"

#include <functional>
#include <string>
#include <vector>

enum transaction_status_t {
  COMMITTED = 0,
  ABORTED_USER,
  ABORTED_SYSTEM,
  ABORTED_MAX_RETRIES
};

typedef std::function<void(uint64_t)> begin_callback;
typedef std::function<void()> begin_timeout_callback;

typedef std::function<void(int, const std::string &,
    const std::string &, Timestamp)> get_callback;
typedef std::function<void(int, const std::string &)> get_timeout_callback;

typedef std::function<void(int, const std::string &,
    const std::string &)> put_callback;
typedef std::function<void(int, const std::string &,
    const std::string &)> put_timeout_callback;

typedef std::function<void(transaction_status_t)> commit_callback;
typedef std::function<void()> commit_timeout_callback;

typedef std::function<void()> abort_callback;
typedef std::function<void()> abort_timeout_callback;

<<<<<<< HEAD
typedef std::function<void(int, query_result::QueryResult*)> query_callback;
=======
typedef std::function<void(int, const query_result::QueryResult*)> query_callback; 
>>>>>>> ea206149
typedef std::function<void(int)> query_timeout_callback;

typedef std::function<void(int, const query_result::QueryResult*)> write_callback; 
typedef std::function<void(int)> write_timeout_callback;

class Stats;

class Client {
 public:
  Client() {};
  virtual ~Client() {};

  // Begin a transaction.
  virtual void Begin(begin_callback bcb, begin_timeout_callback btcb,
      uint32_t timeout, bool retry = false) = 0;

  // Get the value corresponding to key.
  virtual void Get(const std::string &key, get_callback gcb,
      get_timeout_callback gtcb, uint32_t timeout) = 0;

  // Set the value for the given key.
  virtual void Put(const std::string &key, const std::string &value,
      put_callback pcb, put_timeout_callback ptcb, uint32_t timeout) = 0;

  // Commit all Get(s) and Put(s) since Begin().
  virtual void Commit(commit_callback ccb, commit_timeout_callback ctcb,
      uint32_t timeout) = 0;

  // Abort all Get(s) and Put(s) since Begin().
  virtual void Abort(abort_callback acb, abort_timeout_callback atcb,
      uint32_t timeout) = 0;

<<<<<<< HEAD
  // Get the value corresponding to key.
  inline virtual void Query(const std::string &query, query_callback qcb,
      query_timeout_callback qtcb, uint32_t timeout){Panic("This protocol store does not implement Queries"); };    
=======
  // Get the result for a given query SQL statement
  inline virtual void Query(const std::string &query_statement, query_callback qcb,
      query_timeout_callback qtcb, uint32_t timeout){Panic("This protocol store does not implement support for Query Statements"); };   

  //inline virtual void Wait(vector of results) { just do nothing unless overriden} ;; Wait will call getResult, which in turn will trigger the Query callbacks

  // Get the result (rows affected) for a given write SQL statement
  inline virtual void Write(std::string &write_statement, std::vector<std::vector<uint32_t>> primary_key_encoding_support, write_callback wcb,
      write_timeout_callback wtcb, uint32_t timeout){Panic("This protocol store does not implement support for Write Statements"); };   //TODO: Can probably avoid using Callbacks at all. Just void write-through.
>>>>>>> ea206149

  inline const Stats &GetStats() const { return stats; }

 protected:
  Stats stats;
};

#endif /* _CLIENT_API_H_ */<|MERGE_RESOLUTION|>--- conflicted
+++ resolved
@@ -14,7 +14,6 @@
 #include "store/common/stats.h"
 #include "store/common/timestamp.h"
 #include "store/common/partitioner.h"
-#include "store/common/query_result.h"
 
 #include "store/common/query_result/query_result.h"
 
@@ -47,11 +46,7 @@
 typedef std::function<void()> abort_callback;
 typedef std::function<void()> abort_timeout_callback;
 
-<<<<<<< HEAD
-typedef std::function<void(int, query_result::QueryResult*)> query_callback;
-=======
 typedef std::function<void(int, const query_result::QueryResult*)> query_callback; 
->>>>>>> ea206149
 typedef std::function<void(int)> query_timeout_callback;
 
 typedef std::function<void(int, const query_result::QueryResult*)> write_callback; 
@@ -84,11 +79,6 @@
   virtual void Abort(abort_callback acb, abort_timeout_callback atcb,
       uint32_t timeout) = 0;
 
-<<<<<<< HEAD
-  // Get the value corresponding to key.
-  inline virtual void Query(const std::string &query, query_callback qcb,
-      query_timeout_callback qtcb, uint32_t timeout){Panic("This protocol store does not implement Queries"); };    
-=======
   // Get the result for a given query SQL statement
   inline virtual void Query(const std::string &query_statement, query_callback qcb,
       query_timeout_callback qtcb, uint32_t timeout){Panic("This protocol store does not implement support for Query Statements"); };   
@@ -98,7 +88,6 @@
   // Get the result (rows affected) for a given write SQL statement
   inline virtual void Write(std::string &write_statement, std::vector<std::vector<uint32_t>> primary_key_encoding_support, write_callback wcb,
       write_timeout_callback wtcb, uint32_t timeout){Panic("This protocol store does not implement support for Write Statements"); };   //TODO: Can probably avoid using Callbacks at all. Just void write-through.
->>>>>>> ea206149
 
   inline const Stats &GetStats() const { return stats; }
 
