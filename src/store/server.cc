// -*- mode: c++; c-file-style: "k&r"; c-basic-offset: 4 -*-
/***********************************************************************
 *
 * store/tapirstore/server.cc:
 *   Implementation of a single transactional key-value server.
 *
 * Copyright 2015 Irene Zhang <iyzhang@cs.washington.edu>
 *                Naveen Kr. Sharma <naveenks@cs.washington.edu>
 *
 * Permission is hereby granted, free of charge, to any person
 * obtaining a copy of this software and associated documentation
 * files (the "Software"), to deal in the Software without
 * restriction, including without limitation the rights to use, copy,
 * modify, merge, publish, distribute, sublicense, and/or sell copies
 * of the Software, and to permit persons to whom the Software is
 * furnished to do so, subject to the following conditions:
 *
 * The above copyright notice and this permission notice shall be
 * included in all copies or substantial portions of the Software.
 *
 * THE SOFTWARE IS PROVIDED "AS IS", WITHOUT WARRANTY OF ANY KIND,
 * EXPRESS OR IMPLIED, INCLUDING BUT NOT LIMITED TO THE WARRANTIES OF
 * MERCHANTABILITY, FITNESS FOR A PARTICULAR PURPOSE AND
 * NONINFRINGEMENT. IN NO EVENT SHALL THE AUTHORS OR COPYRIGHT HOLDERS
 * BE LIABLE FOR ANY CLAIM, DAMAGES OR OTHER LIABILITY, WHETHER IN AN
 * ACTION OF CONTRACT, TORT OR OTHERWISE, ARISING FROM, OUT OF OR IN
 * CONNECTION WITH THE SOFTWARE OR THE USE OR OTHER DEALINGS IN THE
 * SOFTWARE.
 *
 **********************************************************************/

#include <csignal>

#include <valgrind/callgrind.h>

#include "lib/keymanager.h"
#include "lib/transport.h"
#include "lib/tcptransport.h"
#include "lib/udptransport.h"
#include "lib/io_utils.h"

#include "store/common/partitioner.h"
#include "store/server.h"
#include "store/strongstore/server.h"
#include "store/tapirstore/server.h"
#include "store/weakstore/server.h"
#include "store/indicusstore/server.h"
#include "store/pbftstore/replica.h"
#include "store/pbftstore/server.h"
// HotStuff
#include "store/hotstuffstore/replica.h"
#include "store/hotstuffstore/server.h"
// Augustus
#include "store/augustusstore/replica.h"
#include "store/augustusstore/server.h"
// BftSmart
#include "store/bftsmartstore/replica.h"
#include "store/bftsmartstore/server.h"
// Augustus-BftSmart
#include "store/bftsmartstore_augustus/replica.h"
#include "store/bftsmartstore_augustus/server.h"
#include "store/bftsmartstore_stable/replica.h"
#include "store/bftsmartstore_stable/server.h"

#include "store/benchmark/async/tpcc/tpcc-proto.pb.h"
#include "store/indicusstore/common.h"

#include <gflags/gflags.h>
#include <thread>

enum protocol_t {
	PROTO_UNKNOWN,
	PROTO_TAPIR,
	PROTO_WEAK,
	PROTO_STRONG,
  PROTO_INDICUS,
	PROTO_PBFT,
    // HotStuff
    PROTO_HOTSTUFF,
    // Augustus-Hotstuff
    PROTO_AUGUSTUS,
    // BftSmart
    PROTO_BFTSMART,
    // Augustus-BFTSmart
		PROTO_AUGUSTUS_SMART
};

enum transmode_t {
	TRANS_UNKNOWN,
  TRANS_UDP,
  TRANS_TCP,
};

enum occ_type_t {
  OCC_TYPE_UNKNOWN,
  OCC_TYPE_MVTSO,
  OCC_TYPE_TAPIR
};

enum read_dep_t {
  READ_DEP_UNKNOWN,
  READ_DEP_ONE,
  READ_DEP_ONE_HONEST
};

/**
 * System settings.
 */
DEFINE_string(config_path, "", "path to shard configuration file");
DEFINE_uint64(replica_idx, 0, "index of replica in shard configuration file");
DEFINE_uint64(group_idx, 0, "index of the group to which this replica belongs");
DEFINE_uint64(num_groups, 1, "number of replica groups in the system");
DEFINE_uint64(num_shards, 1, "number of shards in the system");
DEFINE_bool(debug_stats, false, "record stats related to debugging");

DEFINE_bool(rw_or_retwis, true, "true for rw, false for retwis");
const std::string protocol_args[] = {
	"tapir",
  "weak",
  "strong",
  "indicus",
	"pbft",
    "hotstuff",
    "augustus-hs", //not used currently by experiment scripts (deprecated)
  "bftsmart",
	"augustus" //currently used as augustus version -- maps to BFTSmart Augustus implementation
};
const protocol_t protos[] {
  PROTO_TAPIR,
  PROTO_WEAK,
  PROTO_STRONG,
  PROTO_INDICUS,
      PROTO_PBFT,
      PROTO_HOTSTUFF,
      PROTO_AUGUSTUS,
      PROTO_BFTSMART,
			PROTO_AUGUSTUS_SMART
};
static bool ValidateProtocol(const char* flagname,
    const std::string &value) {
  int n = sizeof(protocol_args);
  for (int i = 0; i < n; ++i) {
    if (value == protocol_args[i]) {
      return true;
    }
  }
  std::cerr << "Invalid value for --" << flagname << ": " << value << std::endl;
  return false;
}
DEFINE_string(protocol, protocol_args[0],	"the protocol to use during this"
    " experiment");
DEFINE_validator(protocol, &ValidateProtocol);

const std::string trans_args[] = {
  "udp",
	"tcp"
};

const transmode_t transmodes[] {
  TRANS_UDP,
	TRANS_TCP
};
static bool ValidateTransMode(const char* flagname,
    const std::string &value) {
  int n = sizeof(trans_args);
  for (int i = 0; i < n; ++i) {
    if (value == trans_args[i]) {
      return true;
    }
  }
  std::cerr << "Invalid value for --" << flagname << ": " << value << std::endl;
  return false;
}
DEFINE_string(trans_protocol, trans_args[1], "transport protocol to use for"
		" passing messages");
DEFINE_validator(trans_protocol, &ValidateTransMode);

const std::string partitioner_args[] = {
	"default",
  "warehouse_dist_items",
  "warehouse"
};
const partitioner_t parts[] {
  DEFAULT,
  WAREHOUSE_DIST_ITEMS,
  WAREHOUSE
};
static bool ValidatePartitioner(const char* flagname,
    const std::string &value) {
  int n = sizeof(partitioner_args);
  for (int i = 0; i < n; ++i) {
    if (value == partitioner_args[i]) {
      return true;
    }
  }
  std::cerr << "Invalid value for --" << flagname << ": " << value << std::endl;
  return false;
}
DEFINE_string(partitioner, partitioner_args[0],	"the partitioner to use during this"
    " experiment");
DEFINE_validator(partitioner, &ValidatePartitioner);

/**
 * TPCC settings.
 */
DEFINE_int32(tpcc_num_warehouses, 1, "number of warehouses (for tpcc)");

/**
 * TAPIR settings.
 */
DEFINE_bool(tapir_linearizable, true, "run TAPIR in linearizable mode");

/**
 * StrongStore settings.
 */
const std::string strongmode_args[] = {
	"lock",
  "occ",
  "span-lock",
  "span-occ"
};
const strongstore::Mode strongmodes[] {
  strongstore::MODE_LOCK,
  strongstore::MODE_OCC,
  strongstore::MODE_SPAN_LOCK,
  strongstore::MODE_SPAN_OCC
};
static bool ValidateStrongMode(const char* flagname,
    const std::string &value) {
  int n = sizeof(strongmode_args);
  for (int i = 0; i < n; ++i) {
    if (value == strongmode_args[i]) {
      return true;
    }
  }
  std::cerr << "Invalid value for --" << flagname << ": " << value << std::endl;
  return false;
}
DEFINE_string(strongmode, strongmode_args[0],	"the protocol to use during this"
    " experiment");
DEFINE_validator(strongmode, &ValidateStrongMode);

/**
 * Morty settings.
 */
DEFINE_uint64(prepare_batch_period, 0, "length of batches for deterministic prepare message"
    " processing.");

/**
 * Indicus settings.
 */
DEFINE_uint64(indicus_time_delta, 2000, "max clock skew allowed for concurrency"
    " control (for Indicus)");
DEFINE_bool(indicus_shared_mem_batch, false, "use shared memory batches for"
    " signing messages (for Indicus)");
DEFINE_bool(indicus_shared_mem_verify, false, "use shared memory for"
    " verifying messages (for Indicus)");
DEFINE_bool(indicus_sign_messages, true, "add signatures to messages as"
    " necessary to prevent impersonation (for Indicus)");
DEFINE_bool(indicus_validate_proofs, true, "send and validate proofs as"
    " necessary to check Byzantine behavior (for Indicus)");
DEFINE_bool(indicus_hash_digest, false, "use hash function compute transaction"
    " digest (for Indicus)");
DEFINE_bool(indicus_verify_deps, true, "check signatures of transaction"
    " depdendencies (for Indicus)");
DEFINE_bool(indicus_read_reply_batch, false, "wait to reply to reads until batch"
    " is ready (for Indicus)");
DEFINE_bool(indicus_adjust_batch_size, false, "dynamically adjust batch size"
    " every sig_batch_timeout (for Indicus)");
DEFINE_uint64(indicus_merkle_branch_factor, 2, "branch factor of merkle tree"
    " of batch (for Indicus)");
DEFINE_uint64(indicus_sig_batch, 2, "signature batch size"
    " sig batch size (for Indicus)");
DEFINE_uint64(indicus_sig_batch_timeout, 10, "signature batch timeout ms"
    " sig batch timeout (for Indicus)");
DEFINE_string(indicus_key_path, "", "path to directory containing public and"
    " private keys (for Indicus)");
DEFINE_int64(indicus_max_dep_depth, -1, "maximum length of dependency chain"
    " allowed by honest replicas [-1 is no maximum, -2 is no deps] (for Indicus)");
DEFINE_uint64(indicus_key_type, 4, "key type (see create keys for mappings)"
    " key type (for Indicus)");
DEFINE_uint64(indicus_use_coordinator, false, "use coordinator"
    " make primary the coordinator for atomic broadcast (for Indicus)");
DEFINE_uint64(indicus_request_tx, false, "request tx"
    " request tx (for Indicus)");

DEFINE_string(bftsmart_codebase_dir, "", "path to directory containing bftsmart configurations");
		//
//DEFINE_bool(indicus_clientAuthenticated, false, "Client messages signed");
DEFINE_bool(indicus_multi_threading, true, "dispatch crypto to parallel threads");
DEFINE_bool(indicus_batch_verification, false, "using ed25519 donna batch verification");
DEFINE_uint64(indicus_batch_verification_size, 64, "batch size for ed25519 donna batch verification");
DEFINE_uint64(indicus_batch_verification_timeout, 5, "batch verification timeout, ms");

DEFINE_bool(indicus_mainThreadDispatching, true, "dispatching main thread work to an additional thread");
DEFINE_bool(indicus_dispatchMessageReceive, false, "delegating serialization to worker main thread");
DEFINE_bool(indicus_parallel_reads, true, "dispatching reads to worker threads");
DEFINE_bool(indicus_parallel_CCC, true, "dispatch concurrency control check to worker threads");
DEFINE_bool(indicus_dispatchCallbacks, true, "dispatching P2 and WB callbacks to main worker thread");

DEFINE_uint64(indicus_process_id, 0, "id used for Threadpool core affinity");
DEFINE_uint64(indicus_total_processes, 1, "number of server processes per machine");
DEFINE_bool(indicus_hyper_threading, true, "use hyperthreading");

DEFINE_bool(indicus_all_to_all_fb, false, "use the all to all view change method");
DEFINE_bool(indicus_no_fallback, false, "turn off fallback protocol");
DEFINE_uint64(indicus_relayP1_timeout, 100, "time (ms) after which to send RelayP1");
DEFINE_bool(indicus_replica_gossip, false, "use gossip between replicas to exchange p1");

DEFINE_uint64(pbft_esig_batch, 1, "signature batch size"
		" sig batch size (for PBFT decision phase)");
DEFINE_uint64(pbft_esig_batch_timeout, 10, "signature batch timeout ms"
		" sig batch timeout (for PBFT decision phase)");

DEFINE_bool(pbft_order_commit, true, "order commit writebacks as well");
DEFINE_bool(pbft_validate_abort, true, "validate abort writebacks as well");

DEFINE_bool(rw_or_retwis, false, "load rw workload or retwis");

const std::string occ_type_args[] = {
	"tapir",
  "mvtso"
};
const occ_type_t occ_types[] {
  OCC_TYPE_MVTSO,
	OCC_TYPE_TAPIR
};
static bool ValidateOCCType(const char* flagname,
    const std::string &value) {
  int n = sizeof(occ_type_args);
  for (int i = 0; i < n; ++i) {
    if (value == occ_type_args[i]) {
      return true;
    }
  }
  std::cerr << "Invalid value for --" << flagname << ": " << value << std::endl;
  return false;
}
DEFINE_string(indicus_occ_type, occ_type_args[0], "Type of OCC for validating"
    " transactions (for Indicus)");
DEFINE_validator(indicus_occ_type, &ValidateOCCType);
const std::string read_dep_args[] = {
  "one-honest",
	"one"
};
const read_dep_t read_deps[] {
  READ_DEP_ONE_HONEST,
  READ_DEP_ONE
};
static bool ValidateReadDep(const char* flagname,
    const std::string &value) {
  int n = sizeof(read_dep_args);
  for (int i = 0; i < n; ++i) {
    if (value == read_dep_args[i]) {
      return true;
    }
  }
  std::cerr << "Invalid value for --" << flagname << ": " << value << std::endl;
  return false;
}
DEFINE_string(indicus_read_dep, read_dep_args[0], "number of identical prepared"
    " to claim dependency (for Indicus)");
DEFINE_validator(indicus_read_dep, &ValidateReadDep);

/**
 * Experiment settings.
 */
DEFINE_int32(clock_skew, 0, "difference between real clock and TrueTime");
DEFINE_int32(clock_error, 0, "maximum error for clock");
DEFINE_string(stats_file, "", "path to file for server stats");

/**
 * Benchmark settings.
 */
DEFINE_string(keys_path, "", "path to file containing keys in the system");
DEFINE_uint64(num_keys, 0, "number of keys to generate");
DEFINE_string(data_file_path, "", "path to file containing key-value pairs to be loaded");

Server *server = nullptr;
TransportReceiver *replica = nullptr;
::Transport *tport = nullptr;
Partitioner *part = nullptr;

void Cleanup(int signal);

int main(int argc, char **argv) {

  gflags::SetUsageMessage(
           "runs a replica for a distributed replicated transaction\n"
"           processing system.");
	gflags::ParseCommandLineFlags(&argc, &argv, true);

  Notice("Starting server.");

  // parse configuration
  std::ifstream configStream(FLAGS_config_path);
  if (configStream.fail()) {
    std::cerr << "Unable to read configuration file: " << FLAGS_config_path
              << std::endl;
  }

  // parse protocol and mode
  protocol_t proto = PROTO_UNKNOWN;
  int numProtos = sizeof(protocol_args);
  for (int i = 0; i < numProtos; ++i) {
    if (FLAGS_protocol == protocol_args[i]) {
      proto = protos[i];
      break;
    }
  }

  // parse transport protocol
  transmode_t trans = TRANS_UNKNOWN;
  int numTransModes = sizeof(trans_args);
  for (int i = 0; i < numTransModes; ++i) {
    if (FLAGS_trans_protocol == trans_args[i]) {
      trans = transmodes[i];
      break;
    }
  }
  if (trans == TRANS_UNKNOWN) {
    std::cerr << "Unknown transport protocol." << std::endl;
    return 1;
  }

  transport::Configuration config(configStream);

  if (FLAGS_replica_idx >= static_cast<uint64_t>(config.n)) {
    std::cerr << "Replica index " << FLAGS_replica_idx << " is out of bounds"
                 "; only " << config.n << " replicas defined" << std::endl;
  }

  if (proto == PROTO_UNKNOWN) {
    std::cerr << "Unknown protocol." << std::endl;
    return 1;
  }

  strongstore::Mode strongMode = strongstore::Mode::MODE_UNKNOWN;
  if (proto == PROTO_STRONG) {
    int numStrongModes = sizeof(strongmode_args);
    for (int i = 0; i < numStrongModes; ++i) {
      if (FLAGS_strongmode == strongmode_args[i]) {
        strongMode = strongmodes[i];
        break;
      }
    }
  }

  switch (trans) {
    case TRANS_TCP:
			Notice("process_id flag = %d", FLAGS_indicus_process_id);
			Notice("total_processes flag = %d", FLAGS_indicus_total_processes);
			// if(FLAGS_indicus_process_id != 0 || FLAGS_indicus_total_processes != 1){
			// 	tport = new TCPTransport(0.0, 0.0, 0, false, 0, 1);
			// 	break;
			// }
      tport = new TCPTransport(0.0, 0.0, 0, false, FLAGS_indicus_process_id, FLAGS_indicus_total_processes, FLAGS_indicus_hyper_threading, true);
			 //TODO: add: process_id + total processes (max_grpid/ machines (= servers/n))
      break;
    case TRANS_UDP:
      tport = new UDPTransport(0.0, 0.0, 0, nullptr);
      break;
    default:
      NOT_REACHABLE();
  }

  // parse protocol and mode
  partitioner_t partType = DEFAULT;
  int numParts = sizeof(partitioner_args);
  for (int i = 0; i < numParts; ++i) {
    if (FLAGS_partitioner == partitioner_args[i]) {
      partType = parts[i];
      break;
    }
  }

  std::mt19937 unused;
  switch (partType) {
    case DEFAULT:
      part = new DefaultPartitioner();
      break;
    case WAREHOUSE_DIST_ITEMS:
      part = new WarehouseDistItemsPartitioner(FLAGS_tpcc_num_warehouses);
      break;
    case WAREHOUSE:
      part = new WarehousePartitioner(FLAGS_tpcc_num_warehouses, unused);
      break;
    default:
      NOT_REACHABLE();
  }

  // parse occ type
  occ_type_t occ_type = OCC_TYPE_UNKNOWN;
  int numOCCTypes = sizeof(occ_type_args);
  for (int i = 0; i < numOCCTypes; ++i) {
    if (FLAGS_indicus_occ_type == occ_type_args[i]) {
      occ_type = occ_types[i];
      break;
    }
  }
  if (proto == PROTO_INDICUS && occ_type == OCC_TYPE_UNKNOWN) {
    std::cerr << "Unknown occ type." << std::endl;
    return 1;
  }

  // parse read dep
  read_dep_t read_dep = READ_DEP_UNKNOWN;
  int numReadDeps = sizeof(read_dep_args);
  for (int i = 0; i < numReadDeps; ++i) {
    if (FLAGS_indicus_read_dep == read_dep_args[i]) {
      read_dep = read_deps[i];
      break;
    }
  }
  if (proto == PROTO_INDICUS && read_dep == READ_DEP_UNKNOWN) {
    std::cerr << "Unknown read dep." << std::endl;
    return 1;
  }

	crypto::KeyType keyType;
  switch (FLAGS_indicus_key_type) {
  case 0:
    keyType = crypto::RSA;
    break;
  case 1:
    keyType = crypto::ECDSA;
    break;
  case 2:
    keyType = crypto::ED25;
    break;
  case 3:
    keyType = crypto::SECP;
    break;
	case 4:
	  keyType = crypto::DONNA;
	  break;

  default:
    throw "unimplemented";
  }
  KeyManager keyManager(FLAGS_indicus_key_path, keyType, true);

  switch (proto) {
  case PROTO_TAPIR: {
      server = new tapirstore::Server(FLAGS_tapir_linearizable);
      replica = new replication::ir::IRReplica(config, FLAGS_group_idx, FLAGS_replica_idx,
                                               tport, dynamic_cast<replication::ir::IRAppReplica *>(server));
      break;
  }
  case PROTO_WEAK: {
      server = new weakstore::Server(config, FLAGS_group_idx, FLAGS_replica_idx, tport);
      break;
  }
  case PROTO_STRONG: {
      server = new strongstore::Server(strongMode, FLAGS_clock_skew,
                                       FLAGS_clock_error);
      replica = new replication::vr::VRReplica(config, FLAGS_group_idx, FLAGS_replica_idx,
                                               tport, 1, dynamic_cast<replication::AppReplica *>(server));
      break;
  }
  case PROTO_INDICUS: {
      uint64_t readDepSize = 0;
      switch (read_dep) {
      case READ_DEP_ONE:
          readDepSize = 1;
          break;
      case READ_DEP_ONE_HONEST:
          readDepSize = config.f + 1;
          break;
      default:
          NOT_REACHABLE();
      }
      indicusstore::OCCType indicusOCCType;
      switch (occ_type) {
      case OCC_TYPE_TAPIR:
          indicusOCCType = indicusstore::TAPIR;
          break;
      case OCC_TYPE_MVTSO:
          indicusOCCType = indicusstore::MVTSO;
          break;
      default:
          NOT_REACHABLE();
      }
      uint64_t timeDelta = (FLAGS_indicus_time_delta / 1000) << 32;
      timeDelta = timeDelta | (FLAGS_indicus_time_delta % 1000) * 1000;


      indicusstore::Parameters params(FLAGS_indicus_sign_messages,
                                      FLAGS_indicus_validate_proofs, FLAGS_indicus_hash_digest,
                                      FLAGS_indicus_verify_deps, FLAGS_indicus_sig_batch,
                                      FLAGS_indicus_max_dep_depth, readDepSize,
                                      FLAGS_indicus_read_reply_batch, FLAGS_indicus_adjust_batch_size,
                                      FLAGS_indicus_shared_mem_batch, FLAGS_indicus_shared_mem_verify,
                                      FLAGS_indicus_merkle_branch_factor, indicusstore::InjectFailure(),
                                      FLAGS_indicus_multi_threading, FLAGS_indicus_batch_verification,
																			FLAGS_indicus_batch_verification_size,
																			FLAGS_indicus_mainThreadDispatching,
																			FLAGS_indicus_dispatchMessageReceive,
																			FLAGS_indicus_parallel_reads,
																			FLAGS_indicus_parallel_CCC,
																			FLAGS_indicus_dispatchCallbacks,
																			FLAGS_indicus_all_to_all_fb,
																		  FLAGS_indicus_no_fallback, FLAGS_indicus_relayP1_timeout,
																		  FLAGS_indicus_replica_gossip);
      Debug("Starting new server object");
      server = new indicusstore::Server(config, FLAGS_group_idx,
                                        FLAGS_replica_idx, FLAGS_num_shards, FLAGS_num_groups, tport,
                                        &keyManager, params, timeDelta, indicusOCCType, part,
                                        FLAGS_indicus_sig_batch_timeout);
      break;
  }
  case PROTO_PBFT: {
      server = new pbftstore::Server(config, &keyManager,
                                     FLAGS_group_idx, FLAGS_replica_idx, FLAGS_num_shards, FLAGS_num_groups,
                                     FLAGS_indicus_sign_messages, FLAGS_indicus_validate_proofs,
                                     FLAGS_indicus_time_delta, part,
																	   FLAGS_pbft_order_commit, FLAGS_pbft_validate_abort);
      replica = new pbftstore::Replica(config, &keyManager,
                                       dynamic_cast<pbftstore::App *>(server),
                                       FLAGS_group_idx, FLAGS_replica_idx, FLAGS_indicus_sign_messages,
                                       FLAGS_indicus_sig_batch, FLAGS_indicus_sig_batch_timeout,
                                       FLAGS_pbft_esig_batch, FLAGS_pbft_esig_batch_timeout,
                                       FLAGS_indicus_use_coordinator, FLAGS_indicus_request_tx, tport);
      //FLAGS_pbft_esig_batch, FLAGS_pbft_esig_batch_timeout,
      break;
  }

      // HotStuff
  case PROTO_HOTSTUFF: {
      int num_cpus = std::thread::hardware_concurrency();
      num_cpus /= FLAGS_indicus_total_processes;

      int hotstuff_cpu;
      if (FLAGS_num_shards == 6) {
          hotstuff_cpu = FLAGS_indicus_process_id * num_cpus + num_cpus - 1;
      } else if(FLAGS_num_shards == 3) {
				//hotstuff_cpu = 1;
				hotstuff_cpu = FLAGS_indicus_process_id * num_cpus + num_cpus - 1;
			}
			else{
          // FLAGS_num_shards should be 12 or 24
          hotstuff_cpu = FLAGS_indicus_process_id * num_cpus;
      }

      server = new hotstuffstore::Server(config, &keyManager,
                                     FLAGS_group_idx, FLAGS_replica_idx, FLAGS_num_shards, FLAGS_num_groups,
                                     FLAGS_indicus_sign_messages, FLAGS_indicus_validate_proofs,
                                     FLAGS_indicus_time_delta, part, tport,
																	   FLAGS_pbft_order_commit, FLAGS_pbft_validate_abort);

      replica = new hotstuffstore::Replica(config, &keyManager,
                                       dynamic_cast<hotstuffstore::App *>(server),
                                       FLAGS_group_idx, FLAGS_replica_idx, FLAGS_indicus_sign_messages,
                                       FLAGS_indicus_sig_batch, FLAGS_indicus_sig_batch_timeout,
                                       FLAGS_pbft_esig_batch, FLAGS_pbft_esig_batch_timeout,
                                       FLAGS_indicus_use_coordinator, FLAGS_indicus_request_tx,
																			 hotstuff_cpu, FLAGS_num_shards, tport);

      break;
  }

      // Augustus running on top of Hotstuff
  case PROTO_AUGUSTUS: {
      int num_cpus = std::thread::hardware_concurrency();
      num_cpus /= FLAGS_indicus_total_processes;

      int augustus_cpu;
      if (FLAGS_num_shards == 6) {
          augustus_cpu = FLAGS_indicus_process_id * num_cpus + num_cpus - 1;
      } else if(FLAGS_num_shards == 3) {
				//augustus_cpu = 1;
				augustus_cpu = FLAGS_indicus_process_id * num_cpus + num_cpus - 1;
			}
			else{
          // FLAGS_num_shards should be 12 or 24
          augustus_cpu = FLAGS_indicus_process_id * num_cpus;
      }

      server = new augustusstore::Server(config, &keyManager,
                                     FLAGS_group_idx, FLAGS_replica_idx, FLAGS_num_shards, FLAGS_num_groups,
                                     FLAGS_indicus_sign_messages, FLAGS_indicus_validate_proofs,
                                     FLAGS_indicus_time_delta, part, tport,
																	   FLAGS_pbft_order_commit, FLAGS_pbft_validate_abort);

      replica = new augustusstore::Replica(config, &keyManager,
                                       dynamic_cast<augustusstore::App *>(server),
                                       FLAGS_group_idx, FLAGS_replica_idx, FLAGS_indicus_sign_messages,
                                       FLAGS_indicus_sig_batch, FLAGS_indicus_sig_batch_timeout,
                                       FLAGS_pbft_esig_batch, FLAGS_pbft_esig_batch_timeout,
                                       FLAGS_indicus_use_coordinator, FLAGS_indicus_request_tx,
																			 augustus_cpu, FLAGS_num_shards, tport);

      break;
  }

	case PROTO_BFTSMART: {
		int num_cpus = std::thread::hardware_concurrency();
			num_cpus /= FLAGS_indicus_total_processes;

			int hotstuff_cpu;
			if (FLAGS_num_shards == 6) {
					hotstuff_cpu = FLAGS_indicus_process_id * num_cpus + num_cpus - 1;
			} else if(FLAGS_num_shards == 3) {
				//hotstuff_cpu = 1;
				hotstuff_cpu = FLAGS_indicus_process_id * num_cpus + num_cpus - 1;
			}
			else{
					// FLAGS_num_shards should be 12 or 24
					hotstuff_cpu = FLAGS_indicus_process_id * num_cpus;
			}

			server = new bftsmartstore::Server(config, &keyManager,
																		 FLAGS_group_idx, FLAGS_replica_idx, FLAGS_num_shards, FLAGS_num_groups,
																		 FLAGS_indicus_sign_messages, FLAGS_indicus_validate_proofs,
																		 FLAGS_indicus_time_delta, part, tport,
																		 FLAGS_pbft_order_commit, FLAGS_pbft_validate_abort);
      std::cerr << "FLAGS: bftsmart config path: " << FLAGS_bftsmart_codebase_dir << std::endl;
			replica = new bftsmartstore::Replica(config, &keyManager,
																			 dynamic_cast<bftsmartstore::App *>(server),
																			 FLAGS_group_idx, FLAGS_replica_idx, FLAGS_indicus_sign_messages,
																			 FLAGS_indicus_sig_batch, FLAGS_indicus_sig_batch_timeout,
																			 FLAGS_pbft_esig_batch, FLAGS_pbft_esig_batch_timeout,
																			 FLAGS_indicus_use_coordinator, FLAGS_indicus_request_tx,
																			 hotstuff_cpu, FLAGS_num_shards, tport, FLAGS_bftsmart_codebase_dir);

			break;
	}
		// Augustus running on top of BFT smart.
	case PROTO_AUGUSTUS_SMART: {
		int num_cpus = std::thread::hardware_concurrency();
		num_cpus /= FLAGS_indicus_total_processes;

		int augustus_cpu;
		if (FLAGS_num_shards == 6) {
				augustus_cpu = FLAGS_indicus_process_id * num_cpus + num_cpus - 1;
		} else if(FLAGS_num_shards == 3) {
			//hotstuff_cpu = 1;
		    augustus_cpu = FLAGS_indicus_process_id * num_cpus + num_cpus - 1;
		}
		else{
				// FLAGS_num_shards should be 12 or 24
				augustus_cpu = FLAGS_indicus_process_id * num_cpus;
		}

		server = new bftsmartstore_stable::Server(config, &keyManager,
																	 FLAGS_group_idx, FLAGS_replica_idx, FLAGS_num_shards, FLAGS_num_groups,
																	 FLAGS_indicus_sign_messages, FLAGS_indicus_validate_proofs,
																	 FLAGS_indicus_time_delta, part, tport,
																	 FLAGS_pbft_order_commit, FLAGS_pbft_validate_abort);

		replica = new bftsmartstore_stable::Replica(config, &keyManager,
																		 dynamic_cast<bftsmartstore_stable::App *>(server),
																		 FLAGS_group_idx, FLAGS_replica_idx, FLAGS_indicus_sign_messages,
																		 FLAGS_indicus_sig_batch, FLAGS_indicus_sig_batch_timeout,
																		 FLAGS_pbft_esig_batch, FLAGS_pbft_esig_batch_timeout,
																		 FLAGS_indicus_use_coordinator, FLAGS_indicus_request_tx,
																		 augustus_cpu, FLAGS_num_shards, tport);

		break;
	}

  default: {
      NOT_REACHABLE();
  }
  }

  // parse keys
  std::vector<std::string> keys;
  if (FLAGS_data_file_path.empty() && FLAGS_keys_path.empty()) {
    /*if (FLAGS_num_keys > 0) {
      for (size_t i = 0; i < FLAGS_num_keys; ++i) {
        keys.push_back(std::to_string(i));
      }
    } else {
      std::cerr << "Specified neither keys file nor number of keys."
                << std::endl;
      return 1;
    }*/
<<<<<<< HEAD
		//TODO: only do if it is RW workload
=======
>>>>>>> da72dd5c
		if (FLAGS_num_keys > 0) {
			size_t loaded = 0;
	    size_t stored = 0;
			std::vector<int> txnGroups;
			for (size_t i = 0; i < FLAGS_num_keys; ++i) {
				//TODO add partition. Figure out how client key partitioning is done..
				std::string key;
				key = std::to_string(i);
				std::string value;
				if(FLAGS_rw_or_retwis){
				  value = std::move(std::string(100, '\0')); //turn the size into a flag
			  }
				else{
					value = std::to_string(i);
				}

				if ((*part)(key, FLAGS_num_shards, FLAGS_group_idx, txnGroups) % FLAGS_num_groups == FLAGS_group_idx) {
					server->Load(key, value, Timestamp());
					++stored;
				}
				++loaded;
			}
			Notice("Created and Stored %lu out of %lu key-value pairs", stored,
	        loaded);
		}
  } else if (FLAGS_data_file_path.length() > 0 && FLAGS_keys_path.empty()) {
    std::ifstream in;
    in.open(FLAGS_data_file_path);
    if (!in) {
      std::cerr << "Could not read data from: " << FLAGS_data_file_path
                << std::endl;
      return 1;
    }
    size_t loaded = 0;
    size_t stored = 0;
    Debug("Populating with data from %s.", FLAGS_data_file_path.c_str());
    std::vector<int> txnGroups;
    while (!in.eof()) {
      std::string key;
      std::string value;
      int i = ReadBytesFromStream(&in, key);
      if (i == 0) {
        ReadBytesFromStream(&in, value);
        if ((*part)(key, FLAGS_num_shards, FLAGS_group_idx, txnGroups) % FLAGS_num_groups == FLAGS_group_idx) {
          server->Load(key, value, Timestamp());
          ++stored;
        }
        ++loaded;
      }
    }
		Notice("Stored %lu out of %lu key-value pairs from file %s.", stored,
        loaded, FLAGS_data_file_path.c_str());
    // Debug("Stored %lu out of %lu key-value pairs from file %s.", stored,
    //     loaded, FLAGS_data_file_path.c_str());
  } else {
    std::ifstream in;
    in.open(FLAGS_keys_path);
    if (!in) {
      std::cerr << "Could not read keys from: " << FLAGS_keys_path
                << std::endl;
      return 1;
    }
    std::string key;
    std::vector<int> txnGroups;
    while (std::getline(in, key)) {
      if ((*part)(key, FLAGS_num_shards, FLAGS_group_idx, txnGroups) % FLAGS_num_groups == FLAGS_group_idx) {
        server->Load(key, "null", Timestamp());
      }
    }
    in.close();
  }

  std::signal(SIGKILL, Cleanup);
  std::signal(SIGTERM, Cleanup);
  std::signal(SIGINT, Cleanup);

  CALLGRIND_START_INSTRUMENTATION;
	//SET THREAD AFFINITY if running multi_threading:
	//if(FLAGS_indicus_multi_threading){
	if((proto == PROTO_INDICUS || proto == PROTO_PBFT || proto == PROTO_HOTSTUFF || proto == PROTO_AUGUSTUS || proto == PROTO_BFTSMART || proto == PROTO_AUGUSTUS_SMART) && FLAGS_indicus_multi_threading){
		cpu_set_t cpuset;
		CPU_ZERO(&cpuset);
		//bool hyperthreading = true;
        int num_cpus = std::thread::hardware_concurrency();///(2-FLAGS_indicus_hyper_threading);
		//CPU_SET(num_cpus-1, &cpuset); //last core is for main
		num_cpus /= FLAGS_indicus_total_processes;
        int offset = FLAGS_indicus_process_id * num_cpus;
		//int offset = FLAGS_indicus_process_id;
		CPU_SET(0 + offset, &cpuset); //first assigned core is for main
		//pthread_setaffinity_np(pthread_self(),	sizeof(cpu_set_t), &cpuset);
		Debug("MainThread running on CPU %d.", sched_getcpu());
	}

	//event_enable_debug_logging(EVENT_DBG_ALL);

  tport->Run();
  CALLGRIND_STOP_INSTRUMENTATION;
  CALLGRIND_DUMP_STATS;

  return 0;
}

void Cleanup(int signal) {
  if (FLAGS_stats_file.size() > 0) {
    server->GetStats().ExportJSON(FLAGS_stats_file);
  }
  Notice("Freeing server.");
  if (server != nullptr) {
    delete server;
    delete part;
    server = nullptr;
  }
  Notice("Freeing replica.");
  if (replica != nullptr) {
    delete replica;
    replica = nullptr;
  }
  Notice("Freeing transport.");
  if (tport != nullptr) {
    tport->Stop();
    delete tport;
    tport = nullptr;
  }
  Notice("Exiting.");
  exit(0);
}<|MERGE_RESOLUTION|>--- conflicted
+++ resolved
@@ -315,8 +315,6 @@
 DEFINE_bool(pbft_order_commit, true, "order commit writebacks as well");
 DEFINE_bool(pbft_validate_abort, true, "validate abort writebacks as well");
 
-DEFINE_bool(rw_or_retwis, false, "load rw workload or retwis");
-
 const std::string occ_type_args[] = {
 	"tapir",
   "mvtso"
@@ -446,6 +444,10 @@
     }
   }
 
+  int threadpool_mode = 0; //default for Basil.
+  if(proto == PROTO_HOTSTUFF || proto == PROTO_AUGUSTUS) threadpool_mode = 1;
+  if(proto == PROTO_BFTSMART || proto == PROTO_AUGUSTUS_SMART) threadpool_mode = 2;
+
   switch (trans) {
     case TRANS_TCP:
 			Notice("process_id flag = %d", FLAGS_indicus_process_id);
@@ -454,7 +456,7 @@
 			// 	tport = new TCPTransport(0.0, 0.0, 0, false, 0, 1);
 			// 	break;
 			// }
-      tport = new TCPTransport(0.0, 0.0, 0, false, FLAGS_indicus_process_id, FLAGS_indicus_total_processes, FLAGS_indicus_hyper_threading, true);
+      tport = new TCPTransport(0.0, 0.0, 0, false, FLAGS_indicus_process_id, FLAGS_indicus_total_processes, FLAGS_indicus_hyper_threading, true, threadpool_mode);
 			 //TODO: add: process_id + total processes (max_grpid/ machines (= servers/n))
       break;
     case TRANS_UDP:
@@ -776,10 +778,7 @@
                 << std::endl;
       return 1;
     }*/
-<<<<<<< HEAD
 		//TODO: only do if it is RW workload
-=======
->>>>>>> da72dd5c
 		if (FLAGS_num_keys > 0) {
 			size_t loaded = 0;
 	    size_t stored = 0;
