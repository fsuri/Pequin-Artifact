--- conflicted
+++ resolved
@@ -111,9 +111,6 @@
   promise.GetReply();
 }
 
-<<<<<<< HEAD
-void SyncClient::Query(const std::string &query, query_result::QueryResult* &result, uint32_t timeout) {
-=======
 
 void SyncClient::Write(std::string &statement, std::vector<std::vector<uint32_t>> primary_key_encoding_support, const query_result::QueryResult* &result, uint32_t timeout) {
   Promise promise(timeout);
@@ -127,7 +124,6 @@
 
 
 void SyncClient::Query(const std::string &query, const query_result::QueryResult* &result, uint32_t timeout) {
->>>>>>> ea206149
   Promise promise(timeout);
   
   client->Query(query, std::bind(&SyncClient::QueryCallback, this, &promise,
@@ -146,11 +142,7 @@
         promise, std::placeholders::_1), timeout);
 }
 
-<<<<<<< HEAD
-void SyncClient::Wait(std::vector<query_result::QueryResult*> &values) {
-=======
 void SyncClient::Wait(std::vector<const query_result::QueryResult*> &values) {
->>>>>>> ea206149
   for (auto promise : queryPromises) {
     values.push_back(promise->GetQueryResult());
     delete promise;
@@ -195,10 +187,6 @@
   promise->Reply(REPLY_TIMEOUT);
 }
 
-<<<<<<< HEAD
-void SyncClient::QueryCallback(Promise *promise, int status, query_result::QueryResult* result){
-  promise->Reply(status, result); 
-=======
 void SyncClient::WriteCallback(Promise *promise, int status, const query_result::QueryResult* result){
   promise->Reply(status, result); 
 }
@@ -210,7 +198,6 @@
 
 void SyncClient::QueryCallback(Promise *promise, int status, const query_result::QueryResult* result){
   promise->Reply(status, result); //Result = string for now. Can be list of values, rows, anthing. Format and interface TBD. For now just return serialized protobuf. That protobuf can be whatever representation.
->>>>>>> ea206149
 }
 
 void SyncClient::QueryTimeoutCallback(Promise *promise, int status){
