/***********************************************************************
 *
 * Copyright 2024 Austin Li <atl63@cornell.edu>
 *
 * Permission is hereby granted, free of charge, to any person
 * obtaining a copy of this software and associated documentation
 * files (the "Software"), to deal in the Software without
 * restriction, including without limitation the rights to use, copy,
 * modify, merge, publish, distribute, sublicense, and/or sell copies
 * of the Software, and to permit persons to whom the Software is
 * furnished to do so, subject to the following conditions:
 * 
 * The above copyright notice and this permission notice shall be
 * included in all copies or substantial portions of the Software.
 * 
 * THE SOFTWARE IS PROVIDED "AS IS", WITHOUT WARRANTY OF ANY KIND,
 * EXPRESS OR IMPLIED, INCLUDING BUT NOT LIMITED TO THE WARRANTIES OF
 * MERCHANTABILITY, FITNESS FOR A PARTICULAR PURPOSE AND
 * NONINFRINGEMENT. IN NO EVENT SHALL THE AUTHORS OR COPYRIGHT HOLDERS
 * BE LIABLE FOR ANY CLAIM, DAMAGES OR OTHER LIABILITY, WHETHER IN AN
 * ACTION OF CONTRACT, TORT OR OTHERWISE, ARISING FROM, OUT OF OR IN
 * CONNECTION WITH THE SOFTWARE OR THE USE OR OTHER DEALINGS IN THE
 * SOFTWARE.
 *
 **********************************************************************/

#include "store/sintrstore/validation_client.h"
#include "store/sintrstore/common.h"
#include "lib/message.h"

#include "store/common/query_result/query_result.h"
#include "store/common/query_result/query_result_proto_wrapper.h"
#include "store/common/query_result/query_result_proto_builder.h"

namespace sintrstore {

ValidationClient::ValidationClient(Transport *transport, uint64_t client_id, uint64_t nclients, uint64_t nshards, uint64_t ngroups, 
    Partitioner *part, std::string &table_registry, const QueryParameters* query_params) : 
    transport(transport), client_id(client_id), nshards(nshards), ngroups(ngroups), part(part), query_params(query_params),
    table_registry(table_registry) {}

ValidationClient::~ValidationClient() {
  for (auto it = threadValtoSQL.begin(); it != threadValtoSQL.end(); ++it) {
    delete it->second;
  }
  threadValtoSQL.clear();

  for (auto it = allValTxnStates.begin(); it != allValTxnStates.end(); ++it) {
    delete it->second;
  }
  allValTxnStates.clear();
}

void ValidationClient::Begin(begin_callback bcb, begin_timeout_callback btcb,
    uint32_t timeout, bool retry, const std::string &txnState) {
  uint64_t txn_client_id, txn_client_seq_num;
  GetThreadValTxnId(&txn_client_id, &txn_client_seq_num);
  std::string txn_id = ToTxnId(txn_client_id, txn_client_seq_num);

  allValTxnStatesMap::accessor a;
  if (!allValTxnStates.find(a, txn_id)) {
    // Begin should always happen after SetTxnTimestamp, which inserts at txn_id
    Panic("cannot find transaction %s in allValTxnStates", txn_id.c_str());
  }
  a.release();
  bcb(txn_client_seq_num);
}

void ValidationClient::Get(const std::string &key, get_callback gcb,
    get_timeout_callback gtcb, uint32_t timeout) {
  // define callback for when get completes
  validation_read_callback vrcb = [gcb, this](int status, uint64_t txn_client_id, uint64_t txn_client_seq_num, 
      const std::string &key, const std::string &value, const Timestamp &ts) {
    
    Debug("validation_read_callback on key %s, value %s", BytesToHex(key, 16).c_str(), BytesToHex(value, 16).c_str());
    gcb(status, key, value, ts);
  };

  uint64_t txn_client_id, txn_client_seq_num;
  GetThreadValTxnId(&txn_client_id, &txn_client_seq_num);
  std::string txn_id = ToTxnId(txn_client_id, txn_client_seq_num);

  allValTxnStatesMap::accessor a;
  if (!allValTxnStates.find(a, txn_id)) {
    // Get should always happen after SetTxnTimestamp, which inserts at txn_id
    Panic("cannot find transaction %s in allValTxnStates", txn_id.c_str());
  }
  proto::Transaction *txn = a->second->txn;
  // edit the involved groups for txn
  std::vector<int> txnGroups(txn->involved_groups().begin(), txn->involved_groups().end());
  int i = (*part)(key, nshards, -1, txnGroups) % ngroups;
  if (!IsTxnParticipant(txn, i)) {
    txn->add_involved_groups(i);
  }

  // read locally in buffer
  if (BufferGet(a->second, key, vrcb)) {
    Debug(
      "ValidationClient::BufferGet for client id %lu, seq num %lu, on key %s", 
      txn_client_id,
      txn_client_seq_num,
      BytesToHex(key, 16).c_str()
    );
    return;
  }
  // check if forward read result already received (if callback exists)
  auto itr = std::find_if(
    a->second->pendingForwardedRead.begin(), a->second->pendingForwardedRead.end(),
    [&key](const auto &key_value) { return key_value.first == key; }
  );
  if(itr != a->second->pendingForwardedRead.end()) {
    Debug("Adding queried get to readset for key %s", BytesToHex(key, 16).c_str());
    std::pair<std::string, Timestamp> res = itr->second;
    vrcb(REPLY_OK, txn_client_id, txn_client_seq_num, key, res.first, res.second);
    a->second->pendingForwardedRead.erase(itr);
    return;
  }

  Debug(
    "ValidationClient::Get registering PendingGet for client id %lu, seq num %lu on key %s", 
    txn_client_id, 
    txn_client_seq_num, 
    BytesToHex(key, 16).c_str()
  );

  // otherwise have to wait for read results to get passed over
  PendingValidationGet *pendingGet = new PendingValidationGet(txn_client_id, txn_client_seq_num);
  pendingGet->key = key;
  pendingGet->vrcb = vrcb;
  pendingGet->vrtcb = gtcb;

  a->second->pendingGets.push_back(pendingGet);

  pendingGet->timeout = new Timeout(transport, 2000, [this, txn_id, pendingGet]() {
    allValTxnStatesMap::accessor a;
    if (!allValTxnStates.find(a, txn_id)) {
      // transaction has completed
      return;
    }
    std::vector<PendingValidationGet *> pendingGets = a->second->pendingGets;

    auto reqs_itr = std::find_if(
      pendingGets.begin(), pendingGets.end(), 
      [curr_key=pendingGet->key](const PendingValidationGet *req) { return req->key == curr_key; }
    );
    if (reqs_itr == pendingGets.end()) {
      // pendingGet fulfilled
      return;
    }
    Panic("Timeout triggered for txn_id %s key %s", txn_id.c_str(), BytesToHex(pendingGet->key, 16).c_str());
    // pendingGet->vrtcb(REPLY_TIMEOUT, pendingGet->key);
  });

  pendingGet->timeout->Reset();
}

void ValidationClient::Put(const std::string &key, const std::string &value,
    put_callback pcb, put_timeout_callback ptcb,
    uint32_t timeout) {
  uint64_t txn_client_id, txn_client_seq_num;
  GetThreadValTxnId(&txn_client_id, &txn_client_seq_num);
  std::string txn_id = ToTxnId(txn_client_id, txn_client_seq_num);

  allValTxnStatesMap::accessor a;
  if (!allValTxnStates.find(a, txn_id)) {
    // Put should always happen after SetTxnTimestamp, which inserts at txn_id
    Panic("cannot find transaction %s in allValTxnStates", txn_id.c_str());
  }

  proto::Transaction *txn = a->second->txn;
  WriteMessage *write = txn->add_write_set();
  write->set_key(key);
  write->set_value(value);

  std::vector<int> txnGroups(txn->involved_groups().begin(), txn->involved_groups().end());
  int i = (*part)(key, nshards, -1, txnGroups) % ngroups;
  if (!IsTxnParticipant(txn, i)) {
    txn->add_involved_groups(i);
  }

  a.release();
  pcb(REPLY_OK, key, value);
}

void ValidationClient::SQLRequest(std::string &statement, sql_callback scb,
  sql_timeout_callback stcb, uint32_t timeout){

  size_t pos;
  if((pos = statement.find(select_hook) != string::npos)){  
    Query(statement, std::move(scb), std::move(stcb), timeout);
  }
  else {
    Write(statement, std::move(scb), std::move(stcb), timeout);
  }
}

void ValidationClient::Write(std::string &write_statement, write_callback wcb,
  write_timeout_callback wtcb, uint32_t timeout, bool blind_write){ //blind_write: default false, must be explicit application choice to skip.

  Debug("Processing Write Statement: %s", write_statement.c_str());
  std::string read_statement;
  std::function<void(int, query_result::QueryResult*)>  write_continuation;
  bool skip_query_interpretation = false;
  uint64_t point_target_group = 0;

  uint64_t txn_client_id, txn_client_seq_num;
  GetThreadValTxnId(&txn_client_id, &txn_client_seq_num);
  std::string txn_id = ToTxnId(txn_client_id, txn_client_seq_num);
  allValTxnStatesMap::accessor a;
  if (!allValTxnStates.find(a, txn_id)) {
    // Write should always happen after SetTxnTimestamp, which inserts at txn_id
    Panic("cannot find transaction %s in allValTxnStates", txn_id.c_str());
  }
  
  proto::Transaction *txn = a->second->txn;

  if (threadValtoSQL.find(std::this_thread::get_id()) == threadValtoSQL.end()) {
    std::ostringstream oss;
    oss << std::this_thread::get_id() << std::endl;
    Panic("cannot find thread ID %s in thread ID to SQL accessor", oss.str().c_str());
  }
  SQLTransformer *sql_interpreter = threadValtoSQL[std::this_thread::get_id()];

  a->second->pendingWriteStatements.push_back(write_statement);

  try{
    sql_interpreter->TransformWriteStatement(a->second->pendingWriteStatements.back(), read_statement, write_continuation, wcb, point_target_group, skip_query_interpretation, blind_write);
  }
  catch(...){
    Panic("bug in transformer: %s -> %s", write_statement.c_str(), read_statement.c_str());
  }

  Debug("Transformed Write into re-con read_statement: %s", read_statement.c_str());

  //Testing/Debug only
  //  Debug("Current read set: Before next write.");
  //  for(auto read: txn.read_set()){
  //     Debug("Read set already contains: %s", read.key().c_str());
  //   }
 /*
  auto write_cont = [this, write_continuation, keys_written, write_statement, txn_client_id, txn_client_seq_num](int status, query_result::QueryResult *result){
    Debug("validation write cont for client %lu with seq num %lu with write statement %s", txn_client_id, txn_client_seq_num, write_statement.c_str());
    write_continuation(status, result);

    // update policy for current transaction
    for (const auto &key : *keys_written) {
      Debug("validation keys_written key %s for write statement %s from client %lu for seq num %lu", key.c_str(), write_statement.c_str(), txn_client_id, txn_client_seq_num);
    }

    delete keys_written;
  };
  */

  if(read_statement.empty()){ //Must be point operation (Insert/Delete)
    Debug("No read statement, immediately writing in validation client");  
    sql::QueryResultProtoWrapper *write_result = new sql::QueryResultProtoWrapper("");
    
    if (!IsTxnParticipant(txn, point_target_group)) {
      txn->add_involved_groups(point_target_group);
    }
    a.release();

    write_continuation(REPLY_OK, write_result);
  }
  else{
    Debug("Issuing re-con Query validation");
    a.release();
    Query(read_statement, std::move(write_continuation), wtcb, timeout, false, skip_query_interpretation); //cache_result = false
  }
  return;
}

void ValidationClient::Query(const std::string &query, query_callback qcb,
  query_timeout_callback qtcb, uint32_t timeout, bool cache_result, bool skip_query_interpretation) {

  UW_ASSERT(query.length() < ((uint64_t)1<<32));    
  uint64_t txn_client_id, txn_client_seq_num;
  GetThreadValTxnId(&txn_client_id, &txn_client_seq_num);
  std::string txn_id = ToTxnId(txn_client_id, txn_client_seq_num);  
  allValTxnStatesMap::accessor a;
  if (!allValTxnStates.find(a, txn_id)) {
    Panic("cannot find transaction %s in allValTxnStates for query", txn_id.c_str());
  }
  proto::Transaction *txn = a->second->txn;

  Debug("Query[%lu:%lu] (client:tx-seq). TS: [%lu:%lu]: %s.", 
      client_id, txn_client_seq_num, txn->timestamp().timestamp(), txn->timestamp().id(), query.c_str());

  PendingValidationQuery *pendingQuery = new PendingValidationQuery(Timestamp(txn->timestamp()), query, qcb, cache_result);
<<<<<<< HEAD
  // map query gen ID to query command
  a->second->queryIDToCmd[pendingQuery->query_gen_id] = query;
  SQLTransformer* sql_interpreter = a->second->sql_interpreter;
=======

  if (threadValtoSQL.find(std::this_thread::get_id()) == threadValtoSQL.end()) {
    std::ostringstream oss;
    oss << std::this_thread::get_id() << std::endl;
    Panic("cannot find thread ID %s in thread ID to SQL accessor", oss.str().c_str());
  }
  SQLTransformer *sql_interpreter = threadValtoSQL[std::this_thread::get_id()];
>>>>>>> d69b9a16

  // update involved groups for txn
  std::vector<int> txnGroups(txn->involved_groups().begin(), txn->involved_groups().end());
  int target_group = (*part)(pendingQuery->table_name, query, nshards, -1, txnGroups, false) % ngroups;
  std::vector<uint64_t> involved_groups = {target_group};
  for(auto &i: involved_groups){
    if (!IsTxnParticipant(txn, i)) {
      txn->add_involved_groups(i);
    }
  }
  
  pendingQuery->is_point = skip_query_interpretation? false : sql_interpreter->InterpretQueryRange(query, pendingQuery->table_name, pendingQuery->p_col_values, true); 
  Debug("Query is of type: %s ", pendingQuery->is_point? "POINT" : "RANGE");
  if(pendingQuery->is_point){
    Debug("Encoded key: %s", EncodeTableRow(pendingQuery->table_name, pendingQuery->p_col_values).c_str()); 
    std::string encoded_key = EncodeTableRow(pendingQuery->table_name, pendingQuery->p_col_values);
    auto itr = a->second->point_read_cache.find(encoded_key);
    if(itr != a->second->point_read_cache.end()){
      Debug("Supply point query result from cache!");
      auto res = new sql::QueryResultProtoWrapper(itr->second);
      qcb(REPLY_OK, res);
      delete pendingQuery;
      pendingQuery = nullptr;
      return;
    }
    // check if forward read result already received
    auto read_itr = std::find_if(
      a->second->pendingForwardedPointQuery.begin(), a->second->pendingForwardedPointQuery.end(),
      [&encoded_key](const auto &keys) { return keys.first == encoded_key; }
    );
    if(read_itr != a->second->pendingForwardedPointQuery.end()) {
      Debug("Adding point query to readset for key %s", encoded_key.c_str());
      sql::QueryResultProtoWrapper* res = new sql::QueryResultProtoWrapper(read_itr->second);
      if(cache_result && !res->empty() && query.find("SELECT *") != std::string::npos) {
        a->second->point_read_cache[encoded_key] = read_itr->second;  
        // add to cache
      }
      a->second->pendingForwardedPointQuery.erase(read_itr);
      qcb(REPLY_OK, res);
      delete pendingQuery;
      pendingQuery = nullptr;
      return;
    }

    // record the key
    pendingQuery->key = encoded_key;
  } 
  else{
    Debug("Query gen id: %s", BytesToHex(pendingQuery->query_gen_id, 16).c_str());

    // check if query is in cache
    auto itr = a->second->scan_read_cache.find(query);
    if(itr != a->second->scan_read_cache.end()){
      Debug("Supply scan query result from cache! Query: %s", query.c_str());

      auto res = new sql::QueryResultProtoWrapper(itr->second);
      qcb(REPLY_OK, res);
      delete pendingQuery;
      pendingQuery = nullptr;
      return;
    }
    // probably need to check txn read set & query_set of txn
    // to find if query result has already been forwarded
    // check if forward query result already received (if callback exists)
    auto query_itr = std::find_if(
      a->second->pendingForwardedQuery.begin(), a->second->pendingForwardedQuery.end(),
      [&curr_query_gen_id = pendingQuery->query_gen_id](const auto &query_ids) { return query_ids.first == curr_query_gen_id; }
    );
    if(query_itr != a->second->pendingForwardedQuery.end()) {
      Debug("Adding query %s result to readset", BytesToHex(pendingQuery->query_gen_id, 16).c_str());
      sql::QueryResultProtoWrapper* res = new sql::QueryResultProtoWrapper(query_itr->second);
      if(cache_result && !res->empty() && query.find("SELECT *") != std::string::npos) {
        // add to cache
        a->second->scan_read_cache[query] = query_itr->second;
      }
      a->second->pendingForwardedQuery.erase(query_itr);
      qcb(REPLY_OK, res);
      delete pendingQuery;
      pendingQuery = nullptr;
      return;
    }
  }

  Debug(
    "Registering PendingValidationQuery for client id %lu, seq num %lu on key %s", 
    txn_client_id, 
    txn_client_seq_num, 
    pendingQuery->key.c_str()
  );

  a->second->pendingQueries.push_back(pendingQuery);

  pendingQuery->timeout = new Timeout(transport, 2000, [this, txn_id, pendingQuery]() {
    allValTxnStatesMap::accessor a;
    if (!allValTxnStates.find(a, txn_id)) {
        // transaction has completed
      return;
    }
    std::vector<PendingValidationQuery *> pendingQueries = a->second->pendingQueries;
  
    auto reqs_itr = std::find_if(
      pendingQueries.begin(), pendingQueries.end(), 
      [curr_gen_id=pendingQuery->query_gen_id](const PendingValidationQuery *req) { return req->query_gen_id == curr_gen_id; }
    );
    if (reqs_itr == pendingQueries.end()) {
      // pendingQuery fulfilled
      return;
    }

    if (pendingQuery->is_point) {
      Panic("Timeout triggered for txn_id %s key %s", txn_id.c_str(), pendingQuery->key.c_str());
    }
    else {
      Panic("Timeout triggered for txn_id %s key %s", txn_id.c_str(), BytesToHex(pendingQuery->query_gen_id, 16).c_str());
    }
  });
  
  pendingQuery->timeout->Reset();
}

void ValidationClient::Commit(commit_callback ccb, commit_timeout_callback ctcb,
    uint32_t timeout) {

  uint64_t txn_client_id, txn_client_seq_num;
  GetThreadValTxnId(&txn_client_id, &txn_client_seq_num);
  std::string txn_id = ToTxnId(txn_client_id, txn_client_seq_num);

  allValTxnStatesMap::accessor a;
  if (!allValTxnStates.find(a, txn_id)) {
    // Put should always happen after SetTxnTimestamp, which inserts at txn_id
    Panic("cannot find transaction %s in allValTxnStates", txn_id.c_str());
  }

  proto::Transaction *txn = a->second->txn;

  if (!a->second->pendingForwardedPointQuery.empty() || !a->second->pendingForwardedQuery.empty() ||
      !a->second->pendingForwardedRead.empty()) {
    // TODO: remove extra readset additions from transaction and send to initiating client
    Panic("Transaction includes more values in readset than necessary, extra forwarded point queries: %d, forwarded queries: %d, forwarded reads: %d",
      a->second->pendingForwardedPointQuery.size(),
      a->second->pendingForwardedQuery.size(),
      a->second->pendingForwardedRead.size());
  }
  
  Debug("Committing validation for client %d, seq num %d and txn ID: %s", txn_client_id, txn_client_seq_num,
      BytesToHex(TransactionDigest(*txn, true), 16).c_str());
  // if has queries, and query deps are meant to be reported by client:
  // Sort and erase all duplicate dependencies. (equality = same txn_id and same involved group.)
  if(!txn->query_set().empty() && !query_params->cacheReadSet && query_params->mergeActiveAtClient){
    std::sort(txn->mutable_deps()->begin(), txn->mutable_deps()->end(), sortDepSet);
    // erases all but last appearance
    txn->mutable_deps()->erase(std::unique(txn->mutable_deps()->begin(), txn->mutable_deps()->end(), equalDep), txn->mutable_deps()->end());
  }

  for(auto &[table_name, table_write] : txn->table_writes()){
    if(table_write.has_changed_table() && table_write.changed_table()){
      WriteMessage *table_ver = txn->add_write_set();
      table_ver->set_key(EncodeTable(table_name));
      table_ver->set_value("");
      table_ver->set_is_table_col_version(true);
      table_ver->mutable_rowupdates()->set_row_idx(-1); 
    }
  }

  ccb(COMMITTED);
}

void ValidationClient::Abort(abort_callback acb, abort_timeout_callback atcb,
    uint32_t timeout) {
  // on abort, clean up stored data
  uint64_t txn_client_id, txn_client_seq_num;
  GetThreadValTxnId(&txn_client_id, &txn_client_seq_num);
  std::string txn_id = ToTxnId(txn_client_id, txn_client_seq_num);

  allValTxnStatesMap::accessor a;
  if (!allValTxnStates.find(a, txn_id)) {
    // Abort should always happen after SetTxnTimestamp, which inserts at txn_id
    Panic("cannot find transaction %s in allValTxnStates", txn_id.c_str());
  }

  Debug("Validation ABORT[%lu:%lu]", txn_client_id, txn_client_seq_num);

  delete a->second->txn;
  allValTxnStates.erase(a);
  a.release();
  acb();
}

void ValidationClient::SetThreadValTxnId(uint64_t txn_client_id, uint64_t txn_client_seq_num) {
  threadValTxnIdsMap::accessor a;
  threadValTxnIds.insert(a, std::this_thread::get_id());
  a->second = std::make_pair(txn_client_id, txn_client_seq_num);
}

void ValidationClient::SetThreadValSQLInterpreter() {
  if(threadValtoSQL.find(std::this_thread::get_id()) == threadValtoSQL.end()) {
    Debug("Setting new sql transformer");
    threadValtoSQL[std::this_thread::get_id()] = new SQLTransformer(query_params);
    threadValtoSQL[std::this_thread::get_id()]->RegisterTables(table_registry);
    threadValtoSQL[std::this_thread::get_id()]->RegisterPartitioner(part, nshards, ngroups, -1);
  }
}

void ValidationClient::SetTxnTimestamp(uint64_t txn_client_id, uint64_t txn_client_seq_num, const Timestamp &ts) {
  std::string txn_id = ToTxnId(txn_client_id, txn_client_seq_num);
  allValTxnStatesMap::accessor a;
  const bool isNewKey = allValTxnStates.insert(a, txn_id);
  proto::Transaction *txn;
  if (isNewKey) {
    txn = new proto::Transaction();
    txn->set_client_id(txn_client_id);
    txn->set_client_seq_num(txn_client_seq_num);
    a->second = new AllValidationTxnState(txn_client_id, txn_client_seq_num, txn);
  } 
  else {
    txn = a->second->txn;
  }
  ts.serialize(txn->mutable_timestamp());
  
  if(query_params->sql_mode) {
    if (threadValtoSQL.find(std::this_thread::get_id()) == threadValtoSQL.end()) {
      std::ostringstream oss;
      oss << std::this_thread::get_id() << std::endl;
      Panic("cannot find thread ID %s in thread ID to SQL accessor", oss.str().c_str());
    }
    Debug("CREATING NEW TX for client %lu seq num %lu", txn_client_id, txn_client_seq_num);
    threadValtoSQL[std::this_thread::get_id()]->NewTx(txn);
  }
}

void ValidationClient::ProcessForwardReadResult(uint64_t txn_client_id, uint64_t txn_client_seq_num, 
    const proto::ForwardReadResult &fwdReadResult, const proto::Dependency &dep, bool hasDep, bool addReadset,
    const proto::Dependency &policyDep, bool hasPolicyDep) {
  std::string curr_key = fwdReadResult.key();
  std::string curr_value = fwdReadResult.value();
  Timestamp curr_ts = Timestamp(fwdReadResult.timestamp());
  Debug(
    "ProcessForwardReadResult from client id %lu, seq num %lu for key %s", 
    txn_client_id,
    txn_client_seq_num,
    BytesToHex(curr_key, 16).c_str()
  );

  // lambda for editing txn state
  auto editTxnStateCB = [
    this, &curr_key, &curr_value, &curr_ts, &dep, hasDep, addReadset, &policyDep, hasPolicyDep
  ](AllValidationTxnState *allValTxnState) {
    if (addReadset) {
      AddReadset(allValTxnState, curr_key, curr_value, curr_ts);
    }
    if (hasDep) {
      AddDep(allValTxnState, dep);
    }
    if (hasPolicyDep) {
      AddDep(allValTxnState, policyDep);
    }
  };

  // find matching pending get by first going off txn client id and sequence number, then key
  // if forwarded read result is for a get that the validation transaction has not yet gotten to,
  // add it to the appropriate transaction readset

  std::string curr_txn_id = ToTxnId(txn_client_id, txn_client_seq_num);

  allValTxnStatesMap::accessor a;
  const bool isNewKey = allValTxnStates.insert(a, curr_txn_id);
  if (isNewKey) {
    Debug(
      "ProcessForwardReadResult from client id %lu, seq num %lu, before txn_id in allValTxnStates registered for key %s", 
      txn_client_id,
      txn_client_seq_num,
      BytesToHex(curr_key, 16).c_str()
    );
    proto::Transaction *txn = new proto::Transaction();
    txn->set_client_id(txn_client_id);
    txn->set_client_seq_num(txn_client_seq_num);
    a->second = new AllValidationTxnState(txn_client_id, txn_client_seq_num, txn);
    editTxnStateCB(a->second);
    if(addReadset && a->second->readValues.find(curr_key) == a->second->readValues.end()) {
      a->second->pendingForwardedRead.push_back(std::make_pair(curr_key, std::make_pair(curr_value, curr_ts)));
    } else if(a->second->readValues[curr_key] != curr_value){
      // if the cached values isn't the same as the current value
      Panic("Cached value %s and current value %s are not the same for key %s",
        a->second->readValues[curr_key].c_str(), curr_value.c_str(), curr_key.c_str());
    }
    return;
  }

  std::vector<PendingValidationGet *> *reqs = &a->second->pendingGets;
  auto reqs_itr = std::find_if(
    reqs->begin(), reqs->end(), 
    [&curr_key](const PendingValidationGet *req) { return req->key == curr_key; }
  );
  if (reqs_itr == reqs->end()) {
    Debug(
      "ProcessForwardReadResult from client id %lu, seq num %lu, before PendingGet registered for key %s", 
      txn_client_id,
      txn_client_seq_num,
      BytesToHex(curr_key, 16).c_str()
    );
    editTxnStateCB(a->second);
    // if not in the cache then add it to pending forwarded read
    if(addReadset && a->second->readValues.find(curr_key) == a->second->readValues.end()) {
      a->second->pendingForwardedRead.push_back(std::make_pair(curr_key, std::make_pair(curr_value, curr_ts)));
    } else if(a->second->readValues[curr_key] != curr_value){
      // if the cached values isn't the same as the current value
      Panic("Cached value %s and current value %s are not the same for key %s",
        a->second->readValues[curr_key].c_str(), curr_value.c_str(), curr_key.c_str());
    }
    return;
  }
  // callback
  PendingValidationGet *req = *reqs_itr;

  struct timespec ts_end;
  clock_gettime(CLOCK_MONOTONIC, &ts_end);
  uint64_t end = ts_end.tv_sec * 1000 * 1000 + ts_end.tv_nsec / 1000;
  auto duration = end - req->start_time;
  // Warning("PendingValidationGet took %lu us", duration);

  req->ts = curr_ts;
  editTxnStateCB(a->second);
  req->vrcb(REPLY_OK, txn_client_id, txn_client_seq_num, req->key, curr_value, req->ts);

  // remove from vector
  reqs->erase(reqs_itr);
  // free memory
  delete req;
}

void ValidationClient::ProcessForwardPointQueryResult(uint64_t txn_client_id, uint64_t txn_client_seq_num, 
    const proto::ForwardReadResult &fwdReadResult, const proto::Dependency &dep, bool hasDep, bool addReadset) {
  std::string curr_key = fwdReadResult.key();
  std::string curr_value = fwdReadResult.value();
  Timestamp curr_ts = Timestamp(fwdReadResult.timestamp());
  Debug(
    "ProcessForwardPointQueryResult from client id %lu, seq num %lu for key %s", 
    txn_client_id,
    txn_client_seq_num,
    curr_key.c_str()
  );

  // lambda for editing txn state
  auto editTxnStateCB = [
    this, &curr_key, &curr_value, &curr_ts, &dep, hasDep, addReadset
  ](AllValidationTxnState *allValTxnState, const std::string &query_cmd) {
    if (addReadset) {
      bool cache_point = !curr_value.empty() && query_cmd.find("SELECT *") != std::string::npos;
      AddReadset(allValTxnState, curr_key, curr_value, curr_ts, false, cache_point);
    }
    if (hasDep) {
      AddDep(allValTxnState, dep);
    }
  };

  std::string curr_txn_id = ToTxnId(txn_client_id, txn_client_seq_num);

  allValTxnStatesMap::accessor a;
  const bool isNewKey = allValTxnStates.insert(a, curr_txn_id);
  if (isNewKey) {
    Debug(
      "ProcessForwardPointQueryResult from client id %lu, seq num %lu, before txn_id in allValTxnStates registered for key %s", 
      txn_client_id,
      txn_client_seq_num,
      curr_key.c_str()
    );
    proto::Transaction *txn = new proto::Transaction();
    txn->set_client_id(txn_client_id);
    txn->set_client_seq_num(txn_client_seq_num);
<<<<<<< HEAD
    a->second = new AllValidationTxnState(txn_client_id, txn_client_seq_num, txn, query_params, table_registry, part, nshards, ngroups);
    editTxnStateCB(a->second, ""); // use empty string for query, maybe cache result when query is executed
    if(addReadset && a->second->point_read_cache.find(curr_key) == a->second->point_read_cache.end()) {
      a->second->pendingForwardedPointQuery.push_back(std::make_pair(curr_key, curr_value));
    } else if(a->second->point_read_cache[curr_key] != curr_value){
      // if the cached values isn't the same as the current value
      Panic("Cached value %s and current value %s are not the same for key %s",
        a->second->point_read_cache[curr_key].c_str(), curr_value.c_str(), curr_key.c_str());
    }
=======
    a->second = new AllValidationTxnState(txn_client_id, txn_client_seq_num, txn);
    a->second->pendingForwardedPointQueryCB.push_back(std::make_pair(curr_key, editTxnStateCB));
>>>>>>> d69b9a16
    return;
  }

  std::vector<PendingValidationQuery *> *reqs = &a->second->pendingQueries;
  auto reqs_itr = std::find_if(
    reqs->begin(), reqs->end(),
    [&curr_key](const PendingValidationQuery *req) { return req->is_point && req->key == curr_key; }
  );
  if (reqs_itr == reqs->end()) {
    Debug(
      "ProcessForwardPointQueryResult from client id %lu, seq num %lu, before PendingValidationQuery registered for key %s", 
      txn_client_id,
      txn_client_seq_num,
      curr_key.c_str()
    );
    editTxnStateCB(a->second, ""); // use empty string for query, maybe cache result when query is executed
    if(addReadset && a->second->point_read_cache.find(curr_key) == a->second->point_read_cache.end()) {
      a->second->pendingForwardedPointQuery.push_back(std::make_pair(curr_key, curr_value));
    } else if(a->second->point_read_cache[curr_key] != curr_value){
      // if the cached values isn't the same as the current value
      Panic("Cached value %s and current value %s are not the same for key %s",
        a->second->point_read_cache[curr_key].c_str(), curr_value.c_str(), curr_key.c_str());
    }
    return;
  }
  // callback
  PendingValidationQuery *req = *reqs_itr;

  req->ts = curr_ts;
  editTxnStateCB(a->second, req->query_cmd);
  sql::QueryResultProtoWrapper *q_result = new sql::QueryResultProtoWrapper(curr_value);
  req->vqcb(REPLY_OK, q_result);

  // remove from vector
  reqs->erase(reqs_itr);
  // free memory
  delete req;
}

void ValidationClient::ProcessForwardQueryResult(uint64_t txn_client_id, uint64_t txn_client_seq_num, 
    const proto::ForwardQueryResult &fwdQueryResult, bool addReadset) {
  std::string curr_query_gen_id = fwdQueryResult.query_gen_id();
  std::string curr_query_result = fwdQueryResult.query_result();
  Debug(
    "ProcessForwardQueryResult from client id %lu, seq num %lu, query gen id %s, query result %s", 
    txn_client_id, 
    txn_client_seq_num,
    BytesToHex(curr_query_gen_id, 16).c_str(),
    BytesToHex(curr_query_result, 16).c_str()
  );

  // lambda for editing txn state
  auto editTxnStateCB = [
    this, &curr_query_result, &fwdQueryResult, addReadset
  ](AllValidationTxnState *allValTxnState, const std::string &query_cmd, sql::QueryResultProtoWrapper *q_result, bool cache_result) {
    if (addReadset) {
      AddQueryReadset(allValTxnState, fwdQueryResult);
    }
    if (cache_result && q_result != nullptr && !q_result->empty()) {
      // Only cache if we did a Select *, i.e. we have the full row, and thus it can be used by Update
      if(size_t pos = query_cmd.find("SELECT *"); pos != std::string::npos){
        allValTxnState->scan_read_cache[query_cmd] = curr_query_result;  
      }
    }
  };

  // find matching pending query by first going off txn client id and sequence number, then query_gen_id
  // if forwarded query result is for a query that the validation transaction has not yet gotten to,
  // add it to the appropriate transaction query result cache

  std::string curr_txn_id = ToTxnId(txn_client_id, txn_client_seq_num);

  allValTxnStatesMap::accessor a;
  const bool isNewKey = allValTxnStates.insert(a, curr_txn_id);
  if (isNewKey) {
    Debug(
      "ProcessForwardQueryResult from client id %lu, seq num %lu, before txn_id in allValTxnStates registered for query %s", 
      txn_client_id,
      txn_client_seq_num,
      BytesToHex(curr_query_gen_id, 16).c_str()
    );
    proto::Transaction *txn = new proto::Transaction();
    txn->set_client_id(txn_client_id);
    txn->set_client_seq_num(txn_client_seq_num);
<<<<<<< HEAD
    a->second = new AllValidationTxnState(txn_client_id, txn_client_seq_num, txn, query_params, table_registry, part, nshards, ngroups);
    editTxnStateCB(a->second, "", nullptr, false);
    if(addReadset && a->second->queryIDToCmd.find(curr_query_gen_id) == a->second->queryIDToCmd.end() || 
      a->second->scan_read_cache.find(a->second->queryIDToCmd[curr_query_gen_id]) == a->second->scan_read_cache.end()) {
      a->second->pendingForwardedQuery.push_back(std::make_pair(curr_query_gen_id, curr_query_result));
    } else if(a->second->scan_read_cache[a->second->queryIDToCmd[curr_query_gen_id]] != curr_query_result){
      // if the cached values isn't the same as the current value
      Panic("Cached results %s and current value %s are not the same for query gen ID %s",
        a->second->scan_read_cache[curr_query_gen_id].c_str(), curr_query_result.c_str(), curr_query_gen_id.c_str());
    }
=======
    a->second = new AllValidationTxnState(txn_client_id, txn_client_seq_num, txn);
    a->second->pendingForwardedQueryCB.push_back(std::make_pair(curr_query_gen_id, editTxnStateCB));
>>>>>>> d69b9a16
    return;
  }

  std::vector<PendingValidationQuery *> *reqs = &a->second->pendingQueries;
  auto reqs_itr = std::find_if(
    reqs->begin(), reqs->end(), 
    [&curr_query_gen_id](const PendingValidationQuery *req) { return req->query_gen_id == curr_query_gen_id; }
  );
  if (reqs_itr == reqs->end()) {
    Debug(
      "ProcessForwardQueryResult from client id %lu, seq num %lu, before PendingQuery registered for query %s", 
      txn_client_id,
      txn_client_seq_num,
      BytesToHex(curr_query_gen_id, 16).c_str()
    );
    editTxnStateCB(a->second, "", nullptr, false);
    if(addReadset && a->second->queryIDToCmd.find(curr_query_gen_id) == a->second->queryIDToCmd.end() || 
      a->second->scan_read_cache.find(a->second->queryIDToCmd[curr_query_gen_id]) == a->second->scan_read_cache.end()) {
      a->second->pendingForwardedQuery.push_back(std::make_pair(curr_query_gen_id, curr_query_result));
    } else if(a->second->scan_read_cache[a->second->queryIDToCmd[curr_query_gen_id]] != curr_query_result){
      // if the cached values isn't the same as the current value
      Panic("Cached results %s and current value %s are not the same for query gen ID %s",
        a->second->scan_read_cache[curr_query_gen_id].c_str(), curr_query_result.c_str(), curr_query_gen_id.c_str());
    }
    return;
  }

  // callback
  PendingValidationQuery *req = *reqs_itr;

  sql::QueryResultProtoWrapper *q_result = new sql::QueryResultProtoWrapper(curr_query_result);
  editTxnStateCB(a->second, req->query_cmd, q_result, req->cache_result);
  req->vqcb(REPLY_OK, q_result);
  // no need to delete q_result since the query callback will take care of it

  // remove from vector
  reqs->erase(reqs_itr);
  // free memory
  delete req;
}

proto::Transaction *ValidationClient::GetCompletedTxn(uint64_t txn_client_id, uint64_t txn_client_seq_num) {
  std::string txn_id = ToTxnId(txn_client_id, txn_client_seq_num);
  allValTxnStatesMap::accessor a;
  if (!allValTxnStates.find(a, txn_id)) {
    // GetCompletedTxn is called after validation has completed
    // so txn_id must be in allValTxnStates
    Panic("cannot find transaction %s in allValTxnStates", txn_id.c_str());
  }
  proto::Transaction *txn = a->second->txn;

  Debug(
    "ValidationClient::GetCompletedValTxn called for txn client id %lu, seq num %lu",
    txn_client_id,
    txn_client_seq_num
  );

  allValTxnStates.erase(a);
  return txn;
}

bool ValidationClient::BufferGet(const AllValidationTxnState *allValTxnState, const std::string &key, 
    validation_read_callback vrcb) {
  uint64_t txn_client_id = allValTxnState->txn_client_id;
  uint64_t txn_client_seq_num = allValTxnState->txn_client_seq_num;
  proto::Transaction *txn = allValTxnState->txn;
  for (const auto &write : txn->write_set()) {
    if (write.key() == key) {
      vrcb(REPLY_OK, txn_client_id, txn_client_seq_num, key, write.value(), Timestamp());
      return true;
    }
  }

  for (const auto &read : txn->read_set()) {
    if (read.key() == key) {
      vrcb(REPLY_OK, txn_client_id, txn_client_seq_num, key, allValTxnState->readValues.at(key), read.readtime());
      return true;
    }
  }

  return false;
}

void ValidationClient::AddReadset(AllValidationTxnState *allValTxnState,
    const std::string &key, const std::string &value, const Timestamp &ts,
    bool is_get, bool cache_point) {
  // add to readset
  proto::Transaction *txn = allValTxnState->txn;
  ReadMessage *read = txn->add_read_set();
  read->set_key(key);
  ts.serialize(read->mutable_readtime());

  if (is_get) {
    // add to readValues for future BufferGets
    allValTxnState->readValues[key] = value;
  }
  else if (cache_point) {
    // add to point_read_cache for future point queries
    allValTxnState->point_read_cache[key] = value;
  }
}

void ValidationClient::AddQueryReadset(AllValidationTxnState *allValTxnState,
    const proto::ForwardQueryResult &fwdQueryResult) {

  proto::Transaction *txn = allValTxnState->txn;

  proto::QueryResultMetaData *queryRep = txn->add_query_set();
  queryRep->set_query_id(fwdQueryResult.query_res_meta().query_id());
  queryRep->set_retry_version(fwdQueryResult.query_res_meta().retry_version());

  for (const auto &[group, queryMeta] : fwdQueryResult.query_res_meta().group_meta()) {
    if (query_params->cacheReadSet) {
      proto::QueryGroupMeta &queryMD = (*queryRep->mutable_group_meta())[group]; 
      queryMD.set_read_set_hash(queryMeta.read_set_hash());
    }
    else {
      if (query_params->mergeActiveAtClient) {
        for (const auto &read : queryMeta.query_read_set().read_set()) {
          *txn->add_read_set() = read;
        }
        for (const auto &dep : queryMeta.query_read_set().deps()){
          *txn->add_deps() = dep;
        }
        for (const auto &pred: queryMeta.query_read_set().read_predicates()){
          if(!txn->read_predicates().empty() && pred.pred_instances_size() == 1){ //This is just a simple check that sees if there are 2 consecutive preds (that only have 1 instantiation) with the same pred_instance
            if(pred.pred_instances()[0] == txn->read_predicates()[txn->read_predicates_size()-1].pred_instances()[0]) continue;
          }
          *txn->add_read_predicates() = pred;
        }
      }
      else {
        proto::QueryGroupMeta &queryMD = (*queryRep->mutable_group_meta())[group];
        *queryMD.mutable_query_read_set() = queryMeta.query_read_set();
      }
    }
  }
}

void ValidationClient::AddDep(AllValidationTxnState *allValTxnState, const proto::Dependency &dep) {
  proto::Transaction *txn = allValTxnState->txn;
  *txn->add_deps() = dep;
}

bool ValidationClient::IsTxnParticipant(proto::Transaction *txn, int g) {
  for (const auto &participant : txn->involved_groups()) {
    if (participant == g) {
      return true;
    }
  }
  return false;
}

void ValidationClient::GetThreadValTxnId(uint64_t *txn_client_id, uint64_t *txn_client_seq_num) {
  threadValTxnIdsMap::const_accessor a;
  if (!threadValTxnIds.find(a, std::this_thread::get_id())) {
    Panic("Current thread does not validate transactions");
  }

  *txn_client_id = a->second.first;
  *txn_client_seq_num = a->second.second;
}

std::string ValidationClient::ToTxnId(uint64_t txn_client_id, uint64_t txn_client_seq_num) {
  return std::to_string(txn_client_id) + "_" + std::to_string(txn_client_seq_num);
}

} // namespace sintrstore<|MERGE_RESOLUTION|>--- conflicted
+++ resolved
@@ -287,11 +287,8 @@
       client_id, txn_client_seq_num, txn->timestamp().timestamp(), txn->timestamp().id(), query.c_str());
 
   PendingValidationQuery *pendingQuery = new PendingValidationQuery(Timestamp(txn->timestamp()), query, qcb, cache_result);
-<<<<<<< HEAD
   // map query gen ID to query command
   a->second->queryIDToCmd[pendingQuery->query_gen_id] = query;
-  SQLTransformer* sql_interpreter = a->second->sql_interpreter;
-=======
 
   if (threadValtoSQL.find(std::this_thread::get_id()) == threadValtoSQL.end()) {
     std::ostringstream oss;
@@ -299,7 +296,6 @@
     Panic("cannot find thread ID %s in thread ID to SQL accessor", oss.str().c_str());
   }
   SQLTransformer *sql_interpreter = threadValtoSQL[std::this_thread::get_id()];
->>>>>>> d69b9a16
 
   // update involved groups for txn
   std::vector<int> txnGroups(txn->involved_groups().begin(), txn->involved_groups().end());
@@ -669,8 +665,7 @@
     proto::Transaction *txn = new proto::Transaction();
     txn->set_client_id(txn_client_id);
     txn->set_client_seq_num(txn_client_seq_num);
-<<<<<<< HEAD
-    a->second = new AllValidationTxnState(txn_client_id, txn_client_seq_num, txn, query_params, table_registry, part, nshards, ngroups);
+    a->second = new AllValidationTxnState(txn_client_id, txn_client_seq_num, txn);
     editTxnStateCB(a->second, ""); // use empty string for query, maybe cache result when query is executed
     if(addReadset && a->second->point_read_cache.find(curr_key) == a->second->point_read_cache.end()) {
       a->second->pendingForwardedPointQuery.push_back(std::make_pair(curr_key, curr_value));
@@ -679,10 +674,6 @@
       Panic("Cached value %s and current value %s are not the same for key %s",
         a->second->point_read_cache[curr_key].c_str(), curr_value.c_str(), curr_key.c_str());
     }
-=======
-    a->second = new AllValidationTxnState(txn_client_id, txn_client_seq_num, txn);
-    a->second->pendingForwardedPointQueryCB.push_back(std::make_pair(curr_key, editTxnStateCB));
->>>>>>> d69b9a16
     return;
   }
 
@@ -767,8 +758,7 @@
     proto::Transaction *txn = new proto::Transaction();
     txn->set_client_id(txn_client_id);
     txn->set_client_seq_num(txn_client_seq_num);
-<<<<<<< HEAD
-    a->second = new AllValidationTxnState(txn_client_id, txn_client_seq_num, txn, query_params, table_registry, part, nshards, ngroups);
+    a->second = new AllValidationTxnState(txn_client_id, txn_client_seq_num, txn);
     editTxnStateCB(a->second, "", nullptr, false);
     if(addReadset && a->second->queryIDToCmd.find(curr_query_gen_id) == a->second->queryIDToCmd.end() || 
       a->second->scan_read_cache.find(a->second->queryIDToCmd[curr_query_gen_id]) == a->second->scan_read_cache.end()) {
@@ -778,10 +768,6 @@
       Panic("Cached results %s and current value %s are not the same for query gen ID %s",
         a->second->scan_read_cache[curr_query_gen_id].c_str(), curr_query_result.c_str(), curr_query_gen_id.c_str());
     }
-=======
-    a->second = new AllValidationTxnState(txn_client_id, txn_client_seq_num, txn);
-    a->second->pendingForwardedQueryCB.push_back(std::make_pair(curr_query_gen_id, editTxnStateCB));
->>>>>>> d69b9a16
     return;
   }
 
