--- conflicted
+++ resolved
@@ -138,12 +138,8 @@
 - libfmt-dev
 
 You may install them directly using:
-<<<<<<< HEAD
-- `sudo apt install libsodium-dev libgflags-dev libssl-dev libevent-dev libevent-openssl-2.1-7 libevent-pthreads-2.1-7 libboost-all-dev libuv1-dev libpq-dev postgresql-server-dev-all libfmt-dev libreadline-dev`
-=======
 - `sudo apt install libsodium-dev libgflags-dev libssl-dev libevent-dev libevent-openssl-2.1-7 libevent-pthreads-2.1-7 libboost-all-dev libuv1-dev libpq-dev postgresql-server-dev-all libfmt-dev libreadline-dev libeigen3-dev libboost-all-dev` 
 
->>>>>>> 38fae426
 - If using Ubuntu 18.04, use `sudo apt install libevent-openssl-2.1-6 libevent-pthreads-2.1-6` instead for openssl and pthreads.
 
 In addition, you will need to install the following libraries from source (detailed instructions below):
