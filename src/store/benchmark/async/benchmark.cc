--- conflicted
+++ resolved
@@ -57,15 +57,14 @@
 #include "store/pbftstore/client.h"
 // HotStuff
 #include "store/hotstuffstore/client.h"
-<<<<<<< HEAD
-// Augustus
+// Augustus-Hotstuff
 #include "store/augustusstore/client.h"
-=======
+//BFTSmart
 #include "store/bftsmartstore/client.h"
+// Augustus-BFTSmart
 #include "store/bftsmartstore_augustus/client.h"
 #include "store/bftsmartstore_stable/client.h"
 
->>>>>>> 3c80cb91
 #include "store/common/frontend/one_shot_client.h"
 #include "store/common/frontend/async_one_shot_adapter_client.h"
 #include "store/benchmark/async/common/zipf_key_selector.h"
@@ -88,14 +87,12 @@
 	PROTO_PBFT,
     // HotStuff
     PROTO_HOTSTUFF,
-<<<<<<< HEAD
-    // Augustus
-    PROTO_AUGUSTUS
-=======
+    // Augustus-Hotstuff
+    PROTO_AUGUSTUS,
     // Bftsmart
     PROTO_BFTSMART,
+    // Augustus-Hotstuff
 		PROTO_AUGUSTUS_SMART
->>>>>>> 3c80cb91
 };
 
 enum benchmode_t {
@@ -326,14 +323,12 @@
 	"pbft",
 // HotStuff
     "hotstuff",
-<<<<<<< HEAD
-// Augustus
-    "augustus"
-=======
+// Augustus-Hotstuff
+    "augustus-hs",
 // BFTSmart
   "bftsmart",
+// Augustus-BFTSmart
 	"augustus"
->>>>>>> 3c80cb91
 };
 const protomode_t protomodes[] {
   PROTO_TAPIR,
@@ -346,15 +341,13 @@
   PROTO_INDICUS,
       PROTO_PBFT,
   // HotStuff
-<<<<<<< HEAD
       PROTO_HOTSTUFF,
-  // Augustus
-      PROTO_AUGUSTUS
-=======
-  PROTO_HOTSTUFF,
+  // Augustus-Hotstuff
+      PROTO_AUGUSTUS,
+  // BFTSmart
   PROTO_BFTSMART,
+  // Augustus-BFTSmart
 	PROTO_AUGUSTUS_SMART
->>>>>>> 3c80cb91
 };
 const strongstore::Mode strongmodes[] {
   strongstore::Mode::MODE_UNKNOWN,
@@ -424,11 +417,7 @@
 DEFINE_uint64(tput_interval, 0, "time (in seconds) between throughput"
     " measurements");
 DEFINE_uint64(num_clients, 1, "number of clients to run in this process");
-<<<<<<< HEAD
 DEFINE_uint64(num_client_hosts, 1, "number of clients processing running across all hosts");
-=======
-DEFINE_uint64(num_client_hosts, 0, "number of total client processes across all hosts");
->>>>>>> 3c80cb91
 DEFINE_uint64(num_requests, -1, "number of requests (transactions) per"
     " client");
 DEFINE_int32(closest_replica, -1, "index of the replica closest to the client");
