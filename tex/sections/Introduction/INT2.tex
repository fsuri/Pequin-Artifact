This paper presents the design and evaluation of \sys{}, the
first leaderless and scalable transactional key-value store that is robust to byzantine faults.

Safe and efficient online data sharing among mutually distrustful
parties offers exciting opportunities for a variety of applications,
including healthcare~\cite{}, financial services~\cite{}, supply chain
management~~\cite{} and more~\cite{}. \nc{I understand that you want to move 
to the main point quickly but I think that one example might be useful here still, just
one}. Byzantine fault tolerant (BFT)
systems~\cite{castro1999practical,martin2006fast,kotla2007zyzzyva,  gueta2018sbft,clement2009making,buchman2016tendermint,yin2019hotstuff,Clement09Upright,duan2014hbft, pires2018generalized,bessani2014state,lamport2011byzantizing,arun2019ezbft, malkhi2019flexible,duan2014hbft,yin2003separating, Guerraoui08Next, Kotla04High,liskov2010viewstamped} and permissioned blockchains~\cite{Hyperledger,EthereumQuorum, buchman2016tendermint, al2017chainspace,kokoris2018omniledger,gilad2017algorand, baudet2019state} are at the center of these new services. These protocols are guaranteed to
produce the same totally ordered log of operations across mutually distrustful
participants. 

Maintaining a totally ordered log of requests, despite its appealing simplicity, is problematic as such an approach is hard to scale and costly to implement. This total order is in fact often unnecessary; modern distributed applications primarily consist of independent operations that could be executed concurrently. Supply chains for instance, despite their name, are actually complex networks that generate and process logically concurrent transactions.

Existing research attempts to mitigate the aforementioned scalability bottleneck through a combination of sharding, cross-shard atomic commit protocols and centralised ordering services~\cite{kokoris2018omniledger,al2017chainspace,padilha2016callinicos}. These systems suffer from three primary drawbacks \one ~ they limit the expressivity of the transactions they support \two ~ they introduce unnecessary coordination across replicas and finally,
\three ~ they often centralise the ordering of requests at a single leader, which raises fairness concerns. These limitations all stem from the same fallacy: the mistaken belief that building out a total order of operations is necessary for correctness.
 
In reality, building \textit{the abstraction} of a total order is sufficient, and distributed databases have long recognised this fact~\cite{crooks2018obladi,bernstein1979fas,Papadimitriou1979serializability,adya99weakconsis}. Serializability, the gold-standard database criterion, defines a correct execution as one that is \textit{equivalent} to a correct schedule~\cite{bernstein1979fas,Papadimitriou1979serializability,bernstein1979fas}. This definition allows concurrent operations to execute in parallel and orders conflicting operations only.  Byzantine systems need be no different. This paper consequently argues for a paradigm "flip". The
right way to build BFT data-sharing systems is not to layer database-like transactions and sharding on top of a BFT log, but instead to do the opposite and build out the abstraction of a BFT log atop a partially ordered distributed database.

To this effect, we design \sys{}, the first leaderless and scalable key-value store that is resilient against
Byzantine faults. We specifically formalise the notion of \textit{byzantine isolation}, the correctness
guarantee that any BFT distributed database should enforce.  \sys{} provides three main benefits.

 First, it overcomes the scalability bottleneck of a low-level
implementation based on a totally ordered BFT log. \sys instead leverages databases' ability to support highly concurrent transaction
processing while maintaining the abstraction
of a serial execution.

% an explicit ordering service 

Second, by doing away with an underlying totally ordered log, \sys{} can
sidestep the growing concerns~\cite{} about whether blockchains
order transactions fairly. Though the notion of fairness in this
context has not been rigorously defined, leaving the ordering to the
whim of a potentially Byzantine leader, as some protocols do~\cite{
Kotla07Zyzzyva,castro1999practical}
is intuitively problematic \cite{herlihy2016enhancing}. In contrast, \sys leaves the
responsibility of driving the replication and distributed commit of a
transaction to the client that proposes it \changebars{fs: cut imo}{and allows separate 
shards to order transactions independently as the total order abstraction afforded by byzantine serializability can be maintained. }  \fs{Limitation of client computation can come here}

Third, \sys{} avoids the duplicate ordering costs of transactional systems
built on top of state machine replication. As Tapir noted~\cite{zhang2015tapir,mu2016consolidating},
these systems require a consistent ordering of
operations within each shard for replication, and additionally enforce a serial order of transactions across
shards for distributed commit. In contrast, \sys{} integrates distributed commit with 
replication and
limits coordination to the validation step of the distributed commit
protocol.

In practice, reaping these benefits requires us to address several
technical obstacles. As in any OCC-based protocol, \sys
is vulnerable to aborts if transactions interleave unfavorably during
validation---but these concerns are compounded in a Byzantine
setting. First, since reading from a single local replica can no
longer guarantee integrity, it becomes necessary to read remotely,
thus increasing the window of time during which \changebars{unfavorable}{unfortunate}
interleavings may occur. Second, Byzantine clients and replicas may
collude to actively sabotage the commit chances of transactions issued
by correct clients. 

Byzantine behaviour in effect introduces a tension that is not present in non-byzantine
distributed databases: optimistic and aggressive concurrency control mechanisms known
to improve performance (~\cite{kung1981occ,bernstein1983mcc,reed1983atomic,xie2015callas,zhang2015tapir}) in failure-free executions also increase the system's vulnerability to byzantine faults. Consider for instance runtime pipelining~\cite{xie2015callas,su2017tebaldi} or multiversioned timestamp ordering (MVTSO)~\cite{bernstein1983mcc,reed1983atomic}: both allow writes to become visible to other operations before a transaction commits. While early write visibility helps reduce abort rates for
<<<<<<< HEAD
contended workload, it can cause transactions to stall on uncommitted operations whose writes they have observed. To mitigate this tension, we design \sys{} to follow the ethos of \textit{independent operability}: both safety (serializability) and liveness (the ability to issue and complete transactions) are \textit{local} properties. They remain, at all times, per client and per-object. Specifically, we develop a variant of multiversion timestamp ordering that \changebars{limits byzantine clients ability to strategically abort honest clients' transactions}{ precludes byzantine clients from
aborting honest clients' transactions}. \fs{This is currently too strong. Can we be more clear about how our MVTSO achieves this? Only thing that comes to mind is that writes are delayed and do not have external effect early, and dependencies are only on f+1 matching reads}
 We additionally develop a novel \textit{fallback} mechanism that allows clients to finish others' pending transactions when stalled. Importantly, this fallback mechanism is per-object, and can thus take place concurrently with other non-conflicting operations. This is in contrast with traditional BFT view-changes which fully preclude normal operation processing.  Finally, we remain, at all times, fully leaderless. \fs{not true for the fallback, where we intentionally elect a leader. The difference is, that in Indicus each Tx has its own leader (which is usually the client, but can become a replica). We do not want to mislead.}
=======
contended workload, it can cause transactions to stall on uncommitted operations
whose writes they have observed. To mitigate this tension, we design \sys{} to
follow the ethos of \textit{independent operability}: both safety
(serializability) and liveness (the ability to issue and complete transactions)
are \textit{local} properties. They remain, at all times, per client and
per-object. \mb{I am confused by the use of ``local.'' Are we using it the same
as Herlihy and Wing from the Linearizability paper? If not, I'd suggest we come
up with a different term to avoid confusion. For example, Serializabiliy is not
a local property of a system comprised of multiple objects (it is not the case
that the system is Serializable if and only if each object is Serializable).}
Specifically, we develop a variant of multiversion timestamp
ordering that precludes byzantine clients from aborting honest clients'
transactions. We additionally develop a novel \textit{fallback} mechanism that
allows clients to finish others' pending transactions when stalled. Importantly, this fallback mechanism is per-object, and can thus take place concurrently with other non-conflicting operations. This is in contrast with traditional BFT view-changes which fully preclude normal operation processing.  Finally, we remain, at all times, fully leaderless.
>>>>>>> 2a78b783

Naturally, \sys{} also has limitations. First, it shifts some
responsibilities from replicas to clients, which increases a client's computation load. Second, \sys{} is optimistic: it greedily allows transactions to read uncommitted data and allows replicas to process operations out of order. This approach can lead to high abort rates under heavy contention.
\nc{while i think we should include
limitations because that's a good thing to do, it's not obvious to me that the above paragraph is useful. Those limitations seem kinda obvious?}
\fs{agree, the interleaving vulnerability part is also mentioned already. The client cost can be moved up - see earlier comment}

In summary, we make the following three contributions: 
\begin{itemize}
\item We introduce the notion of Byzantine Isolation and prove that \sys guarantees
Byzantine Serializability.
\item We introduce a novel concurrency control and recovery mechanism that balance the need for high-throughput in
the common case with resilience to Byzantine attacks.
\item Our system remains leaderless and exhibits linear communication complexity, unlike prior BFT systems.
\end{itemize}


The rest of the paper is structured as follows. Section~\ref{sec:model} formalises \sys{}'s correctness guarantees.
Section~\ref{sec:overview} outlines
\sys's architecture; we summarise our concurrency control control protocols and recovery protocols in \S\ref{sec:cc} and \S\ref{sec:fallback}. We
prove correctness in \S\ref{sec::fallback} and evaluate \sys in \S\ref{sec:}. Finally, we summarise related work (\S\ref{sec:rel}) and conclude (\S\ref{sec:conc}).
<|MERGE_RESOLUTION|>--- conflicted
+++ resolved
@@ -64,26 +64,13 @@
 Byzantine behaviour in effect introduces a tension that is not present in non-byzantine
 distributed databases: optimistic and aggressive concurrency control mechanisms known
 to improve performance (~\cite{kung1981occ,bernstein1983mcc,reed1983atomic,xie2015callas,zhang2015tapir}) in failure-free executions also increase the system's vulnerability to byzantine faults. Consider for instance runtime pipelining~\cite{xie2015callas,su2017tebaldi} or multiversioned timestamp ordering (MVTSO)~\cite{bernstein1983mcc,reed1983atomic}: both allow writes to become visible to other operations before a transaction commits. While early write visibility helps reduce abort rates for
-<<<<<<< HEAD
-contended workload, it can cause transactions to stall on uncommitted operations whose writes they have observed. To mitigate this tension, we design \sys{} to follow the ethos of \textit{independent operability}: both safety (serializability) and liveness (the ability to issue and complete transactions) are \textit{local} properties. They remain, at all times, per client and per-object. Specifically, we develop a variant of multiversion timestamp ordering that \changebars{limits byzantine clients ability to strategically abort honest clients' transactions}{ precludes byzantine clients from
-aborting honest clients' transactions}. \fs{This is currently too strong. Can we be more clear about how our MVTSO achieves this? Only thing that comes to mind is that writes are delayed and do not have external effect early, and dependencies are only on f+1 matching reads}
- We additionally develop a novel \textit{fallback} mechanism that allows clients to finish others' pending transactions when stalled. Importantly, this fallback mechanism is per-object, and can thus take place concurrently with other non-conflicting operations. This is in contrast with traditional BFT view-changes which fully preclude normal operation processing.  Finally, we remain, at all times, fully leaderless. \fs{not true for the fallback, where we intentionally elect a leader. The difference is, that in Indicus each Tx has its own leader (which is usually the client, but can become a replica). We do not want to mislead.}
-=======
-contended workload, it can cause transactions to stall on uncommitted operations
-whose writes they have observed. To mitigate this tension, we design \sys{} to
-follow the ethos of \textit{independent operability}: both safety
-(serializability) and liveness (the ability to issue and complete transactions)
-are \textit{local} properties. They remain, at all times, per client and
-per-object. \mb{I am confused by the use of ``local.'' Are we using it the same
+contended workload, it can cause transactions to stall on uncommitted operations whose writes they have observed. To mitigate this tension, we design \sys{} to follow the ethos of \textit{independent operability}: both safety (serializability) and liveness (the ability to issue and complete transactions) are \textit{local} properties. They remain, at all times, per client and per-object. \mb{I am confused by the use of ``local.'' Are we using it the same
 as Herlihy and Wing from the Linearizability paper? If not, I'd suggest we come
 up with a different term to avoid confusion. For example, Serializabiliy is not
 a local property of a system comprised of multiple objects (it is not the case
-that the system is Serializable if and only if each object is Serializable).}
-Specifically, we develop a variant of multiversion timestamp
-ordering that precludes byzantine clients from aborting honest clients'
-transactions. We additionally develop a novel \textit{fallback} mechanism that
-allows clients to finish others' pending transactions when stalled. Importantly, this fallback mechanism is per-object, and can thus take place concurrently with other non-conflicting operations. This is in contrast with traditional BFT view-changes which fully preclude normal operation processing.  Finally, we remain, at all times, fully leaderless.
->>>>>>> 2a78b783
+that the system is Serializable if and only if each object is Serializable).}Specifically, we develop a variant of multiversion timestamp ordering that \changebars{limits byzantine clients ability to strategically abort honest clients' transactions}{ precludes byzantine clients from
+aborting honest clients' transactions}. \fs{This is currently too strong. Can we be more clear about how our MVTSO achieves this? Only thing that comes to mind is that writes are delayed and do not have external effect early, and dependencies are only on f+1 matching reads}
+ We additionally develop a novel \textit{fallback} mechanism that allows clients to finish others' pending transactions when stalled. Importantly, this fallback mechanism is per-object, and can thus take place concurrently with other non-conflicting operations. This is in contrast with traditional BFT view-changes which fully preclude normal operation processing.  Finally, we remain, at all times, fully leaderless. \fs{not true for the fallback, where we intentionally elect a leader. The difference is, that in Indicus each Tx has its own leader (which is usually the client, but can become a replica). We do not want to mislead.}
 
 Naturally, \sys{} also has limitations. First, it shifts some
 responsibilities from replicas to clients, which increases a client's computation load. Second, \sys{} is optimistic: it greedily allows transactions to read uncommitted data and allows replicas to process operations out of order. This approach can lead to high abort rates under heavy contention.
