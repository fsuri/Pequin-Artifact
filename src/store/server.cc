--- conflicted
+++ resolved
@@ -581,13 +581,8 @@
   int threadpool_mode = 0; //default for Basil.   //|| proto == PROTO_PELOTON_SMR
   if(proto == PROTO_HOTSTUFF || proto == PROTO_AUGUSTUS) threadpool_mode = 1;
   if(proto == PROTO_BFTSMART || proto == PROTO_AUGUSTUS_SMART) threadpool_mode = 2;
-<<<<<<< HEAD
   if((proto == PROTO_PEQUIN || proto == PROTO_SINTR) && FLAGS_sql_bench) threadpool_mode = 0;
-  if(proto == PROTO_PG_SMR) threadpool_mode = 3;
-=======
-  if(proto == PROTO_PEQUIN && FLAGS_sql_bench) threadpool_mode = 0;
   // if(proto == PROTO_PG_SMR) threadpool_mode = 3;
->>>>>>> e7389870
 
   switch (trans) {
     case TRANS_TCP:
