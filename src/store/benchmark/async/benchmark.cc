/***********************************************************************
 *
 * Copyright 2021 Florian Suri-Payer <fsp@cs.cornell.edu>
 *                Matthew Burke <matthelb@cs.cornell.edu>
 *
 * Permission is hereby granted, free of charge, to any person
 * obtaining a copy of this software and associated documentation
 * files (the "Software"), to deal in the Software without
 * restriction, including without limitation the rights to use, copy,
 * modify, merge, publish, distribute, sublicense, and/or sell copies
 * of the Software, and to permit persons to whom the Software is
 * furnished to do so, subject to the following conditions:
 * 
 * The above copyright notice and this permission notice shall be
 * included in all copies or substantial portions of the Software.
 * 
 * THE SOFTWARE IS PROVIDED "AS IS", WITHOUT WARRANTY OF ANY KIND,
 * EXPRESS OR IMPLIED, INCLUDING BUT NOT LIMITED TO THE WARRANTIES OF
 * MERCHANTABILITY, FITNESS FOR A PARTICULAR PURPOSE AND
 * NONINFRINGEMENT. IN NO EVENT SHALL THE AUTHORS OR COPYRIGHT HOLDERS
 * BE LIABLE FOR ANY CLAIM, DAMAGES OR OTHER LIABILITY, WHETHER IN AN
 * ACTION OF CONTRACT, TORT OR OTHERWISE, ARISING FROM, OUT OF OR IN
 * CONNECTION WITH THE SOFTWARE OR THE USE OR OTHER DEALINGS IN THE
 * SOFTWARE.
 *
 **********************************************************************/
// -*- mode: c++; c-file-style: "k&r"; c-basic-offset: 4 -*-
/***********************************************************************
 *
 * store/benchmark/tpccClient.cc:
 *   Benchmarking client for tpcc.
 *
 **********************************************************************/

#include "lib/keymanager.h"
#include "lib/latency.h"
#include "lib/timeval.h"
#include "lib/tcptransport.h"
#include "store/common/truetime.h"
#include "store/common/stats.h"
#include "store/common/partitioner.h"
#include "store/common/failures.h"
#include "store/common/frontend/sync_client.h"
#include "store/common/frontend/async_client.h"
#include "store/common/frontend/async_adapter_client.h"
#include "store/strongstore/client.h"
#include "store/weakstore/client.h"
#include "store/tapirstore/client.h"

//benchmark clients
#include "store/benchmark/async/bench_client.h"
#include "store/benchmark/async/common/key_selector.h"
#include "store/benchmark/async/common/uniform_key_selector.h"
#include "store/benchmark/async/retwis/retwis_client.h"
#include "store/benchmark/async/rw/rw_client.h"
#include "store/benchmark/async/tpcc/sync/tpcc_client.h"
#include "store/benchmark/async/tpcc/async/tpcc_client.h"
#include "store/benchmark/async/sql/tpcc/tpcc_client.h"
#include "store/benchmark/async/smallbank/smallbank_client.h"
#include "store/benchmark/async/toy/toy_client.h"
#include "store/benchmark/async/rw-sql/rw-sql_client.h"

//protocol clients
//Blackhole test printer
#include "store/blackholestore/client.h"
//Pesto
#include "store/pequinstore/client.h"
// Basil
#include "store/indicusstore/client.h"
#include "store/pbftstore/client.h"
// HotStuff
#include "store/hotstuffstore/client.h"
// Augustus-Hotstuff
#include "store/augustusstore/client.h"
//BFTSmart
#include "store/bftsmartstore/client.h"
// Augustus-BFTSmart
#include "store/bftsmartstore_augustus/client.h"
#include "store/bftsmartstore_stable/client.h"
// Postgres
#include "store/postgresstore/client.h"

#include "store/common/frontend/one_shot_client.h"
#include "store/common/frontend/async_one_shot_adapter_client.h"
#include "store/benchmark/async/common/zipf_key_selector.h"

#include <gflags/gflags.h>

#include <algorithm>
#include <atomic>
#include <csignal>
#include <sstream>
#include <thread>
#include <vector>

#include "store/benchmark/async/json_table_writer.h"

enum protomode_t {
	PROTO_UNKNOWN,
  PROTO_BLACKHOLE,
	PROTO_TAPIR,
	PROTO_WEAK,
	PROTO_STRONG,
  PROTO_PEQUIN,
  PROTO_INDICUS,
	PROTO_PBFT,
  // HotStuff
  PROTO_HOTSTUFF,
  // Augustus-Hotstuff
  PROTO_AUGUSTUS,
  // Bftsmart
  PROTO_BFTSMART,
  // Augustus-Hotstuff
  PROTO_AUGUSTUS_SMART,
  PROTO_POSTGRES
};

enum benchmode_t {
  BENCH_UNKNOWN,
  BENCH_RETWIS,
  BENCH_TPCC,
  BENCH_SMALLBANK_SYNC,
  BENCH_RW,
  BENCH_TPCC_SYNC,
  BENCH_TOY,
<<<<<<< HEAD
  BENCH_TPCC_SQL
=======
  BENCH_RW_SQL
>>>>>>> fc7ef234
};

enum keysmode_t {
  KEYS_UNKNOWN,
  KEYS_UNIFORM,
  KEYS_ZIPF
};

enum transmode_t {
	TRANS_UNKNOWN,
  TRANS_UDP,
  TRANS_TCP,
};

enum read_quorum_t {
  READ_QUORUM_UNKNOWN,
  READ_QUORUM_ONE,
  READ_QUORUM_ONE_HONEST,
  READ_QUORUM_MAJORITY_HONEST,
  READ_QUORUM_MAJORITY,
  READ_QUORUM_ALL
};

enum read_dep_t {
  READ_DEP_UNKNOWN,
  READ_DEP_ONE,
  READ_DEP_ONE_HONEST
};

enum read_messages_t {
  READ_MESSAGES_UNKNOWN,
  READ_MESSAGES_READ_QUORUM,
  READ_MESSAGES_MAJORITY,
  READ_MESSAGES_ALL
};

/**
 * System settings.
 */
DEFINE_uint64(client_id, 0, "unique identifier for client process");
DEFINE_string(config_path, "", "path to shard configuration file");
DEFINE_uint64(num_shards, 1, "number of shards in the system");
DEFINE_uint64(num_groups, 1, "number of replica groups in the system");
DEFINE_bool(ping_replicas, false, "determine latency to replicas via pings");

DEFINE_bool(tapir_sync_commit, true, "wait until commit phase completes before"
    " sending additional transactions (for TAPIR)");

const std::string read_quorum_args[] = {
	"one",
  "one-honest",
  "majority-honest",
  "majority",
  "all"
};
const read_quorum_t read_quorums[] {
	READ_QUORUM_ONE,
  READ_QUORUM_ONE_HONEST,
  READ_QUORUM_MAJORITY_HONEST,
  READ_QUORUM_MAJORITY,
  READ_QUORUM_ALL
};
static bool ValidateReadQuorum(const char* flagname,
    const std::string &value) {
  int n = sizeof(read_quorum_args);
  for (int i = 0; i < n; ++i) {
    if (value == read_quorum_args[i]) {
      return true;
    }
  }
  std::cerr << "Invalid value for --" << flagname << ": " << value << std::endl;
  return false;
}
DEFINE_string(indicus_read_quorum, read_quorum_args[1], "size of read quorums"
    " (for Indicus)");
DEFINE_validator(indicus_read_quorum, &ValidateReadQuorum);

DEFINE_bool(indicus_optimistic_read_quorum, true, "if true = read only from read_quorum many replicas; if false = read from f more for liveness");

const std::string read_dep_args[] = {
  "one-honest",
	"one"
};
const read_dep_t read_deps[] {
  READ_DEP_ONE_HONEST,
  READ_DEP_ONE
};
static bool ValidateReadDep(const char* flagname,
    const std::string &value) {
  int n = sizeof(read_dep_args);
  for (int i = 0; i < n; ++i) {
    if (value == read_dep_args[i]) {
      return true;
    }
  }
  std::cerr << "Invalid value for --" << flagname << ": " << value << std::endl;
  return false;
}
DEFINE_string(indicus_read_dep, read_dep_args[0], "number of identical prepared"
    " to claim dependency (for Indicus)");
DEFINE_validator(indicus_read_dep, &ValidateReadDep);
const std::string read_messages_args[] = {
	"read-quorum",
  "majority",
  "all"
};
const read_messages_t read_messagess[] {
  READ_MESSAGES_READ_QUORUM,
  READ_MESSAGES_MAJORITY,
  READ_MESSAGES_ALL
};
static bool ValidateReadMessages(const char* flagname,
    const std::string &value) {
  int n = sizeof(read_messages_args);
  for (int i = 0; i < n; ++i) {
    if (value == read_messages_args[i]) {
      return true;
    }
  }
  std::cerr << "Invalid value for --" << flagname << ": " << value << std::endl;
  return false;
}
DEFINE_string(indicus_read_messages, read_messages_args[0], "number of replicas"
    " to send messages for reads (for Indicus)");
DEFINE_validator(indicus_read_messages, &ValidateReadMessages);
DEFINE_bool(indicus_sign_messages, true, "add signatures to messages as"
    " necessary to prevent impersonation (for Indicus)");
DEFINE_bool(indicus_validate_proofs, true, "send and validate proofs as"
    " necessary to check Byzantine behavior (for Indicus)");
DEFINE_bool(indicus_hash_digest, false, "use hash function compute transaction"
    " digest (for Indicus)");
DEFINE_bool(indicus_verify_deps, true, "check signatures of transaction"
    " depdendencies (for Indicus)");
DEFINE_uint64(indicus_sig_batch, 2, "signature batch size"
    " sig batch size (for Indicus)");
DEFINE_uint64(indicus_merkle_branch_factor, 2, "branch factor of merkle tree"
    " of batch (for Indicus)");
DEFINE_string(indicus_key_path, "", "path to directory containing public and"
    " private keys (for Indicus)");
DEFINE_int64(indicus_max_dep_depth, -1, "maximum length of dependency chain"
    " allowed by honest replicas [-1 is no maximum, -2 is no deps] (for Indicus)");
DEFINE_uint64(indicus_key_type, 4, "key type (see create keys for mappings)"
    " key type (for Indicus)");

DEFINE_bool(indicus_sign_client_proposals, false, "add signatures to client proposals "
    " -- used for optimistic tx-ids. Can be used for access control (unimplemented)");

//Client failure configurations    
DEFINE_uint64(indicus_inject_failure_ms, 0, "number of milliseconds to wait"
    " before injecting a failure (for Indicus)");
DEFINE_uint64(indicus_inject_failure_proportion, 0, "proportion of clients that"
    " will inject a failure (for Indicus)"); //default 0
DEFINE_uint64(indicus_inject_failure_freq, 100, "number of transactions per ONE failure"
		    " in a Byz client (for Indicus)"); //default 100

DEFINE_uint64(indicus_phase1_decision_timeout, 1000UL, "p1 timeout before going slowpath");
//Verification computation configurations
DEFINE_bool(indicus_multi_threading, false, "dispatch crypto to parallel threads");
DEFINE_bool(indicus_batch_verification, false, "using ed25519 donna batch verification");
DEFINE_uint64(indicus_batch_verification_size, 64, "batch size for ed25519 donna batch verification");
DEFINE_uint64(indicus_batch_verification_timeout, 5, "batch verification timeout, ms");

DEFINE_bool(pbft_order_commit, true, "order commit writebacks as well");
DEFINE_bool(pbft_validate_abort, true, "validate abort writebacks as well");


DEFINE_string(bftsmart_codebase_dir, "", "path to directory containing bftsmart configurations");

DEFINE_bool(indicus_parallel_CCC, true, "sort read/write set for parallel CCC locking at server");

DEFINE_bool(indicus_hyper_threading, true, "use hyperthreading");

//Indicus failure handling and injection
DEFINE_bool(indicus_no_fallback, false, "turn off fallback protocol");
DEFINE_uint64(indicus_max_consecutive_abstains, 1, "number of consecutive conflicts before fallback is triggered");
DEFINE_bool(indicus_all_to_all_fb, false, "use the all to all view change method");
DEFINE_uint64(indicus_relayP1_timeout, 1, "time (ms) after which to send RelayP1");
//
const std::string if_args[] = {
  "client-crash",
	"client-equivocate",
	"client-equivocate-simulated",
	"client-stall-after-p1",
	"client-send-partial-p1"
};
const InjectFailureType iff[] {
  InjectFailureType::CLIENT_CRASH, //client sends p1, but does not wait reply
  InjectFailureType::CLIENT_EQUIVOCATE, //client receives p1 replies, and tried to equiv only if both commit and abort p2 quorums available
	InjectFailureType::CLIENT_EQUIVOCATE_SIMULATE, //client receives p1 replies, and always equivs p2 (even though it is not allowed to -- we simualate as if)
	InjectFailureType::CLIENT_STALL_AFTER_P1, //client sends p1, and waits for p1 replies --> finishes fallback of other transactions to unblock itself
	InjectFailureType::CLIENT_SEND_PARTIAL_P1 //client sends p1 to only some replicas, does not wait.
};
static bool ValidateInjectFailureType(const char* flagname,
    const std::string &value) {
  int n = sizeof(if_args);
  for (int i = 0; i < n; ++i) {
    if (value == if_args[i]) {
      return true;
    }
  }
  std::cerr << "Invalid value for --" << flagname << ": " << value << std::endl;
  return false;
}
DEFINE_string(indicus_inject_failure_type, if_args[0], "type of failure to"
    " inject (for Indicus)");
DEFINE_validator(indicus_inject_failure_type, &ValidateInjectFailureType);

//Pequin Sync protocol
enum query_sync_quorum_t {
  QUERY_SYNC_QUORUM_UNKNOWN,
  QUERY_SYNC_QUROUM_ONE,
  QUERY_SYNC_QUORUM_ONE_HONEST,  //at least f+1 --> 1 honest
  QUERY_SYNC_QUORUM_MAJORITY_HONEST, //at least 2f+1 --> f+1 honest
  QUERY_SYNC_QUORUM_MAJORITY, // at least 3f+1 --> 2f+1 honest (supermajority)
  QUERY_SYNC_QUORUM_ALL_POSSIBLE // at least 4f+1 (all that one can expect to receive)
};
const std::string query_sync_quorum_args[] = {
	"query-one",
  "query-one-honest",
  "query-majority-honest",
  "query-super-majority-honest",
  "query-all-possible"
};
const query_sync_quorum_t query_sync_quorums[] {
  QUERY_SYNC_QUROUM_ONE,
  QUERY_SYNC_QUORUM_ONE_HONEST,  //at least f+1 --> 1 honest
  QUERY_SYNC_QUORUM_MAJORITY_HONEST, //at least 2f+1 --> f+1 honest
  QUERY_SYNC_QUORUM_MAJORITY, // at least 3f+1 --> 2f+1 honest (supermajority)
  QUERY_SYNC_QUORUM_ALL_POSSIBLE // at least 4f+1 (all that one can expect to receive)
};
static bool ValidateQuerySyncQuorum(const char* flagname,
    const std::string &value) {
  int n = sizeof(query_sync_quorum_args);
  for (int i = 0; i < n; ++i) {
    if (value == query_sync_quorum_args[i]) return true;
  }
  std::cerr << "Invalid value for --" << flagname << ": " << value << std::endl;
  return false;
}

enum query_messages_t {
  QUERY_MESSAGES_UNKNOWN,
  QUERY_MESSAGES_QUERY_QUORUM, //send to no only #Query_sync_quorum many replicas
  QUERY_MESSAGES_PESSIMISTIC_BONUS, //send to f additional replicas
  QUERY_MESSAGES_ALL //send to all replicas
};
const std::string query_messages_args[] = {
	"query-quorum",
  "query-pessimistic-bonus",
  "query-all"
};
const query_messages_t query_messagess[] {
  QUERY_MESSAGES_QUERY_QUORUM,
  QUERY_MESSAGES_PESSIMISTIC_BONUS,
  QUERY_MESSAGES_ALL
};
static bool ValidateQueryMessages(const char* flagname,
    const std::string &value) {
  int n = sizeof(query_messages_args);
  for (int i = 0; i < n; ++i) {
    if (value == query_messages_args[i]) return true;
  }
  std::cerr << "Invalid value for --" << flagname << ": " << value << std::endl;
  return false;
}

/*
 Pequin settings
*/

DEFINE_string(pequin_query_sync_quorum, query_sync_quorum_args[2], "number of replica replies required for sync quorum"); //by default: SyncClient should wait for 2f+1 replies
DEFINE_validator(pequin_query_sync_quorum, &ValidateQuerySyncQuorum);

DEFINE_string(pequin_query_messages, query_messages_args[0], "number of replicas to send query to"); //by default: To receive 2f+1 replies, need to send to 2f+1 
DEFINE_validator(pequin_query_messages, &ValidateQueryMessages);

DEFINE_string(pequin_query_merge_threshold, query_sync_quorum_args[1], "number of replica votes necessary to include tx in sync snapshot");  //by default: f+1
//Can be optimistic and set it to 1 == include all tx ==> utmost freshness, but no guarantee of validity; can be pessimistic and set it higher ==> less fresh tx, but more widely prepared.
            // Note: This only affects the client progress. Servers will only adopt committed values if they are certified, and prepared values only if they locally vote Prepare.
DEFINE_validator(pequin_query_merge_threshold, &ValidateQuerySyncQuorum);

DEFINE_bool(pequin_query_result_honest, true, "require at least 1 honest replica reply"); //by default: true
//-->if false, use first reply; if true, wait for f+1 matching. Keep waiting (or retry) depending on sync_message size.

DEFINE_string(pequin_sync_messages, query_messages_args[0], "number of replicas to send sync snapshot to for execution"); 
//send to at least as many as results are required; f additional if optimistic ids enabled; 
 //By default: Sync Client then sends sync CP to f+1, and waits for f+1 matching replies  (For liveness --pessimistic bonus -- must send to 2+1)
                                                  //Send to f additional when using optimistic tx-ids.
                                                  //Send to 5f+1 if we want to cache read set.

DEFINE_validator(pequin_sync_messages, &ValidateQueryMessages);

DEFINE_bool(pequin_query_eager_exec, true, "skip query sync protocol and execute optimistically on local state");
DEFINE_bool(pequin_query_point_eager_exec, false, "use eager query exec instead of proof based point read");

DEFINE_bool(pequin_query_read_prepared, true, "allow query to read prepared values");
DEFINE_bool(pequin_query_cache_read_set, false, "cache query read set at replicas"); // Send syncMessages to all if read set caching is enabled -- but still only sync_messages many replicas are tasked to execute and reply.

DEFINE_bool(pequin_query_optimistic_txid, true, "use optimistic tx-id for sync protocol");
DEFINE_bool(pequin_query_compress_optimistic_txid, false, "compress optimistic tx-id for sync protocol");


DEFINE_bool(pequin_query_merge_active_at_client, true, "merge active query read sets client-side");

DEFINE_bool(pequin_sign_client_queries, false, "sign query and sync messages"); //proves non-equivocation of query contents, and query snapshot respectively. 
//DEFINE_bool(pequin_sign_replica_to_replica_sync, false, "sign inter replica sync messages with HMACs"); //proves authenticity of channels.
//Note: Should not be necessary. Unique hash of query should suffice for non-equivocation; autheniticated channels would suffice for authentication. 
DEFINE_bool(pequin_parallel_queries, false, "dispatch queries to parallel worker threads");


///////////////////////////////////////////////////////////

DEFINE_bool(debug_stats, false, "record stats related to debugging");

const std::string trans_args[] = {
  "udp",
	"tcp"
};

const transmode_t transmodes[] {
  TRANS_UDP,
	TRANS_TCP
};
static bool ValidateTransMode(const char* flagname,
    const std::string &value) {
  int n = sizeof(trans_args);
  for (int i = 0; i < n; ++i) {
    if (value == trans_args[i]) {
      return true;
    }
  }
  std::cerr << "Invalid value for --" << flagname << ": " << value << std::endl;
  return false;
}
DEFINE_string(trans_protocol, trans_args[1], "transport protocol to use for"
		" passing messages");
DEFINE_validator(trans_protocol, &ValidateTransMode);

const std::string protocol_args[] = {
  "blackhole",
	"txn-l",
  "txn-s",
  "qw",
  "occ",
  "lock",
  "span-occ",
  "span-lock",
  "pequin",
  "indicus",
	"pbft",
// HotStuff
    "hotstuff",
// Augustus-Hotstuff
    "augustus-hs",
// BFTSmart
  "bftsmart",
// Augustus-BFTSmart
	"augustus",
  "postgres"
};
const protomode_t protomodes[] {
  PROTO_BLACKHOLE,
  PROTO_TAPIR,
  PROTO_TAPIR,
  PROTO_WEAK,
  PROTO_STRONG,
  PROTO_STRONG,
  PROTO_STRONG,
  PROTO_STRONG,
  //
  PROTO_PEQUIN,
  PROTO_INDICUS,
      PROTO_PBFT,
  // HotStuff
      PROTO_HOTSTUFF,
  // Augustus-Hotstuff
      PROTO_AUGUSTUS,
  // BFTSmart
  PROTO_BFTSMART,
  // Augustus-BFTSmart
	PROTO_AUGUSTUS_SMART,
  PROTO_POSTGRES
};
const strongstore::Mode strongmodes[] {
  strongstore::Mode::MODE_UNKNOWN,
  strongstore::Mode::MODE_UNKNOWN,
  strongstore::Mode::MODE_UNKNOWN,
  strongstore::Mode::MODE_UNKNOWN,
  strongstore::Mode::MODE_OCC,
  strongstore::Mode::MODE_LOCK,
  strongstore::Mode::MODE_SPAN_OCC,
  strongstore::Mode::MODE_SPAN_LOCK,
  //
  strongstore::Mode::MODE_UNKNOWN,
  strongstore::Mode::MODE_UNKNOWN,
  strongstore::Mode::MODE_UNKNOWN,
	strongstore::Mode::MODE_UNKNOWN,
	strongstore::Mode::MODE_UNKNOWN,
  strongstore::Mode::MODE_UNKNOWN,
	strongstore::Mode::MODE_UNKNOWN
};
static bool ValidateProtocolMode(const char* flagname,
    const std::string &value) {
  int n = sizeof(protocol_args);
  for (int i = 0; i < n; ++i) {
    if (value == protocol_args[i]) {
      return true;
    }
  }
  std::cerr << "Invalid value for --" << flagname << ": " << value << std::endl;
  return false;
}
DEFINE_string(protocol_mode, protocol_args[0],	"the mode of the protocol to"
    " use during this experiment");
DEFINE_validator(protocol_mode, &ValidateProtocolMode);

const std::string benchmark_args[] = {
	"retwis",
  "tpcc",
  "smallbank",
  "rw",
  "tpcc-sync",
  "toy",
<<<<<<< HEAD
  "tpcc-sql"
=======
  "rw-sql"
>>>>>>> fc7ef234
};
const benchmode_t benchmodes[] {
  BENCH_RETWIS,
  BENCH_TPCC,
  BENCH_SMALLBANK_SYNC,
  BENCH_RW,
  BENCH_TPCC_SYNC,
  BENCH_TOY,
<<<<<<< HEAD
  BENCH_TPCC_SQL
=======
  BENCH_RW_SQL
>>>>>>> fc7ef234
};
static bool ValidateBenchmark(const char* flagname, const std::string &value) {
  int n = sizeof(benchmark_args);
  for (int i = 0; i < n; ++i) {
    if (value == benchmark_args[i]) {
      return true;
    }
  }
  std::cerr << "Invalid value for --" << flagname << ": " << value << std::endl;
  return false;
}
DEFINE_string(benchmark, benchmark_args[0],	"the mode of the protocol to use"
    " during this experiment");
DEFINE_validator(benchmark, &ValidateBenchmark);

/**
 * Experiment settings.
 */
DEFINE_uint64(exp_duration, 30, "duration (in seconds) of experiment");
DEFINE_uint64(warmup_secs, 5, "time (in seconds) to warm up system before"
    " recording stats");
DEFINE_uint64(cooldown_secs, 5, "time (in seconds) to cool down system after"
    " recording stats");
DEFINE_uint64(tput_interval, 0, "time (in seconds) between throughput"
    " measurements");
DEFINE_uint64(num_client_threads, 1, "number of client threads to run on each process");
DEFINE_uint64(num_client_hosts, 1, "number of client processes across all nodes and servers");
DEFINE_uint64(num_requests, -1, "number of requests (transactions) per"
    " client");
DEFINE_int32(closest_replica, -1, "index of the replica closest to the client");
DEFINE_string(closest_replicas, "", "space-separated list of replica indices in"
    " order of proximity to client(s)");
DEFINE_uint64(delay, 0, "simulated communication delay");
DEFINE_int32(clock_skew, 0, "difference between real clock and TrueTime");
DEFINE_int32(clock_error, 0, "maximum error for clock");
DEFINE_string(stats_file, "", "path to output stats file.");
DEFINE_uint64(abort_backoff, 100, "sleep exponentially increasing amount after abort.");
DEFINE_bool(retry_aborted, true, "retry aborted transactions.");
DEFINE_int64(max_attempts, -1, "max number of attempts per transaction (or -1"
    " for unlimited).");
DEFINE_uint64(message_timeout, 10000, "length of timeout for messages in ms.");
DEFINE_uint64(max_backoff, 5000, "max time to sleep after aborting.");

const std::string partitioner_args[] = {
	"default",
  "warehouse_dist_items",
  "warehouse"
};
const partitioner_t parts[] {
  DEFAULT,
  WAREHOUSE_DIST_ITEMS,
  WAREHOUSE
};
static bool ValidatePartitioner(const char* flagname,
    const std::string &value) {
  int n = sizeof(partitioner_args);
  for (int i = 0; i < n; ++i) {
    if (value == partitioner_args[i]) {
      return true;
    }
  }
  std::cerr << "Invalid value for --" << flagname << ": " << value << std::endl;
  return false;
}
DEFINE_string(partitioner, partitioner_args[0],	"the partitioner to use during this"
    " experiment");
DEFINE_validator(partitioner, &ValidatePartitioner);


DEFINE_bool(store_mode, true, "true => Runs Table-store + CC-store (SQL); false => Runs pure KV-store");
/**
 * SQL Benchmark settings
*/
DEFINE_string(data_file_path, "", "path to file containing Table information to be loaded");
DEFINE_bool(sql_bench, false, "Register Tables for SQL benchmarks. Input file is JSON Table args");

/**
 * Postgres settings
*/
DEFINE_string(connection_str, "postgres://postgres:password@localhost:5432/tpccdb", "connection string to postgres database");

/**
 * Retwis settings.
 */
DEFINE_string(keys_path, "", "path to file containing keys in the system"
		" (for retwis)");
DEFINE_uint64(num_keys, 0, "number of keys to generate (for retwis");

const std::string keys_args[] = {
	"uniform",
  "zipf"
};
const keysmode_t keysmodes[] {
  KEYS_UNIFORM,
  KEYS_ZIPF
};
static bool ValidateKeys(const char* flagname, const std::string &value) {
  int n = sizeof(keys_args);
  for (int i = 0; i < n; ++i) {
    if (value == keys_args[i]) {
      return true;
    }
  }
  std::cerr << "Invalid value for --" << flagname << ": " << value << std::endl;
  return false;
}
DEFINE_string(key_selector, keys_args[0],	"the distribution from which to "
    "select keys.");
DEFINE_validator(key_selector, &ValidateKeys);

DEFINE_double(zipf_coefficient, 0.5, "the coefficient of the zipf distribution "
    "for key selection.");

/**
 * RW settings.
 */
DEFINE_uint64(num_ops_txn, 1, "number of ops in each txn"
    " (for rw)");
DEFINE_bool(rw_read_only, false, "only do read operations");
// RW benchmark also uses same config parameters as Retwis.

/**
 * RW-sql additional settings.
 */

DEFINE_uint64(num_tables, 1, "number of tables for rw-sql");
DEFINE_uint64(num_keys_per_table, 10, "number of keys per table for rw-sql");
DEFINE_uint64(max_range, 3, "max amount of reads in a single scan for rw-sql");


/**
 * TPCC settings.
 */
DEFINE_int32(warehouse_per_shard, 1, "number of warehouses per shard"
		" (for tpcc)");
DEFINE_int32(clients_per_warehouse, 1, "number of clients per warehouse"
		" (for tpcc)");
DEFINE_int32(remote_item_milli_p, 0, "remote item milli p (for tpcc)");

DEFINE_int32(tpcc_num_warehouses, 1, "number of warehouses (for tpcc)");
DEFINE_int32(tpcc_w_id, 1, "home warehouse id for this client (for tpcc)");
DEFINE_int32(tpcc_C_c_id, 1, "C value for NURand() when selecting"
    " random customer id (for tpcc)");
DEFINE_int32(tpcc_C_c_last, 1, "C value for NURand() when selecting"
    " random customer last name (for tpcc)");
DEFINE_int32(tpcc_new_order_ratio, 45, "ratio of new_order transactions to other"
    " transaction types (for tpcc)");
DEFINE_int32(tpcc_delivery_ratio, 4, "ratio of delivery transactions to other"
    " transaction types (for tpcc)");
DEFINE_int32(tpcc_stock_level_ratio, 4, "ratio of stock_level transactions to other"
    " transaction types (for tpcc)");
DEFINE_int32(tpcc_payment_ratio, 43, "ratio of payment transactions to other"
    " transaction types (for tpcc)");
DEFINE_int32(tpcc_order_status_ratio, 4, "ratio of order_status transactions to other"
    " transaction types (for tpcc)");
DEFINE_bool(static_w_id, false, "force clients to use same w_id for each treansaction");

/**
 * Smallbank settings.
 */

DEFINE_int32(balance_ratio, 60, "percentage of balance transactions"
    " (for smallbank)");
DEFINE_int32(deposit_checking_ratio, 10, "percentage of deposit checking"
    " transactions (for smallbank)");
DEFINE_int32(transact_saving_ratio, 10, "percentage of transact saving"
    " transactions (for smallbank)");
DEFINE_int32(amalgamate_ratio, 10, "percentage of deposit checking"
    " transactions (for smallbank)");
DEFINE_int32(write_check_ratio, 10, "percentage of write check transactions"
    " (for smallbank)");
DEFINE_int32(num_hotspots, 1000, "# of hotspots (for smallbank)");
DEFINE_int32(num_customers, 18000, "# of customers (for smallbank)");
DEFINE_double(hotspot_probability, 0.9, "probability of ending in hotspot");
DEFINE_int32(timeout, 5000, "timeout in ms (for smallbank)");
DEFINE_string(customer_name_file_path, "smallbank_names", "path to file"
    " containing names to be loaded (for smallbank)");

DEFINE_LATENCY(op);

std::vector<::AsyncClient *> asyncClients;
std::vector<::SyncClient *> syncClients;
std::vector<::Client *> clients;
std::vector<::OneShotClient *> oneShotClients;
std::vector<::BenchmarkClient *> benchClients;
std::vector<std::thread *> threads;
Transport *tport;
transport::Configuration *config;
KeyManager *keyManager;
Partitioner *part;
KeySelector *keySelector;
QuerySelector *querySelector;

void Cleanup(int signal);
void FlushStats();

int main(int argc, char **argv) {
  gflags::SetUsageMessage(
           "executes transactions from various transactional workload\n"
"           benchmarks against various distributed replicated transaction\n"
"           processing systems.");
	gflags::ParseCommandLineFlags(&argc, &argv, true);

  // parse transport protocol
  transmode_t trans = TRANS_UNKNOWN;
  int numTransModes = sizeof(trans_args);
  for (int i = 0; i < numTransModes; ++i) {
    if (FLAGS_trans_protocol == trans_args[i]) {
      trans = transmodes[i];
      break;
    }
  }
  if (trans == TRANS_UNKNOWN) {
    std::cerr << "Unknown transport protocol." << std::endl;
    return 1;
  }

  // parse protocol and mode
  protomode_t mode = PROTO_UNKNOWN;
  strongstore::Mode strongmode = strongstore::Mode::MODE_UNKNOWN;
  int numProtoModes = sizeof(protocol_args);
  for (int i = 0; i < numProtoModes; ++i) {
    if (FLAGS_protocol_mode == protocol_args[i]) {
      mode = protomodes[i];
<<<<<<< HEAD
      if(i < (sizeof(strongmodes)/sizeof(strongmode))) 
        strongmode = strongmodes[i];
=======
      if(i < (sizeof(strongmodes)/sizeof(strongmode))) strongmode = strongmodes[i];
>>>>>>> fc7ef234
      break;
    }
  }
  if (mode == PROTO_UNKNOWN || (mode == PROTO_STRONG
      && strongmode == strongstore::Mode::MODE_UNKNOWN)) {
    std::cerr << "Unknown protocol or unknown strongmode." << std::endl;
    return 1;
  }

  // parse benchmark
  benchmode_t benchMode = BENCH_UNKNOWN;
  int numBenchs = sizeof(benchmark_args);
  for (int i = 0; i < numBenchs; ++i) {
    if (FLAGS_benchmark == benchmark_args[i]) {
      benchMode = benchmodes[i];
      break;
    }
  }
  if (benchMode == BENCH_UNKNOWN) {
    std::cerr << "Unknown benchmark." << std::endl;
    return 1;
  }

  // parse partitioner
  partitioner_t partType = DEFAULT;
  int numParts = sizeof(partitioner_args);
  for (int i = 0; i < numParts; ++i) {
    if (FLAGS_partitioner == partitioner_args[i]) {
      partType = parts[i];
      break;
    }
  }

  // parse key selector
  keysmode_t keySelectionMode = KEYS_UNKNOWN;
  int numKeySelectionModes = sizeof(keys_args);
  for (int i = 0; i < numKeySelectionModes; ++i) {
    if (FLAGS_key_selector == keys_args[i]) {
      keySelectionMode = keysmodes[i];
      break;
    }
  }
  if (keySelectionMode == KEYS_UNKNOWN) {
    std::cerr << "Unknown key selector." << std::endl;
    return 1;
  }

  // parse read quorum
  read_quorum_t read_quorum = READ_QUORUM_UNKNOWN;
  int numReadQuorums = sizeof(read_quorum_args);
  for (int i = 0; i < numReadQuorums; ++i) {
    if (FLAGS_indicus_read_quorum == read_quorum_args[i]) {
      read_quorum = read_quorums[i];
      break;
    }
  }
  if (mode != PROTO_TAPIR && read_quorum == READ_QUORUM_UNKNOWN) { //All other ProtoModes require a ReadQuorum Size as input.
    std::cerr << "Unknown read quorum." << std::endl;
    return 1;
  }

  // parse read messages
  read_messages_t read_messages = READ_MESSAGES_UNKNOWN;
  int numReadMessagess = sizeof(read_messages_args);
  for (int i = 0; i < numReadMessagess; ++i) {
    if (FLAGS_indicus_read_messages == read_messages_args[i]) {
      read_messages = read_messagess[i];
      break;
    }
  }
  if ((mode != PROTO_TAPIR && mode != PROTO_PBFT) && read_messages == READ_MESSAGES_UNKNOWN) { //All other protocols require a ReadMessage Size as input
    std::cerr << "Unknown read messages." << std::endl;
    return 1;
  }

  // parse inject failure
  InjectFailureType injectFailureType = InjectFailureType::CLIENT_EQUIVOCATE;
  int numInjectFailure = sizeof(if_args);
  for (int i = 0; i < numInjectFailure; ++i) {
    if (FLAGS_indicus_inject_failure_type == if_args[i]) {
      injectFailureType = iff[i];
      break;
    }
  }

  // parse read dep
  read_dep_t read_dep = READ_DEP_UNKNOWN;
  int numReadDeps = sizeof(read_dep_args);
  for (int i = 0; i < numReadDeps; ++i) {
    if (FLAGS_indicus_read_dep == read_dep_args[i]) {
      read_dep = read_deps[i];
      break;
    }
  }
  if ((mode == PROTO_INDICUS || mode == PROTO_PEQUIN) && read_dep == READ_DEP_UNKNOWN) {
    std::cerr << "Unknown read dep." << std::endl;
    return 1;
  }

  // parse query sync quorum
  query_sync_quorum_t query_sync_quorum = QUERY_SYNC_QUORUM_UNKNOWN;
  int numQuerySyncQuorums = sizeof(query_sync_quorum_args);
  for (int i = 0; i < numQuerySyncQuorums; ++i) {
    if (FLAGS_pequin_query_sync_quorum == query_sync_quorum_args[i]) {
      query_sync_quorum = query_sync_quorums[i];
      break;
    }
  }
  if (mode == PROTO_PEQUIN && query_sync_quorum == QUERY_SYNC_QUORUM_UNKNOWN) { 
    std::cerr << "Unknown query sync quorum." << std::endl;
    return 1;
  }
  
  // parse query messages
  query_messages_t query_messages = QUERY_MESSAGES_UNKNOWN;
  int numQueryMessages = sizeof(query_messages_args);
  for (int i = 0; i < numQueryMessages; ++i) {
    if (FLAGS_pequin_query_messages == query_messages_args[i]) {
      query_messages = query_messagess[i];
      break;
    }
  }
  if (mode == PROTO_PEQUIN && query_messages == QUERY_MESSAGES_UNKNOWN) { 
    std::cerr << "Unknown query messages." << std::endl;
    return 1;
  }

    // parse query sync quorum merge threshold
  query_sync_quorum_t query_merge_threshold = QUERY_SYNC_QUORUM_UNKNOWN;
  int numQueryMergeThresholds = sizeof(query_sync_quorum_args);
  for (int i = 0; i < numQueryMergeThresholds; ++i) {
    if (FLAGS_pequin_query_merge_threshold == query_sync_quorum_args[i]) {
      query_merge_threshold = query_sync_quorums[i];
      break;
    }
  }
  if (mode == PROTO_PEQUIN && query_merge_threshold == QUERY_SYNC_QUORUM_UNKNOWN) { 
    std::cerr << "Unknown query merge threshold." << std::endl;
    return 1;
  }

  // parse sync messages
  query_messages_t sync_messages = QUERY_MESSAGES_UNKNOWN;
  int numSyncMessages = sizeof(query_messages_args);
  for (int i = 0; i < numSyncMessages; ++i) {
    if (FLAGS_pequin_sync_messages == query_messages_args[i]) {
      sync_messages = query_messagess[i];
      break;
    }
  }
  if (mode == PROTO_PEQUIN && sync_messages == QUERY_MESSAGES_UNKNOWN) { 
    std::cerr << "Unknown sync messages." << std::endl;
    return 1;
  }


//////////////////////////

  // parse closest replicas
  std::vector<int> closestReplicas;
  std::stringstream iss(FLAGS_closest_replicas);
  int replica;
  iss >> replica;
  while (!iss.fail()) {
    std::cerr << "Next closest replica: " << replica << std::endl;
    closestReplicas.push_back(replica);
    iss >> replica;
  }


  // parse retwis settings
  std::vector<std::string> keys;
  if (benchMode == BENCH_RETWIS || benchMode == BENCH_RW) {
    if (FLAGS_keys_path.empty()) {
      if (FLAGS_num_keys > 0) {
        for (size_t i = 0; i < FLAGS_num_keys; ++i) {
          keys.push_back(std::to_string(i));
        }
      } else {
        std::cerr << "Specified neither keys file nor number of keys."
                  << std::endl;
        return 1;
      }
    } else {
      std::ifstream in;
      in.open(FLAGS_keys_path);
      if (!in) {
        std::cerr << "Could not read keys from: " << FLAGS_keys_path
                  << std::endl;
        return 1;
      }
      std::string key;
      while (std::getline(in, key)) {
        keys.push_back(key);
      }
      in.close();
    }
  }

  switch (trans) {
    case TRANS_TCP:
      tport = new TCPTransport(0.0, 0.0, 0, false, 0, 1, FLAGS_indicus_hyper_threading, false, 0);
      break;
    case TRANS_UDP:
      tport = new UDPTransport(0.0, 0.0, 0, nullptr);
      break;
    default:
      NOT_REACHABLE();
  }

  Debug("transport protocol used: %d",trans);

  switch (keySelectionMode) {
    case KEYS_UNIFORM:
      keySelector = new UniformKeySelector(keys);
      break;
    case KEYS_ZIPF:
      keySelector = new ZipfKeySelector(keys, FLAGS_zipf_coefficient);
      break;
    default:
      NOT_REACHABLE();
  }

  /// QuerySelector
  if(FLAGS_sql_bench && benchMode == BENCH_RW_SQL){
    //Create QuerySelector
    KeySelector *tableSelector;
    KeySelector *baseSelector;
    KeySelector *rangeSelector = new UniformKeySelector(keys, FLAGS_max_range); //doesn't make sense really to have a zipfean range selector - does not strongly correlate to contention. The bigger the range = the bigger contention

    //Note: "keys" is an empty/un-used argument for this setup.
    switch (keySelectionMode) {
      case KEYS_UNIFORM:
        tableSelector = new UniformKeySelector(keys, FLAGS_num_tables);
        baseSelector = new UniformKeySelector(keys, FLAGS_num_keys_per_table);
        //rangeSelector = new UniformKeySelector(keys, FLAGS_max_range);
        break;
      case KEYS_ZIPF:
        tableSelector = new ZipfKeySelector(keys, FLAGS_zipf_coefficient, FLAGS_num_tables);
        baseSelector = new ZipfKeySelector(keys, FLAGS_zipf_coefficient, FLAGS_num_keys_per_table);
        //rangeSelector = new ZipfKeySelector(keys, FLAGS_zipf_coefficient, FLAGS_max_range);
        break;
      default:
        NOT_REACHABLE();
    }

    querySelector = new QuerySelector(FLAGS_num_keys_per_table, tableSelector, baseSelector, rangeSelector);


     //RW-SQL ==> auto-generate TableRegistry
    FLAGS_data_file_path = std::filesystem::path(FLAGS_data_file_path).replace_filename("rw-sql-gen-client" + std::to_string(FLAGS_client_id));
    TableWriter table_writer(FLAGS_data_file_path, false);

    //Set up a bunch of Tables: Num_tables many; with num_items...
    const std::vector<std::pair<std::string, std::string>> &column_names_and_types = {{"key", "INT"}, {"value", "INT"}};
    const std::vector<uint32_t> &primary_key_col_idx = {0};
        //Create Table
        
    for(int i=0; i<FLAGS_num_tables; ++i){
      string table_name = "table_" + std::to_string(i);
      table_writer.add_table(table_name, column_names_and_types, primary_key_col_idx);
    }

    table_writer.flush();
    FLAGS_data_file_path += "-tables-schema.json";
    //Read in a TableRegistry? (Probably not needed, but can add)
  }



  ///


  std::mt19937 rand(FLAGS_client_id); // TODO: is this safe?

  switch (partType) {
    case DEFAULT:
      part = new DefaultPartitioner();
      break;
    case WAREHOUSE_DIST_ITEMS:
      part = new WarehouseDistItemsPartitioner(FLAGS_tpcc_num_warehouses);
      break;
    case WAREHOUSE:
      part = new WarehousePartitioner(FLAGS_tpcc_num_warehouses, rand);
      break;
    default:
      NOT_REACHABLE();
  }

	std::string latencyFile;
  std::string latencyRawFile;
  std::vector<uint64_t> latencies;
  std::atomic<size_t> clientsDone(0UL);

  bench_done_callback bdcb = [&]() {
    ++clientsDone;
    if (clientsDone == FLAGS_num_client_threads) {
      Latency_t sum;
      _Latency_Init(&sum, "total");
      for (unsigned int i = 0; i < benchClients.size(); i++) {
        Latency_Sum(&sum, &benchClients[i]->latency);
      }

      Latency_Dump(&sum);
      if (latencyFile.size() > 0) {
        Latency_FlushTo(latencyFile.c_str());
      }

      latencyRawFile = latencyFile+".raw";
      std::ofstream rawFile(latencyRawFile.c_str(),
          std::ios::out | std::ios::binary);
      for (auto x : benchClients) {
        rawFile.write((char *)&x->latencies[0],
            (x->latencies.size()*sizeof(x->latencies[0])));
        if (!rawFile) {
          Warning("Failed to write raw latency output");
        }
      }

      tport->Stop();
    }
  };

  std::ifstream configStream(FLAGS_config_path);
  if (configStream.fail()) {
    std::cerr << "Unable to read configuration file: " << FLAGS_config_path
              << std::endl;
    return -1;
  }
  config = new transport::Configuration(configStream);

	crypto::KeyType keyType;
  switch (FLAGS_indicus_key_type) {
  case 0:
    keyType = crypto::RSA;
    break;
  case 1:
    keyType = crypto::ECDSA;
    break;
  case 2:
    keyType = crypto::ED25;
    break;
  case 3:
    keyType = crypto::SECP;
    break;
	case 4:
	  keyType = crypto::DONNA;
	  break;
  default:
    throw "unimplemented";
  }

  uint64_t replica_total = FLAGS_num_shards * config->n;
  uint64_t client_total = FLAGS_num_client_hosts * FLAGS_num_client_threads;
  KeyManager* keyManager = new KeyManager(FLAGS_indicus_key_path, keyType, true, replica_total, client_total, FLAGS_num_client_hosts);
  keyManager->PreLoadPubKeys(false);

  if (closestReplicas.size() > 0 && closestReplicas.size() != static_cast<size_t>(config->n)) {
    std::cerr << "If specifying closest replicas, must specify all "
               << config->n << "; only specified "
               << closestReplicas.size() << std::endl;
    return 1;
  }

  if (FLAGS_num_client_threads > (1 << 6)) {
    std::cerr << "Only support up to " << (1 << 6) << " clients in one process." << std::endl;
    Panic("Unsupported number of client threads.");
    return 1;
  }

  for (size_t i = 0; i < FLAGS_num_client_threads; i++) {
    Client *client = nullptr;
    AsyncClient *asyncClient = nullptr;
    SyncClient *syncClient = nullptr;
    OneShotClient *oneShotClient = nullptr;

    //uint64_t clientId = (FLAGS_client_id << 6) | i;
    //uint64_t clientId = (FLAGS_client_id << 2) | i;
    //uint64_t clientId = FLAGS_client_id | i;
    uint64_t clientId = FLAGS_client_id + FLAGS_num_client_hosts * i;
    std::cerr <<  "num hosts=" << FLAGS_num_client_hosts << "; num_threads=" << FLAGS_num_client_threads << std::endl;
    //keyManager->PreLoadPrivKey(clientId, true);
    // Alternatively: uint64_t clientId = FLAGS_client_id * FLAGS_num_client_threads + i;
    
    ////////////////// PROTOCOL CLIENTS

    ///////////////// Additional parameter configurations
    uint64_t readQuorumSize = 0; //number of replies necessary to form a read quorum
    uint64_t readMessages = 0; //number of read messages sent to replicas to request replies
    uint64_t pessimistic_quorum_bonus = FLAGS_indicus_optimistic_read_quorum? 0 : config->f; //by default only sends read to the same amount of replicas that we need replies from; if there are faults, we may need to send to more.
    uint64_t readDepSize = 0; //number of replica replies needed to form dependency  
    InjectFailure failure; //Type of Failure to be injected

    uint64_t syncQuorumSize = 0; //number of replies necessary to form a sync quorum
    uint64_t queryMessages = 0; //number of query messages sent to replicas to request sync replies
    uint64_t mergeThreshold = 1; //number of tx instances required to observe to include in sync snapshot
    uint64_t syncMessages = 0;    //number of sync messages sent to replicas to request result replies
    uint64_t resultQuorum = FLAGS_pequin_query_result_honest? config->f + 1 : 1;


    switch (mode) {
      case PROTO_TAPIR:
           break;
      case PROTO_PEQUIN:
         switch (query_sync_quorum) {
          case QUERY_SYNC_QUROUM_ONE:
            syncQuorumSize = 1;
            break;
          case QUERY_SYNC_QUORUM_ONE_HONEST:
            syncQuorumSize = config->f + 1;
            break;
          case QUERY_SYNC_QUORUM_MAJORITY_HONEST:
            syncQuorumSize = config->f * 2 + 1;  //majority of quorum will be honest
            break;
          case QUERY_SYNC_QUORUM_MAJORITY:
            syncQuorumSize = config->f * 3 + 1; //== majority of all honest will be included in quorum
            break;
          case QUERY_SYNC_QUORUM_ALL_POSSIBLE:
            syncQuorumSize = config->f * 4 + 1;
            break;
          default: 
            NOT_REACHABLE();
         }
         switch (query_merge_threshold) { 
          case QUERY_SYNC_QUROUM_ONE:
            mergeThreshold = 1;
            break;
          case QUERY_SYNC_QUORUM_ONE_HONEST:
            mergeThreshold = config->f + 1;
            break;
          //NOTE: These cases realistically will never be used -- but supported here anyways
          case QUERY_SYNC_QUORUM_MAJORITY_HONEST:
            mergeThreshold = config->f * 2 + 1;  //majority of quorum will be honest
            break;
          case QUERY_SYNC_QUORUM_MAJORITY:
            mergeThreshold = config->f * 3 + 1; //== majority of all honest will be included in quorum
            break;
          case QUERY_SYNC_QUORUM_ALL_POSSIBLE:
            mergeThreshold = config->f * 4 + 1;
            break;
          default: 
            NOT_REACHABLE();
         }
         if(mergeThreshold > syncQuorumSize) Panic("Merge Threshold for Query Sync cannot be larger than Quorum itself");
         if(mergeThreshold + config->f > syncQuorumSize) std::cerr << "WARNING: Under given Config Query Sync Merge is not live in presence of byzantine replies in Query Sync Quorum" << std::endl;
        
         switch (query_messages) {
          case QUERY_MESSAGES_QUERY_QUORUM:
              queryMessages = syncQuorumSize;
              break;
          case QUERY_MESSAGES_PESSIMISTIC_BONUS:
              queryMessages = syncQuorumSize + config->f;
              break;
          case QUERY_MESSAGES_ALL:
              queryMessages = config->n;
              break;
          default:
              NOT_REACHABLE();
          }
          if(syncQuorumSize > queryMessages) Panic("Query Quorum size cannot be larger than number of Query requests sent");
          if(syncQuorumSize + config->f > queryMessages) std::cerr << "WARNING: Query Sync is not live in presence of byzantine replies witholding query sync replies (omission faults)" << std::endl;
         
         switch (sync_messages) {
          case QUERY_MESSAGES_QUERY_QUORUM:
              syncMessages = resultQuorum;
              break;
          case QUERY_MESSAGES_PESSIMISTIC_BONUS:
              syncMessages = resultQuorum + config->f;
              break;
          case QUERY_MESSAGES_ALL:
              syncMessages = config->n;
              break;
          default:
              NOT_REACHABLE();
          }
         
         // ==> Moved to client logic in order to account for retries.
         //if(FLAGS_pequin_query_optimistic_txid) syncMessages = std::max((uint64_t) config->n, syncMessages + config->n); //If optimisticTxID enabled send to f additional replicas to guarantee result. 
         // if read_cache is True:--> send sync to all, but still only ask syncMessages many to execute.

        Debug("Configuring Pequin to send query messages to %lu replicas and wait for %lu replies. Merge Threshold is %lu. %lu Sync messages are being sent", queryMessages, syncQuorumSize, mergeThreshold, syncMessages);

      case PROTO_INDICUS:
         switch (read_quorum) {
            case READ_QUORUM_ONE:
                readQuorumSize = 1;
                break;
            case READ_QUORUM_ONE_HONEST:
                readQuorumSize = config->f + 1;
                break;
            case READ_QUORUM_MAJORITY_HONEST:
                readQuorumSize = config->f * 2 + 1;
                break;
            case READ_QUORUM_MAJORITY:
                readQuorumSize = (config->n + 1) / 2;
                break;
            case READ_QUORUM_ALL:
                readQuorumSize = config->f * 4 + 1;
                break;
            default:
                NOT_REACHABLE();
        }

        switch (read_messages) {
          case READ_MESSAGES_READ_QUORUM:
              readMessages = readQuorumSize + pessimistic_quorum_bonus;
              break;
          case READ_MESSAGES_MAJORITY:
              readMessages = (config->n + 1) / 2;
              break;
          case READ_MESSAGES_ALL:
              readMessages = config->n;
              break;
          default:
              NOT_REACHABLE();
          }
          Debug("Configuring Indicus to send read messages to %lu replicas and wait for %lu replies.", readMessages, readQuorumSize);
          UW_ASSERT(readMessages >= readQuorumSize);

          switch (read_dep) {
          case READ_DEP_ONE:
              readDepSize = 1;
              break;
          case READ_DEP_ONE_HONEST:
              readDepSize = config->f + 1;
              break;
          default:
              NOT_REACHABLE();
          }

          failure.type = injectFailureType;
          failure.timeMs = FLAGS_indicus_inject_failure_ms + rand() % 100; //offset client failures a bit.
          //	std::cerr << "client_id = " << FLAGS_client_id << " < ?" << (72* FLAGS_indicus_inject_failure_proportion/100) << ". Failure enabled: "<< failure.enabled <<  std::endl;
          failure.enabled = FLAGS_num_client_hosts * i + FLAGS_client_id < floor(FLAGS_num_client_hosts * FLAGS_num_client_threads * FLAGS_indicus_inject_failure_proportion / 100);
            std::cerr << "client_id = " << clientId << ", client_process = " << FLAGS_client_id << ", thread_id = " << i << ". Failure enabled: "<< failure.enabled <<  std::endl;
          failure.frequency = FLAGS_indicus_inject_failure_freq;
        break;
      case PROTO_PBFT:
      case PROTO_HOTSTUFF:
      case PROTO_BFTSMART:
      case PROTO_AUGUSTUS_SMART:
      case PROTO_AUGUSTUS:
        switch (read_quorum) {
          case READ_QUORUM_ONE:
              readQuorumSize = 1;
              break;
          case READ_QUORUM_ONE_HONEST:
              readQuorumSize = config->f + 1;
              break;
          case READ_QUORUM_MAJORITY_HONEST:
              readQuorumSize = config->f * 2 + 1;
              break;
          default:
              NOT_REACHABLE();
        }
				
        switch (read_messages) {
          case READ_MESSAGES_READ_QUORUM:
              readMessages = readQuorumSize + pessimistic_quorum_bonus; 
              break;
          case READ_MESSAGES_MAJORITY:
              readMessages = (config->n + 1) / 2;
              break;
          case READ_MESSAGES_ALL:
              readMessages = config->n;
              break;
          default:
              NOT_REACHABLE();
        }
    }

//Declare Protocol Clients

    switch (mode) {
    case PROTO_BLACKHOLE: {
        client = new blackhole::Client();
        break;
    }
    case PROTO_TAPIR: {
        client = new tapirstore::Client(config, clientId,
                                        FLAGS_num_shards, FLAGS_num_groups, FLAGS_closest_replica,
                                        tport, part, FLAGS_ping_replicas, FLAGS_tapir_sync_commit,
                                        TrueTime(FLAGS_clock_skew,
                                                 FLAGS_clock_error));
        break;
    }
    case PROTO_PEQUIN: {
      pequinstore::QueryParameters query_params(FLAGS_store_mode,
                                                 syncQuorumSize,
                                                 queryMessages,
                                                 mergeThreshold,
                                                 syncMessages,
                                                 resultQuorum,
                                                 FLAGS_pequin_query_eager_exec,
                                                 FLAGS_pequin_query_point_eager_exec,
                                                 FLAGS_pequin_query_read_prepared,
                                                 FLAGS_pequin_query_cache_read_set,
                                                 FLAGS_pequin_query_optimistic_txid,
                                                 FLAGS_pequin_query_compress_optimistic_txid, 
                                                 FLAGS_pequin_query_merge_active_at_client,
                                                 FLAGS_pequin_sign_client_queries,
                                                 false,    // FLAGS_pequin_sign_replica_to_replica_sync,
                                                 FLAGS_pequin_parallel_queries);

        pequinstore::Parameters params(FLAGS_indicus_sign_messages,
                                        FLAGS_indicus_validate_proofs, FLAGS_indicus_hash_digest,
                                        FLAGS_indicus_verify_deps, FLAGS_indicus_sig_batch,
                                        FLAGS_indicus_max_dep_depth, readDepSize,
																				false, false,
																				false, false,
                                        FLAGS_indicus_merkle_branch_factor, failure,
                                        FLAGS_indicus_multi_threading, FLAGS_indicus_batch_verification,
																				FLAGS_indicus_batch_verification_size,
																				false,
																				false,
																				false,
																				FLAGS_indicus_parallel_CCC,
																				false,
																				FLAGS_indicus_all_to_all_fb,
																			  FLAGS_indicus_no_fallback,
																				FLAGS_indicus_relayP1_timeout,
																			  false,
                                        FLAGS_indicus_sign_client_proposals,
                                        0,
                                        query_params);

        client = new pequinstore::Client(config, clientId,
                                          FLAGS_num_shards,
                                          FLAGS_num_groups, closestReplicas, FLAGS_ping_replicas, tport, part,
                                          FLAGS_tapir_sync_commit, 
                                          readMessages, readQuorumSize,
                                          params, 
                                          FLAGS_data_file_path, //table_registry
                                          keyManager, 
                                          FLAGS_indicus_phase1_decision_timeout,
																					FLAGS_indicus_max_consecutive_abstains,
                                          FLAGS_sql_bench,
																					TrueTime(FLAGS_clock_skew, FLAGS_clock_error));
        break;
    }
    case PROTO_INDICUS: {
        indicusstore::Parameters params(FLAGS_indicus_sign_messages,
                                        FLAGS_indicus_validate_proofs, FLAGS_indicus_hash_digest,
                                        FLAGS_indicus_verify_deps, FLAGS_indicus_sig_batch,
                                        FLAGS_indicus_max_dep_depth, readDepSize,
																				false, false,
																				false, false,
                                        FLAGS_indicus_merkle_branch_factor, failure,
                                        FLAGS_indicus_multi_threading, FLAGS_indicus_batch_verification,
																				FLAGS_indicus_batch_verification_size,
																				false,
																				false,
																				false,
																				FLAGS_indicus_parallel_CCC,
																				false,
																				FLAGS_indicus_all_to_all_fb,
																			  FLAGS_indicus_no_fallback,
																				FLAGS_indicus_relayP1_timeout,
																			  false,
                                        FLAGS_indicus_sign_client_proposals,
                                        0);

        client = new indicusstore::Client(config, clientId,
                                          FLAGS_num_shards,
                                          FLAGS_num_groups, closestReplicas, FLAGS_ping_replicas, tport, part,
                                          FLAGS_tapir_sync_commit, readMessages, readQuorumSize,
                                          params, keyManager, FLAGS_indicus_phase1_decision_timeout,
																					FLAGS_indicus_max_consecutive_abstains,
																					TrueTime(FLAGS_clock_skew, FLAGS_clock_error));
        break;
    }
    case PROTO_PBFT: {
      //Currently deprecated
      //Note: does not use readMessage size as input parameter. Should have this option. 
        client = new pbftstore::Client(*config, FLAGS_num_shards,
                                       FLAGS_num_groups, tport, part,
                                       readQuorumSize,
                                       FLAGS_indicus_sign_messages, FLAGS_indicus_validate_proofs,
                                       keyManager,
																			 FLAGS_pbft_order_commit, FLAGS_pbft_validate_abort,
																			 TrueTime(FLAGS_clock_skew, FLAGS_clock_error));
        break;
    }

// HotStuff
    case PROTO_HOTSTUFF: {
        client = new hotstuffstore::Client(*config, clientId, FLAGS_num_shards,
                                       FLAGS_num_groups, closestReplicas,
																			  tport, part,
                                       readMessages, readQuorumSize,
                                       FLAGS_indicus_sign_messages, FLAGS_indicus_validate_proofs,
                                       keyManager,
																			 FLAGS_pbft_order_commit, FLAGS_pbft_validate_abort,
																			 TrueTime(FLAGS_clock_skew, FLAGS_clock_error));
        break;
    }

		// BFTSmart
		    case PROTO_BFTSMART: {
		        client = new bftsmartstore::Client(*config, clientId, FLAGS_num_shards,
		                                       FLAGS_num_groups, closestReplicas,
																					  tport, part,
		                                       readMessages, readQuorumSize,
		                                       FLAGS_indicus_sign_messages, FLAGS_indicus_validate_proofs,
		                                       keyManager, FLAGS_bftsmart_codebase_dir,
																					 FLAGS_pbft_order_commit, FLAGS_pbft_validate_abort,
																					 TrueTime(FLAGS_clock_skew, FLAGS_clock_error));
		        break;
		    }

    //Augustus on top of BFTSmart
		case PROTO_AUGUSTUS_SMART: {
				client = new bftsmartstore_stable::Client(*config, clientId, FLAGS_num_shards,
																			 FLAGS_num_groups, closestReplicas,
																				tport, part,
																			 readMessages, readQuorumSize,
																			 FLAGS_indicus_sign_messages, FLAGS_indicus_validate_proofs,
																			 keyManager,
																			 FLAGS_pbft_order_commit, FLAGS_pbft_validate_abort,
																			 TrueTime(FLAGS_clock_skew, FLAGS_clock_error));
				break;
		}

// Augustus on top of Hotstuff
    case PROTO_AUGUSTUS: {
        client = new augustusstore::Client(*config, clientId, FLAGS_num_shards,
                                       FLAGS_num_groups, closestReplicas,
																			  tport, part,
                                       readMessages, readQuorumSize,
                                       FLAGS_indicus_sign_messages, FLAGS_indicus_validate_proofs,
                                       keyManager,
																			 FLAGS_pbft_order_commit, FLAGS_pbft_validate_abort,
																			 TrueTime(FLAGS_clock_skew, FLAGS_clock_error));
        break;
    }

    case PROTO_POSTGRES: {
      client = new postgresstore::Client(FLAGS_connection_str, clientId);
      break;
    }

    default:
        NOT_REACHABLE();
    }

//////////////////////////////////// Benchmark Clients
////////////////////////////
///////// Structure:  
////////              Protocol Proxy: syncClient/asyncClient (depending on whether benchmark uses synchronous or asynchronous design --> common/frontend/async_adapter_client.cc or sync_client.cc)
/////////             Workload Driver: bench = BenchmarkTypeClient (benchmark/async/workload/workload_client.cc, e.g. smallbank_client) --> inherits Sync/AsyncTransactionBenchClient (benchmark/async/async_transaction_bench_client.cc) 
//                                             --> inherits BenchmarkClient (benchmark/async/bench_client.cc).   BenchmarkClient manages warump/cooldown, measures latencies
///                                                
//////// Workflow: 
///////               Sync:  bench->Start() calls BenchmarkClient->Start() --> calls SyncTransactionBenchClient-->SendNext() --> calls BenchmarkTypeClient --> GetNextTransaction which returns a txn to execute (type_transaction.cc); 
///////                      SendNext() also calls txn->Execute(syncClient) which in turn calls syncClient->Begin/Get/Put/Commit(operation) -- returns a Commit/Abort result for the txn. Retries Txn if aborted by system
//////                       Execution loop keeps calling SendNext() until workload->isFullyDone() ()
//////                Async: works mostly the same, but calls are wrapped in callbacks for asynchronous workflow: AsyncTransactionBenchClient->SendNext() calls GetNextTransaction and asyncClient.Execute(txn, callback) which in turn 
/////                         calls asyncAdapterClient->Begin/Put/Get/Commit (in an async fashion). Callback calls BenchmarkClient-->OnReply(result), which then calls AsyncTransactionBenchClient->SendNext() again

    switch (benchMode) {
      case BENCH_RETWIS:
      case BENCH_TPCC:
      case BENCH_RW:
        if (asyncClient == nullptr) {
          UW_ASSERT(client != nullptr);
          asyncClient = new AsyncAdapterClient(client, FLAGS_message_timeout);
        }
        break;
      case BENCH_TOY: 
      case BENCH_RW_SQL:
      case BENCH_SMALLBANK_SYNC:
      case BENCH_TPCC_SYNC:
      case BENCH_TPCC_SQL:
        if (syncClient == nullptr) {
          UW_ASSERT(client != nullptr);
          syncClient = new SyncClient(client);
        }
        break;
      default:
        NOT_REACHABLE();
    }

    uint32_t seed = (FLAGS_client_id << 4) | i;
	  BenchmarkClient *bench;
	  switch (benchMode) {
      case BENCH_RETWIS:
        UW_ASSERT(asyncClient != nullptr);
        bench = new retwis::RetwisClient(keySelector, *asyncClient, *tport,
            seed,
            FLAGS_num_requests, FLAGS_exp_duration, FLAGS_delay,
            FLAGS_warmup_secs, FLAGS_cooldown_secs, FLAGS_tput_interval,
            FLAGS_abort_backoff, FLAGS_retry_aborted, FLAGS_max_backoff, FLAGS_max_attempts);
        break;
      case BENCH_TPCC:
        UW_ASSERT(asyncClient != nullptr);
        bench = new tpcc::AsyncTPCCClient(*asyncClient, *tport,
            seed,
            FLAGS_num_requests, FLAGS_exp_duration, FLAGS_delay,
            FLAGS_warmup_secs, FLAGS_cooldown_secs, FLAGS_tput_interval,
            FLAGS_tpcc_num_warehouses, FLAGS_tpcc_w_id, FLAGS_tpcc_C_c_id,
            FLAGS_tpcc_C_c_last, FLAGS_tpcc_new_order_ratio,
            FLAGS_tpcc_delivery_ratio, FLAGS_tpcc_payment_ratio,
            FLAGS_tpcc_order_status_ratio, FLAGS_tpcc_stock_level_ratio,
            FLAGS_static_w_id, FLAGS_abort_backoff,
            FLAGS_retry_aborted, FLAGS_max_backoff, FLAGS_max_attempts);
        break;
      case BENCH_TPCC_SYNC:
        UW_ASSERT(syncClient != nullptr);
        bench = new tpcc::SyncTPCCClient(*syncClient, *tport,
            seed,
            FLAGS_num_requests, FLAGS_exp_duration, FLAGS_delay,
            FLAGS_warmup_secs, FLAGS_cooldown_secs, FLAGS_tput_interval,
            FLAGS_tpcc_num_warehouses, FLAGS_tpcc_w_id, FLAGS_tpcc_C_c_id,
            FLAGS_tpcc_C_c_last, FLAGS_tpcc_new_order_ratio,
            FLAGS_tpcc_delivery_ratio, FLAGS_tpcc_payment_ratio,
            FLAGS_tpcc_order_status_ratio, FLAGS_tpcc_stock_level_ratio,
            FLAGS_static_w_id, FLAGS_abort_backoff,
            FLAGS_retry_aborted, FLAGS_max_backoff, FLAGS_max_attempts, FLAGS_message_timeout);
        break;
      case BENCH_TPCC_SQL:
        UW_ASSERT(syncClient != nullptr);
        bench = new tpcc_sql::TPCCSQLClient(*syncClient, *tport,
            seed,
            FLAGS_num_requests, FLAGS_exp_duration, FLAGS_delay,
            FLAGS_warmup_secs, FLAGS_cooldown_secs, FLAGS_tput_interval,
            FLAGS_tpcc_num_warehouses, FLAGS_tpcc_w_id, FLAGS_tpcc_C_c_id,
            FLAGS_tpcc_C_c_last, FLAGS_tpcc_new_order_ratio,
            FLAGS_tpcc_delivery_ratio, FLAGS_tpcc_payment_ratio,
            FLAGS_tpcc_order_status_ratio, FLAGS_tpcc_stock_level_ratio,
            FLAGS_static_w_id, FLAGS_abort_backoff,
            FLAGS_retry_aborted, FLAGS_max_backoff, FLAGS_max_attempts, FLAGS_message_timeout);
        break;
      case BENCH_SMALLBANK_SYNC:
        UW_ASSERT(syncClient != nullptr);
        bench = new smallbank::SmallbankClient(*syncClient, *tport,
            seed,
            FLAGS_num_requests, FLAGS_exp_duration, FLAGS_delay,
            FLAGS_warmup_secs, FLAGS_cooldown_secs, FLAGS_tput_interval,
            FLAGS_abort_backoff, FLAGS_retry_aborted, FLAGS_max_backoff, FLAGS_max_attempts,
            FLAGS_timeout, FLAGS_balance_ratio, FLAGS_deposit_checking_ratio,
            FLAGS_transact_saving_ratio, FLAGS_amalgamate_ratio,
            FLAGS_num_hotspots, FLAGS_num_customers - FLAGS_num_hotspots, FLAGS_hotspot_probability,
            FLAGS_customer_name_file_path);
        break;
      case BENCH_RW:
        UW_ASSERT(asyncClient != nullptr);
        bench = new rw::RWClient(keySelector, FLAGS_num_ops_txn, FLAGS_rw_read_only,
            *asyncClient, *tport, seed,
            FLAGS_num_requests, FLAGS_exp_duration, FLAGS_delay,
            FLAGS_warmup_secs, FLAGS_cooldown_secs, FLAGS_tput_interval,
            FLAGS_abort_backoff, FLAGS_retry_aborted, FLAGS_max_backoff,
            FLAGS_max_attempts);
        break;
      case BENCH_TOY:
        UW_ASSERT(syncClient != nullptr);
        bench = new toy::ToyClient(*syncClient, *tport,
            seed,
            FLAGS_num_requests, FLAGS_exp_duration, FLAGS_delay,
            FLAGS_warmup_secs, FLAGS_cooldown_secs, FLAGS_tput_interval,
            FLAGS_abort_backoff, FLAGS_retry_aborted, FLAGS_max_backoff, FLAGS_max_attempts,
            FLAGS_timeout);
        break;
      case BENCH_RW_SQL:
        UW_ASSERT(syncClient != nullptr);
        bench = new rwsql::RWSQLClient(FLAGS_num_ops_txn, querySelector, FLAGS_rw_read_only,
            *syncClient, *tport, seed,
            FLAGS_num_requests, FLAGS_exp_duration, FLAGS_delay,
            FLAGS_warmup_secs, FLAGS_cooldown_secs, FLAGS_tput_interval,
            FLAGS_abort_backoff, FLAGS_retry_aborted, FLAGS_max_backoff, FLAGS_max_attempts,
            FLAGS_timeout);
        break;

      default:
        NOT_REACHABLE();
    }

    switch (benchMode) {
      case BENCH_RETWIS:
      case BENCH_TPCC:
      case BENCH_RW:
        // async benchmarks
	      tport->Timer(0, [bench, bdcb]() { bench->Start(bdcb); });
        break;
      case BENCH_RW_SQL:
      case BENCH_SMALLBANK_SYNC:
      case BENCH_TPCC_SQL:
      case BENCH_TPCC_SYNC: {
        SyncTransactionBenchClient *syncBench = dynamic_cast<SyncTransactionBenchClient *>(bench);
        UW_ASSERT(syncBench != nullptr);
        threads.push_back(new std::thread([syncBench, bdcb](){
            syncBench->Start([](){});
            while (!syncBench->IsFullyDone()) {
              syncBench->StartLatency();
              transaction_status_t result;
              syncBench->SendNext(&result);
              syncBench->IncrementSent(result);
            }
            bdcb();
        }));
        break;
      }
      case BENCH_TOY: {
       SyncTransactionBenchClient *syncBench = dynamic_cast<SyncTransactionBenchClient *>(bench);
        toy::ToyClient *toyClient =  dynamic_cast<toy::ToyClient *>(syncBench);
        threads.push_back(new std::thread([toyClient, bdcb](){
          //Simply calls whatever toy code is declared in ExecuteToy.
          //Could extend toyClient interface to declare toy code as explicit transaction, and run transaction multiple times.
            toyClient->ExecuteToy();
            bdcb();
        }));
        break;
      }
      default:
        NOT_REACHABLE();
    }

    if (asyncClient != nullptr) {
      asyncClients.push_back(asyncClient);
    }
    if (syncClient != nullptr) {
      syncClients.push_back(syncClient);
    }
    if (client != nullptr) {
      clients.push_back(client);
    }
    if (oneShotClient != nullptr) {
      oneShotClients.push_back(oneShotClient);
    }
    benchClients.push_back(bench);
  }

  if (threads.size() > 0) {
    std::this_thread::sleep_for(std::chrono::milliseconds(250));
  }

  tport->Timer(FLAGS_exp_duration * 1000 - 1000, FlushStats);

  std::signal(SIGKILL, Cleanup);
  std::signal(SIGTERM, Cleanup);
  std::signal(SIGINT, Cleanup);

  tport->Run();

  Cleanup(0);

	return 0;
}

void Cleanup(int signal) {
  FlushStats();
  delete config;
  delete keyManager;
  delete keySelector;

  for (auto i : threads) {
    i->join();
    delete i;
  }
  for (auto i : syncClients) {
    delete i;
  }
  for (auto i : oneShotClients) {
    delete i;
  }
  for (auto i : asyncClients) {
    delete i;
  }
  for (auto i : clients) {
    delete i;
  }
  for (auto i : benchClients) {
    delete i;
  }
  tport->Stop();
  delete tport;
  delete part;

  if(FLAGS_sql_bench && querySelector != nullptr) delete querySelector;
}

void FlushStats() {
  if (FLAGS_stats_file.size() > 0) {
    Stats total;
    for (unsigned int i = 0; i < benchClients.size(); i++) {
      total.Merge(benchClients[i]->GetStats());
    }
    for (unsigned int i = 0; i < asyncClients.size(); i++) {
      total.Merge(asyncClients[i]->GetStats());
    }
    for (unsigned int i = 0; i < clients.size(); i++) {
      total.Merge(clients[i]->GetStats());
    }

    total.ExportJSON(FLAGS_stats_file);
  }
}<|MERGE_RESOLUTION|>--- conflicted
+++ resolved
@@ -123,11 +123,8 @@
   BENCH_RW,
   BENCH_TPCC_SYNC,
   BENCH_TOY,
-<<<<<<< HEAD
-  BENCH_TPCC_SQL
-=======
+  BENCH_TPCC_SQL,
   BENCH_RW_SQL
->>>>>>> fc7ef234
 };
 
 enum keysmode_t {
@@ -551,11 +548,8 @@
   "rw",
   "tpcc-sync",
   "toy",
-<<<<<<< HEAD
-  "tpcc-sql"
-=======
+  "tpcc-sql",
   "rw-sql"
->>>>>>> fc7ef234
 };
 const benchmode_t benchmodes[] {
   BENCH_RETWIS,
@@ -564,11 +558,8 @@
   BENCH_RW,
   BENCH_TPCC_SYNC,
   BENCH_TOY,
-<<<<<<< HEAD
-  BENCH_TPCC_SQL
-=======
+  BENCH_TPCC_SQL,
   BENCH_RW_SQL
->>>>>>> fc7ef234
 };
 static bool ValidateBenchmark(const char* flagname, const std::string &value) {
   int n = sizeof(benchmark_args);
@@ -793,12 +784,8 @@
   for (int i = 0; i < numProtoModes; ++i) {
     if (FLAGS_protocol_mode == protocol_args[i]) {
       mode = protomodes[i];
-<<<<<<< HEAD
       if(i < (sizeof(strongmodes)/sizeof(strongmode))) 
         strongmode = strongmodes[i];
-=======
-      if(i < (sizeof(strongmodes)/sizeof(strongmode))) strongmode = strongmodes[i];
->>>>>>> fc7ef234
       break;
     }
   }
