syntax = "proto2";

import "store/common/common-proto.proto";

package indicusstore.proto;


enum CommitDecision {
  COMMIT = 0;
  ABORT = 1;
}

message SignedMessage {
  required bytes data = 1;
  required uint64 process_id = 2;
  required bytes signature = 3;
}

message SignedMessages{
  repeated SignedMessage sig_msgs = 1;
}

message Signature {
  required uint64 process_id = 1;
  required bytes signature = 2;
}

message Signatures {
  repeated Signature sigs = 1;
}

message Read {
  required uint64 req_id = 1;
  required bytes key = 2;
  required TimestampMessage timestamp = 3;
}

message GroupedSignatures {
  map<uint64, Signatures> grouped_sigs = 1;
}


message CommittedProof {
  required Transaction txn = 1;
  oneof reply_oneof {
    GroupedSignatures p1_sigs = 2;
    GroupedSignatures p2_sigs = 3;
  }
}

message CommittedWrite {
  optional CommittedProof proof = 3;
}

message Dependency {
  required Write write = 1;
  optional Signatures write_sigs = 2;
  required int64 involved_group = 3;
}

message Write {
  optional bytes committed_value = 1;
  optional TimestampMessage committed_timestamp = 2;
  optional bytes prepared_value = 3;
  optional TimestampMessage prepared_timestamp = 4;
  optional bytes prepared_txn_digest = 5;
}

message ReadReply {
  required uint64 req_id = 1;
  required bytes key = 2;
  optional CommittedProof proof = 3;
  oneof prepared_oneof {
    Write write = 4;
    SignedMessage signed_write = 5;
  }
}

// Phase 1
message Transaction {
  required uint64 client_id = 1;
  required uint64 client_seq_num = 2;
  repeated int64 involved_groups = 3;
  repeated ReadMessage read_set = 4;
  repeated WriteMessage write_set = 5;
  repeated Dependency deps = 6;
  required TimestampMessage timestamp = 7;
}

message Phase1 {
  required uint64 req_id = 1;
  required Transaction txn = 2;
}

message RelayP1 {  //datatype that replicas send clients to inform them that they can start a FB etc.
  required uint64 conflict_id = 1; //this is the ID of the txn that has the p1 as a dependency
  required Phase1 p1 = 2;  //this is the dependency.
}


// fallback Phase1
message Phase1FB {
  required uint64 req_id =1;
  required Transaction txn  =2;
}

message CurrentView{
  required uint64 current_view = 1;
  required bytes txn_digest = 2;
  required uint64 replica_id = 3;
}

message AttachedView{
  oneof current_view_oneof {
    CurrentView current_view = 1;
    SignedMessage signed_current_view = 2;   //TODO: PACKAGE VIEW INTO WHATEVER THE SIGNED MESSAGE WE ALREADY RETURN SO THERE IS JUST A SINGLE SIGNED MESSAGE TO VERIFY. requires changing the verification logic for those functions but that is ok.
  }
}



//fallback Phase1 reply
message Phase1FBReply {
  required uint64 req_id = 1;
  required bytes txn_digest = 2;
  optional Phase1Reply p1r =3;
  optional Phase2Reply p2r =4;
  optional Writeback wb =5;
  optional AttachedView attached_view = 6;
  //oneof current_view_oneof {
  //   CurrentView current_view = 6;
  //   SignedMessage signed_current_view = 7;   //TODO: PACKAGE VIEW INTO WHATEVER THE SIGNED MESSAGE WE ALREADY RETURN SO THERE IS JUST A SINGLE SIGNED MESSAGE TO VERIFY. requires changing the verification logic for those functions but that is ok.
 //}
  optional uint64 replica_id = 7;

}

message P1FBreplies {
  repeated Phase1FBReply fbreplies = 1;
}

message GroupedP1FBreplies{
    map<uint64, P1FBreplies> grouped_fbreplies = 1;
}

message P2Replies {
  repeated Phase2Reply p2replies = 1;
}

//TODO: Needs to include the p1 or p2 proofs necessary to write a p2.
//fallback Phase2
message Phase2FB {
  required uint64 req_id = 1;
  required CommitDecision decision = 2;
  optional Transaction txn = 3;
  optional bytes txn_digest = 4;
  optional GroupedSignatures grouped_sigs = 5; //this is for p1 proof
  optional P2Replies p2_replies = 6; // this is for p2 proof
  //old: GroupedP1FBreplies grp_p1_fb = 5;
}
//fallback phase2R: Can be the same Phase2R as normal.

//TODO: Dont include the Phase2FB component if that replica has already received it and answered with it.
//change this to include the signed views for a txn digest.
//fallback Invoke; info from p2fb is sort of redundant
message InvokeFB {
  required uint64 req_id = 1;
  optional bytes txn_digest = 2;
  optional Phase2FB p2fb = 3;
  //optional Phase2 p2 = 4 //This would be to
  optional uint64 proposed_view = 4;
  optional bool catchup = 5; //just signifies whether we need 3f+1 or f+1 to justify
  //optional Signatures view_sigs = 6;  //expect client to attach just the signatures necessary to prove his proposed view.
  optional SignedMessages view_signed = 6;//THIS NEEDS TO CHANGE TO SIGNED MESSAGES, (because of vote subsumtion)
}


// all to all move to new views; upon reception of a InvokeFB request and timeout on FB result message reception, this message is sent to all replicas, and forwarded if f+1 are received. Only forward once per view.
// Just assume for simplicty that only honest clients start invocations and therefore this message is never necessary. (Its fine if we always send it, but it might be unecessary and requires us to implement MACs too; or pay heavy signature price.)
message MoveView {
  required uint64 req_id = 1;
  required bytes txn_digest = 2;
  required uint64 view = 3;
}


//fallback elect. Send this message to replica at view = v upon reception of InvokeFB or f+1 MoveView requests.
message ElectMessage {
  required uint64 req_id = 1;
  required bytes txn_digest = 2;
  required CommitDecision decision = 3;
  required uint64 view = 4; //dont need this for decision, just for round robin iteration mapping.
}


message ElectFB{
 oneof electfb_oneof{
  ElectMessage elect_fb = 1;
  SignedMessage signed_elect_fb = 2;
  }
}
//message ElectFB{
 //required ElectMessage elect_fb = 1;
 //optional Signature signed_elect_fb = 2;
//}


message DecisionFB {
  required uint64 req_id = 1;
  required bytes txn_digest = 2;
  required CommitDecision dec = 3;
  required uint64 view = 4;
  repeated SignedMessage elect_sigs =5; // want to send the Quorum of ElectFB messages. not sure if this is the correct way
}

message ConcurrencyControl {
  enum Result {
    COMMIT = 0;
    ABORT = 1;
    ABSTAIN = 2;
    WAIT = 3;
    RETRY = 4;
  }
  required Result ccr = 2;
  optional CommittedProof committed_conflict = 3;
  optional bytes txn_digest = 4;
  optional uint64 involved_group = 5;
}

message Phase1Reply {
  required uint64 req_id = 1;
  oneof concurrency_oneof {
    ConcurrencyControl cc = 2;
    SignedMessage signed_cc = 3;
  }
}

message Phase1Replies {
  repeated Phase1Reply replies = 1;
}

//TODO:: Could change so p1 version just does normal Phase2 (therefore can use same callbacks), but server checks if ID != ORIGINAL
//TODO: Make P2FB only for p2 proofs, those do not need to be delayed anyways because they are already based on decisions from originial!!
message Phase2 {
  required uint64 req_id = 1;
  required CommitDecision decision = 2;
  optional Transaction txn = 3;
  optional bytes txn_digest = 4;
  optional GroupedSignatures grouped_sigs = 5;
}

//ADD MATCHING VIEW, make it required?
message Phase2Decision {
<<<<<<< HEAD
  required CommitDecision decision = 1;
  optional bytes txn_digest = 2;
  optional uint64 involved_group = 3;
=======
  required CommitDecision decision = 2;
  optional bytes txn_digest = 3;
  optional uint64 view = 4;
>>>>>>> a39a1772
}

message Phase2Reply {
  required uint64 req_id = 1;
  oneof p2_decision_oneof {
    Phase2Decision p2_decision = 2;
    SignedMessage signed_p2_decision = 3;
  }
}

message Phase2FBReply {
  required bytes txn_digest = 1;
  required Phase2Reply p2r = 2;
  optional AttachedView attached_view = 3;
//  oneof current_view_oneof {
//    CurrentView current_view = 3;
//   SignedMessage signed_current_view = 4;   //TODO: PACKAGE VIEW INTO WHATEVER THE SIGNED MESSAGE WE ALREADY RETURN SO THERE IS JUST A SINGLE SIGNED MESSAGE TO VERIFY. requires changing the verification logic for those functions but that is ok.
//  }

}

message Writeback {
  required CommitDecision decision = 1;
  optional bytes txn_digest = 2;
  optional Transaction txn = 3;
  oneof reply_oneof {
    GroupedSignatures p1_sigs = 4; // fast path commit
    GroupedSignatures p2_sigs = 5; // slow path commit or abort
    CommittedProof conflict = 6;   // fast path abort
  }
}

message AbortInternal {
  required TimestampMessage ts = 1;
  repeated bytes read_set = 2;
}

message Abort {
  oneof internal_oneof {
    AbortInternal internal = 1;
    SignedMessage signed_internal = 2;
  }
}<|MERGE_RESOLUTION|>--- conflicted
+++ resolved
@@ -251,15 +251,10 @@
 
 //ADD MATCHING VIEW, make it required?
 message Phase2Decision {
-<<<<<<< HEAD
   required CommitDecision decision = 1;
   optional bytes txn_digest = 2;
   optional uint64 involved_group = 3;
-=======
-  required CommitDecision decision = 2;
-  optional bytes txn_digest = 3;
   optional uint64 view = 4;
->>>>>>> a39a1772
 }
 
 message Phase2Reply {
