--- conflicted
+++ resolved
@@ -1086,45 +1086,75 @@
     //(TODO) Instead: use original client list and store pairs <txnDigest,
     //<reqID, remote>>
     if (result == proto::ConcurrencyControl::WAIT) {
-      c->second.SubscribeOriginal(remote, msg.req_id()); // Subscribe Client in case result is wait (either due
+      c->second.SubscribeOriginal(
+          remote,
+          msg.req_id()); // Subscribe Client in case result is wait (either due
                          // to waiting for query, or due to waiting for tx dep)
                          // -- subsumes/replaces ManageDependencies subscription
-      ManageDependencies(txnDigest, *txn, remote, msg.req_id()); // Request RelayP1 tx in case we are blocking on dependencies
+      ManageDependencies(txnDigest, *txn, remote,
+                         msg.req_id()); // Request RelayP1 tx in case we are
+                                        // blocking on dependencies
     }
     if (result == proto::ConcurrencyControl::ABORT) {
       committedProof = c->second.conflict;
       UW_ASSERT(committedProof != nullptr);
     }
-    Debug("P1 message for txn[%s] received is of type Normal, and P1 has already been received with result %d", BytesToHex(txnDigest, 16).c_str(), result);
-  } else if (committed.find(txnDigest) !=  committed.end()) { // has already committed Txn
-    Debug("Already committed txn[%s]. Replying with result %d", BytesToHex(txnDigest, 16).c_str(), 0);
-    result = proto::ConcurrencyControl::COMMIT; // TODO: Eventually update to send direct WritebackAck --> Can
+    Debug("P1 message for txn[%s] received is of type Normal, and P1 has "
+          "already been received with result %d",
+          BytesToHex(txnDigest, 16).c_str(), result);
+  } else if (committed.find(txnDigest) !=
+             committed.end()) { // has already committed Txn
+    Debug("Already committed txn[%s]. Replying with result %d",
+          BytesToHex(txnDigest, 16).c_str(), 0);
+    result = proto::ConcurrencyControl::
+        COMMIT; // TODO: Eventually update to send direct WritebackAck --> Can
                 // move this up before p1Meta check --> can delete P1 Meta
                 // (currently need to keep it because original expects p1 reply)
-  } else if (aborted.find(txnDigest) != aborted.end()) { // has already aborted Txn
-    Debug("Already committed txn[%s]. Replying with result %d", BytesToHex(txnDigest, 16).c_str(), 1);
+  } else if (aborted.find(txnDigest) !=
+             aborted.end()) { // has already aborted Txn
+    Debug("Already committed txn[%s]. Replying with result %d",
+          BytesToHex(txnDigest, 16).c_str(), 1);
     result = proto::ConcurrencyControl::ABSTAIN; // TODO: Eventually update to
                                                  // send direct WritebackAck
-  } else { // FIRST P1 request received (i.e. from original client). Gossip if desired and check whether dependencies are valid
+  } else { // FIRST P1 request received (i.e. from original client). Gossip if
+           // desired and check whether dependencies are valid
     process_proposal = true;
   }
   c.release();
 
   if (process_proposal) {
-    if (params.replicaGossip) ForwardPhase1(msg); // If params.replicaGossip is enabled then set msg.replica_gossip to true and forward.
-    if (!isGossip) msg.set_replica_gossip(false); // unset msg.replica_gossip (which we possibly just set to forward) if the message was received by the client
-
-    // TODO: DispatchTP_noCB(Verify Client Proposals) Verification calls DispatchTP_main (ProcessProposal.) -- Re-cecheck hasP1 (if used multithread branch)
-
-    Debug("P1 message for txn[%s] received is of type Normal, no P1 result " "exist. Calling ProcessProposal", BytesToHex(txnDigest, 16).c_str());
-    ProcessProposal(msg, remote, txn, txnDigest, isGossip); // committedProof, abstain_conflict, result);
-  } else { // If we already have result: Send it and free msg/delete txn ---only send result if it is of type != Wait/Ignore (i.e. only sendCommit, Abstain, Abort)
-    if (result != proto::ConcurrencyControl::WAIT && result != proto::ConcurrencyControl::IGNORE) {
-      SendPhase1Reply(msg.req_id(), result, committedProof, txnDigest, &remote,abstain_conflict); // TODO: Eventually update to send
+    if (params.replicaGossip)
+      ForwardPhase1(msg); // If params.replicaGossip is enabled then set
+                          // msg.replica_gossip to true and forward.
+    if (!isGossip)
+      msg.set_replica_gossip(
+          false); // unset msg.replica_gossip (which we possibly just set to
+                  // forward) if the message was received by the client
+
+    // TODO: DispatchTP_noCB(Verify Client Proposals) Verification calls
+    // DispatchTP_main (ProcessProposal.) -- Re-cecheck hasP1 (if used
+    // multithread branch)
+
+    Debug("P1 message for txn[%s] received is of type Normal, no P1 result "
+          "exist. Calling ProcessProposal",
+          BytesToHex(txnDigest, 16).c_str());
+    ProcessProposal(msg, remote, txn, txnDigest,
+                    isGossip); // committedProof, abstain_conflict, result);
+  } else { // If we already have result: Send it and free msg/delete txn ---only
+           // send result if it is of type != Wait/Ignore (i.e. only sendCommit,
+           // Abstain, Abort)
+    if (result != proto::ConcurrencyControl::WAIT &&
+        result != proto::ConcurrencyControl::IGNORE) {
+      SendPhase1Reply(msg.req_id(), result, committedProof, txnDigest, &remote,
+                      abstain_conflict); // TODO: Eventually update to send
                                          // direct WritebackAck
     }
-    if ((params.mainThreadDispatching && (!params.dispatchMessageReceive || params.parallel_CCC)) ||(params.multiThreading && params.signClientProposals)) FreePhase1message(&msg);
-    if (params.signClientProposals) delete txn;
+    if ((params.mainThreadDispatching &&
+         (!params.dispatchMessageReceive || params.parallel_CCC)) ||
+        (params.multiThreading && params.signClientProposals))
+      FreePhase1message(&msg);
+    if (params.signClientProposals)
+      delete txn;
   }
   return;
   // HandlePhase1CB(&msg, result, committedProof, txnDigest, remote,
@@ -2116,16 +2146,24 @@
   const ReadSet *readSet = &txn->read_set(); // DEFAULT
   const DepSet *depSet = &txn->deps();       // DEFAULT
 
-  proto::ConcurrencyControl::Result res = mergeTxReadSets(readSet, depSet, *txn, txnDigest, proof);
+  proto::ConcurrencyControl::Result res =
+      mergeTxReadSets(readSet, depSet, *txn, txnDigest, proof);
   Debug("was able to pull read set from cache? res: %d", res);
-  // Note: use whatever readSet is returned -- if query read sets are not correct/present just use base (it's safe: another replica would've had all)
-        //I.e.: If the TX got enough commit votes (3f+1), then at least 2f+1 correct replicas must have had the correct readSet. Those suffice for safety conflicts. 
-        //this replica will STILL apply the TableWrites, so visibility isn't impeded.
-
-  // Once subscription on queries wakes up, it will call UpdatecommittedReads again, at which point mergeReadSet will return the full mergedReadSet
-  // TODO: For eventually consistent state may want to explicitly sync on the waiting queries -- not necessary for safety though (see above)
-  // TODO: FIXME: Currently, we ignore processing queries whose Tx have already committed. Consequently, UpdateCommitted won't be called. This is safe, but
-  // might result in this replica unecessarily preparing conflicting tx that are doomed to abort (because committedreads is not set)
+  // Note: use whatever readSet is returned -- if query read sets are not
+  // correct/present just use base (it's safe: another replica would've had all)
+  // I.e.: If the TX got enough commit votes (3f+1), then at least 2f+1 correct
+  // replicas must have had the correct readSet. Those suffice for safety
+  // conflicts. this replica will STILL apply the TableWrites, so visibility
+  // isn't impeded.
+
+  // Once subscription on queries wakes up, it will call UpdatecommittedReads
+  // again, at which point mergeReadSet will return the full mergedReadSet
+  // TODO: For eventually consistent state may want to explicitly sync on the
+  // waiting queries -- not necessary for safety though (see above)
+  // TODO: FIXME: Currently, we ignore processing queries whose Tx have already
+  // committed. Consequently, UpdateCommitted won't be called. This is safe, but
+  // might result in this replica unecessarily preparing conflicting tx that are
+  // doomed to abort (because committedreads is not set)
 
   // Debug("COMMIT: TESTING MERGED READ");
   // for(auto &read : *readSet){
@@ -2467,15 +2505,20 @@
 /// Fallback realm!)
 
 // TODO: change arguments (move strings) to avoid the copy in Timer.
-void Server::RelayP1(const std::string &dependency_txnDig, bool fallback_flow, uint64_t reqId, const TransportAddress &remote, const std::string &txnDigest) {
+void Server::RelayP1(const std::string &dependency_txnDig, bool fallback_flow,
+                     uint64_t reqId, const TransportAddress &remote,
+                     const std::string &txnDigest) {
   stats.Increment("Relays_Called", 1);
   // schedule Relay for client timeout only..
   uint64_t conflict_id = !fallback_flow ? reqId : -1;
-  const std::string &dependent_txnDig = !fallback_flow ? std::string() : txnDigest;
+  const std::string &dependent_txnDig =
+      !fallback_flow ? std::string() : txnDigest;
   TransportAddress *remoteCopy = remote.clone();
   uint64_t relayDelay = !fallback_flow ? params.relayP1_timeout : 0;
-  transport->Timer(relayDelay, [this, remoteCopy, dependency_txnDig, conflict_id, dependent_txnDig]() mutable {
-    this->SendRelayP1(*remoteCopy, dependency_txnDig, conflict_id, dependent_txnDig);
+  transport->Timer(relayDelay, [this, remoteCopy, dependency_txnDig,
+                                conflict_id, dependent_txnDig]() mutable {
+    this->SendRelayP1(*remoteCopy, dependency_txnDig, conflict_id,
+                      dependent_txnDig);
     delete remoteCopy;
   });
 }
@@ -2483,16 +2526,22 @@
 // RELAY DEPENDENCY IN ORDER FOR CLIENT TO START FALLBACK
 // params: dependent_it = client tx identifier for blocked tx;
 // dependency_txnDigest = tx that is stalling
-void Server::SendRelayP1(const TransportAddress &remote, const std::string &dependency_txnDig, uint64_t dependent_id, const std::string &dependent_txnDig) {
-
-  Debug("RelayP1[%s] timed out. Sending now!", BytesToHex(dependent_txnDig, 256).c_str());
+void Server::SendRelayP1(const TransportAddress &remote,
+                         const std::string &dependency_txnDig,
+                         uint64_t dependent_id,
+                         const std::string &dependent_txnDig) {
+
+  Debug("RelayP1[%s] timed out. Sending now!",
+        BytesToHex(dependent_txnDig, 256).c_str());
   proto::Transaction *tx;
   proto::SignedMessage *signed_tx;
 
   // ongoingMap::const_accessor o;
   ongoingMap::accessor o;
   bool ongoingItr = ongoing.find(o, dependency_txnDig);
-  if (!ongoingItr) return; // If txnDigest no longer ongoing, then no FB necessary as it has completed already
+  if (!ongoingItr)
+    return; // If txnDigest no longer ongoing, then no FB necessary as it has
+            // completed already
   tx = o->second.txn;
   p1MetaDataMap::accessor c;
   // o.release();
@@ -2510,16 +2559,11 @@
   // }
   relayP1.Clear();
   relayP1.set_dependent_id(dependent_id);
-<<<<<<< HEAD
   relayP1.mutable_p1()->set_req_id(
       0); // doesnt matter, its not used for fallback requests really.
   //*relayP1.mutable_p1()->mutable_txn() = *tx; //TODO:: avoid copy by
   // allocating, and releasing again after.
-=======
-  relayP1.mutable_p1()->set_req_id(0); // doesnt matter, its not used for fallback requests really.
-  //*relayP1.mutable_p1()->mutable_txn() = *tx; //TODO:: avoid copy by allocating, and releasing again after.
   relayP1.set_replica_id(id);
->>>>>>> d9ba83f8
 
   if (params.signClientProposals) {
     // b.release();
@@ -2993,13 +3037,22 @@
     // << std::endl;
   }
 
-  if ((params.mainThreadDispatching && (!params.dispatchMessageReceive || params.parallel_CCC)) || (params.multiThreading && params.signClientProposals)) FreePhase1FBmessage(&msg);
-}
-
-void Server::ProcessProposalFB(proto::Phase1FB &msg, const TransportAddress &remote, std::string &txnDigest, proto::Transaction *txn) {
-
-  if (!params.signClientProposals) txn = msg.release_txn();
-  if (params.signClientProposals) *txn->mutable_txndigest() = txnDigest; // HACK to include txnDigest to lookup signed_tx.
+  if ((params.mainThreadDispatching &&
+       (!params.dispatchMessageReceive || params.parallel_CCC)) ||
+      (params.multiThreading && params.signClientProposals))
+    FreePhase1FBmessage(&msg);
+}
+
+void Server::ProcessProposalFB(proto::Phase1FB &msg,
+                               const TransportAddress &remote,
+                               std::string &txnDigest,
+                               proto::Transaction *txn) {
+
+  if (!params.signClientProposals)
+    txn = msg.release_txn();
+  if (params.signClientProposals)
+    *txn->mutable_txndigest() =
+        txnDigest; // HACK to include txnDigest to lookup signed_tx.
   AddOngoing(txnDigest, txn);
 
   // Todo: Improve efficiency if Valid: insert into P1Meta and check conditions
@@ -3010,10 +3063,12 @@
       return;
     }
 
-    if (!CheckProposalValidity(msg, txn, txnDigest)) return;
+    if (!CheckProposalValidity(msg, txn, txnDigest))
+      return;
     TryExec(msg, remote, txnDigest, txn);
   } else {
-    auto try_exec(std::bind(&Server::TryExec, this, std::ref(msg), std::ref(remote), txnDigest, txn));
+    auto try_exec(std::bind(&Server::TryExec, this, std::ref(msg),
+                            std::ref(remote), txnDigest, txn));
     auto f = [this, &msg, txn, txnDigest, try_exec]() mutable {
       if (!CheckProposalValidity(msg, txn, txnDigest, true)) {
         RemoveOngoing(txnDigest);
