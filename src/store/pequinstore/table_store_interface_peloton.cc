--- conflicted
+++ resolved
@@ -387,7 +387,6 @@
 
 // Execute a point read on the Table backend and return a query_result/proto (in
 // serialized form) as well as a commitProof (note, the read set is implicit)
-<<<<<<< HEAD
 void PelotonTableStore::ExecPointRead(const std::string &query_statement, std::string &enc_primary_key, const Timestamp &ts,
       proto::Write *write, const proto::CommittedProof* &committedProof) {
   
@@ -404,39 +403,6 @@
   //  send the time of last delete (to minimize conflict window) rather than default to 0 - but then we have to send it as committed (with proof) or as prepared (with
   // value = empty result) Client will have to check proof txn ==> lookup that  key exists in Writeset was marked as delete. Note: For Query reads that
   // would technically be the best too --> the coarse lock of the Table Version  helps simulate it.
-=======
-void PelotonTableStore::ExecPointRead(
-    const std::string &query_statement, std::string &enc_primary_key,
-    const Timestamp &ts, proto::Write *write,
-    const proto::CommittedProof *&committedProof) {
-  // Panic("Currently not using");
-
-  // Client sends query statement, and expects a Query Result for the given key,
-  // a timestamp, and a proof (if it was a committed value it read) Note:
-  // Sending a query statement (even though it is a point request) allows us to
-  // handle complex Select operators (like Count, Max, or just some subset of
-  // rows, etc) without additional parsing Since the CC-store holds no data, the
-  // server would have to generate a statement anyways --> so it's easiest to
-  // just send it from the client as is (rather than assembling it from the
-  // encoded key )
-
-  // Read prepared predicate will evaluate to true if a) prepared reads are
-  // enabled, AND b) the dependency depth of a prepared value is within the
-  // threshold. Pass down a Lambda function that takes in txn_digest and checks
-  // whether is readable (Like passing an electrical probe down the ocean)
-
-  // TODO: If no write/read exists (result == empty) -> send empty result (i.e.
-  // no fields in write are set), read_time = 0 by default
-  //  WARNING: Don't set prepared or committed -- let client side default
-  //  handling take care of it. (optional TODO:) For optimal CC we'd ideally
-  //  send the time of last delete (to minimize conflict window) rather than
-  //  default to 0
-  //- but then we have to send it as committed (with proof) or as prepared (with
-  // value = empty result) Client will have to check proof txn ==> lookup that
-  // key exists in Writeset was marked as delete. Note: For Query reads that
-  // would technically be the best too --> the coarse lock of the Table Version
-  // helps simulate it.
->>>>>>> 2f473b58
 
   // Note: Don't read TableVersion for PointReads -- they do not care about what
   // other rows exist
@@ -464,29 +430,14 @@
   Timestamp prepared_timestamp;         // TODO: Change into write subparts.
   std::shared_ptr<std::string> txn_dig; // prepared dependency
 
-<<<<<<< HEAD
   // Execute PointQueryStatement on Peloton using traffic_cop args: query, Ts, this->can_read_prepared ; commit: (result1, timestamp1, proof), prepared: (result2, timestamp2, txn_digest), key (optional) 
   //Read latest committed (return committedProof) + Read latest prepared (if > committed)
   auto status = tcop->ExecutePointReadStatement(statement, param_values, unamed, result_format, result, ts,
-      this->can_read_prepared, &committed_timestamp, committedProof, &prepared_timestamp, txn_dig, write);
-=======
-  // Execute PointQueryStatement on Peloton using traffic_cop
-  // args: query, Ts, this->can_read_prepared ; commit: (result1, timestamp1,
-  // proof), prepared: (result2, timestamp2, txn_digest), key (optional) Read
-  // latest committed (return committedProof) + Read latest prepared (if >
-  // committed)
-  auto status = tcop->ExecutePointReadStatement(
-      statement, param_values, unamed, result_format, result, ts,
-      this->can_read_prepared, &committed_timestamp, &committedProof,
-      &prepared_timestamp, &txn_dig, write);
->>>>>>> 2f473b58
+      this->can_read_prepared, &committed_timestamp, &committedProof, &prepared_timestamp, &txn_dig, write);
 
   // GetResult(status);
   GetResult(status, tcop, counter);
 
-<<<<<<< HEAD
-  TransformPointResult(write, committed_timestamp, prepared_timestamp, txn_dig, status, statement, result);
-=======
   if (committedProof == nullptr) {
     Debug("The commit proof after executing point read is null");
   } else {
@@ -500,9 +451,7 @@
           committed_timestamp.getTimestamp(), committed_timestamp.getID());
   }
 
-  TransformPointResult(write, committed_timestamp, prepared_timestamp, txn_dig,
-                       status, statement, result);
->>>>>>> 2f473b58
+  TransformPointResult(write, committed_timestamp, prepared_timestamp, txn_dig, status, statement, result);
 
   Debug("End readLat on core: %d", core);
   Latency_End(&readLats[core]);
@@ -540,23 +489,13 @@
     queryResultBuilder.add_column(column_name);
     size_t index = (rows - 1) * tuple_descriptor.size() + i;
     Debug("Index in result array is %lu", index);
-    queryResultBuilder.AddToRow(
-<<<<<<< HEAD
-        row, result[rows - 1 * tuple_descriptor.size() + i]); // Note: rows-1 == last row == Committed
-  }
-
+    queryResultBuilder.AddToRow(row, result[index]); // Note: rows-1 == last row == Committed
+    Debug("After adding to row");
+  }
+
+  Debug("Setting committed value");
   write->set_committed_value(queryResultBuilder.get_result()->SerializeAsString()); // Note: This "clears" the builder
-=======
-        row, result[index]); // Note: rows-1 == last row == Committed
-    Debug("After adding to row");
-  }
-
-  Debug("Setting committed value");
-  write->set_committed_value(
-      queryResultBuilder.get_result()
-          ->SerializeAsString()); // Note: This "clears" the builder
   Debug("Before serializing committed timestamp");
->>>>>>> 2f473b58
   committed_timestamp.serialize(write->mutable_committed_timestamp());
   Debug("After serializing committed timestamp");
 
@@ -568,24 +507,13 @@
     std::string &column_name = std::get<0>(tuple_descriptor[i]);
     queryResultBuilder.add_column(column_name);
     Debug("Before adding to row");
-    queryResultBuilder.AddToRow(
-<<<<<<< HEAD
-        row, result[0 * tuple_descriptor.size() +  i]); // Note: first row == Prepared (if present)
-  }
-
+    queryResultBuilder.AddToRow(row, result[0 * tuple_descriptor.size() + i]); // Note: first row == Prepared (if present)
+    Debug("After adding to row");
+  }
+
+  Debug("Before setting prepared value");
   write->set_prepared_value( queryResultBuilder.get_result()->SerializeAsString()); // Note: This "clears" the builder
-=======
-        row, result[0 * tuple_descriptor.size() +
-                    i]); // Note: first row == Prepared (if present)
-    Debug("After adding to row");
-  }
-
-  Debug("Before setting prepared value");
-  write->set_prepared_value(
-      queryResultBuilder.get_result()
-          ->SerializeAsString()); // Note: This "clears" the builder
   Debug("Before setting prepapred timestamp");
->>>>>>> 2f473b58
   prepared_timestamp.serialize(write->mutable_prepared_timestamp());
   Debug("Before setting prepared txn digest");
   write->set_prepared_txn_digest(*txn_dig);
