/***********************************************************************
 *
 * Copyright 2021 Florian Suri-Payer <fsp@cs.cornell.edu>
 *                Matthew Burke <matthelb@cs.cornell.edu>
 *
 * Permission is hereby granted, free of charge, to any person
 * obtaining a copy of this software and associated documentation
 * files (the "Software"), to deal in the Software without
 * restriction, including without limitation the rights to use, copy,
 * modify, merge, publish, distribute, sublicense, and/or sell copies
 * of the Software, and to permit persons to whom the Software is
 * furnished to do so, subject to the following conditions:
 * 
 * The above copyright notice and this permission notice shall be
 * included in all copies or substantial portions of the Software.
 * 
 * THE SOFTWARE IS PROVIDED "AS IS", WITHOUT WARRANTY OF ANY KIND,
 * EXPRESS OR IMPLIED, INCLUDING BUT NOT LIMITED TO THE WARRANTIES OF
 * MERCHANTABILITY, FITNESS FOR A PARTICULAR PURPOSE AND
 * NONINFRINGEMENT. IN NO EVENT SHALL THE AUTHORS OR COPYRIGHT HOLDERS
 * BE LIABLE FOR ANY CLAIM, DAMAGES OR OTHER LIABILITY, WHETHER IN AN
 * ACTION OF CONTRACT, TORT OR OTHERWISE, ARISING FROM, OUT OF OR IN
 * CONNECTION WITH THE SOFTWARE OR THE USE OR OTHER DEALINGS IN THE
 * SOFTWARE.
 *
 **********************************************************************/
#include "store/benchmark/async/sync_transaction_bench_client.h"

#include <chrono>
#include <iostream>
#include <random>
#include <thread>

SyncTransactionBenchClient::SyncTransactionBenchClient(SyncClient &client,
    Transport &transport, uint64_t id, int numRequests, int expDuration,
    uint64_t delay, int warmupSec, int cooldownSec, int tputInterval,
    uint64_t abortBackoff, bool retryAborted, uint64_t maxBackoff,
    int64_t maxAttempts, uint64_t timeout, const std::string &latencyFilename)
    : BenchmarkClient(transport, id, numRequests, expDuration, delay,
        warmupSec, cooldownSec, tputInterval, latencyFilename), client(client),
    abortBackoff(abortBackoff), retryAborted(retryAborted), maxBackoff(maxBackoff),
    maxAttempts(maxAttempts), timeout(timeout), currTxn(nullptr),
    currTxnAttempts(0UL) {
}

SyncTransactionBenchClient::~SyncTransactionBenchClient() {
}

void SyncTransactionBenchClient::SendNext() {
  transaction_status_t result;
  SendNext(&result);
}

static int tries = 0;
void SyncTransactionBenchClient::SendNext(transaction_status_t *result) {
  currTxn = GetNextTransaction();
  currTxnAttempts = 0;
  *result = ABORTED_SYSTEM; // default to failure
  while (true) {
<<<<<<< HEAD
    *result = currTxn->Execute(client);
    std::cerr<<"Shir:  Executed a txn, result was:     "<<*result<<"\n";
=======
    try {
      *result = currTxn->Execute(client);
    }
    catch(...){
      std::cerr <<"catch abort" << std::endl;
      *result = ABORTED_SYSTEM;
    }
    // usleep(10000); //sleep 10 miliseconds
    // Panic("stop after one");
    //if(++tries==2) Panic("stop after two");
>>>>>>> 02befb41
    stats.Increment(GetLastOp() + "_attempts", 1);
    ++currTxnAttempts;
    if (*result == COMMITTED || *result == ABORTED_USER
        || (maxAttempts != -1 && currTxnAttempts >= static_cast<uint64_t>(maxAttempts))
        || !retryAborted) {
      if (*result == COMMITTED) {
        stats.Increment(GetLastOp() + "_committed", 1);
      } else {
        stats.Increment(GetLastOp() +  "_" + std::to_string(*result), 1);
      }
      if (retryAborted) {
        //stats.Add(GetLastOp() + "_attempts_list", currTxnAttempts); //TODO: uncomment if need stats files
      }
      delete currTxn;
      currTxn = nullptr;
      break;
    } else {
      
      stats.Increment(GetLastOp() + "_" + std::to_string(*result), 1);
      uint64_t backoff = 0;
      if (abortBackoff > 0) {
        uint64_t exp = std::min(currTxnAttempts - 1UL, 56UL);
        uint64_t upper = std::min((1UL << exp) * static_cast<uint64_t>(abortBackoff), maxBackoff);
        backoff = std::uniform_int_distribution<uint64_t>(upper >> 1, upper)(GetRand());
        stats.Increment(GetLastOp() + "_backoff", backoff);
        Debug("Backing off for %lums", backoff);
        std::cerr<<"Shir:  Backing off for "<<backoff<<"ms\n";
      }
      Notice("TXN was aborted. Need to retry. First backoff for milisecs: %d", backoff);
      std::cerr<<"Shir:  TXN was aborted. Need to retry. First backoff for milisecs: "<<backoff<<"\n";
      std::this_thread::sleep_for(std::chrono::milliseconds(backoff));
      //std::cerr << "Woke up, continue!" << std::endl;
    }
  }
  Debug("Transaction finished with result %d.", *result);
}<|MERGE_RESOLUTION|>--- conflicted
+++ resolved
@@ -57,10 +57,6 @@
   currTxnAttempts = 0;
   *result = ABORTED_SYSTEM; // default to failure
   while (true) {
-<<<<<<< HEAD
-    *result = currTxn->Execute(client);
-    std::cerr<<"Shir:  Executed a txn, result was:     "<<*result<<"\n";
-=======
     try {
       *result = currTxn->Execute(client);
     }
@@ -71,7 +67,6 @@
     // usleep(10000); //sleep 10 miliseconds
     // Panic("stop after one");
     //if(++tries==2) Panic("stop after two");
->>>>>>> 02befb41
     stats.Increment(GetLastOp() + "_attempts", 1);
     ++currTxnAttempts;
     if (*result == COMMITTED || *result == ABORTED_USER
