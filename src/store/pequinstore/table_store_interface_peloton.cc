--- conflicted
+++ resolved
@@ -28,71 +28,66 @@
 
 ///////////////////// CLASS FUNCTIONS ///////////////////////////
 
-PelotonTableStore::PelotonTableStore()
-    : traffic_cop_(UtilTestTaskCallback, &counter_),
-      unnamed_statement("unnamed"), unnamed_variable(false) {
-
-  // Init Peloton default DB
-  /*auto &txn_manager =
-      peloton::concurrency::TransactionManagerFactory::GetInstance();
-  auto txn = txn_manager.BeginTransaction();
-  peloton::catalog::Catalog::GetInstance()->CreateDatabase(txn,
-                                                           DEFAULT_DB_NAME);
-  txn_manager.CommitTransaction(txn);*/
-  // traffic_cop_ = peloton::tcop::TrafficCop(UtilTestTaskCallback, &counter_);
-}
-
-<<<<<<< HEAD
-PelotonTableStore::PelotonTableStore(std::string &table_registry_path, find_table_version &&find_table_version, read_prepared_pred &&read_prepared_pred):
-            TableStore(table_registry_path, std::move(find_table_version), std::move(read_prepared_pred)), 
-            traffic_cop_(UtilTestTaskCallback, &counter_), unnamed_statement("unnamed"), unnamed(false) 
+PelotonTableStore::PelotonTableStore(int num_threads)
+    : unnamed_statement("unnamed"), unnamed_variable(false) 
 {
   //Init Peloton default DB
+  Init(num_threads);
+}
+
+
+PelotonTableStore::PelotonTableStore(std::string &table_registry_path, find_table_version &&find_table_version, read_prepared_pred &&read_prepared_pred, int num_threads):
+            TableStore(table_registry_path, std::move(find_table_version), std::move(read_prepared_pred)), 
+            unnamed_statement("unnamed"), unnamed_variable(false) 
+{
+  //Init Peloton default DB
+  Init(num_threads);
+}
+
+PelotonTableStore::~PelotonTableStore() {
+
+  // Release all allocated cops
+  size_t cop_count = traffic_cops.size_approx();
+  while (cop_count) {
+    cop_count--;
+
+    std::pair<peloton::tcop::TrafficCop *, std::atomic_int *> cop_pair;
+    bool found = traffic_cops.try_dequeue(cop_pair);
+
+    if (found) {
+      delete cop_pair.first;
+      delete cop_pair.second;
+    }
+  }
+
+  size_t cops_left = traffic_cops_.size();
+  while (cops_left > 0) {
+    std::pair<peloton::tcop::TrafficCop *, std::atomic_int *> cop_pair;
+    cop_pair = traffic_cops_.back();
+    traffic_cops_.pop_back();
+
+    delete cop_pair.first;
+    delete cop_pair.second;
+    cops_left--;
+  }
+}
+
+void PelotonTableStore::Init(int num_threads){
+  // Init Peloton default DB
   auto &txn_manager = peloton::concurrency::TransactionManagerFactory::GetInstance();
   auto txn = txn_manager.BeginTransaction();
   peloton::catalog::Catalog::GetInstance()->CreateDatabase(txn, DEFAULT_DB_NAME);
   txn_manager.CommitTransaction(txn);
   // traffic_cop_ = peloton::tcop::TrafficCop(UtilTestTaskCallback, &counter_);
-}
-
-PelotonTableStore::~PelotonTableStore(){
-=======
-PelotonTableStore::PelotonTableStore(int num_threads) {
-  is_recycled_version_ = false;
-  for (int i = 0; i < num_threads; i++) {
-    std::atomic_int *counter = new std::atomic_int();
-    peloton::tcop::TrafficCop *new_cop =
-        new peloton::tcop::TrafficCop(UtilTestTaskCallback, counter);
-    traffic_cops_.push_back({new_cop, counter});
-  }
-}
-
-PelotonTableStore::~PelotonTableStore() {
->>>>>>> 5d7e4683
-
-  // Release all allocated cops
-  size_t cop_count = traffic_cops.size_approx();
-  while (cop_count) {
-    cop_count--;
-
-    std::pair<peloton::tcop::TrafficCop *, std::atomic_int *> cop_pair;
-    bool found = traffic_cops.try_dequeue(cop_pair);
-
-    if (found) {
-      delete cop_pair.first;
-      delete cop_pair.second;
+  
+  if(num_threads > 0){
+    is_recycled_version_ = false;
+    for (int i = 0; i < num_threads; i++) {
+      std::atomic_int *counter = new std::atomic_int();
+      peloton::tcop::TrafficCop *new_cop =
+          new peloton::tcop::TrafficCop(UtilTestTaskCallback, counter);
+      traffic_cops_.push_back({new_cop, counter});
     }
-  }
-
-  size_t cops_left = traffic_cops_.size();
-  while (cops_left > 0) {
-    std::pair<peloton::tcop::TrafficCop *, std::atomic_int *> cop_pair;
-    cop_pair = traffic_cops_.back();
-    traffic_cops_.pop_back();
-
-    delete cop_pair.first;
-    delete cop_pair.second;
-    cops_left--;
   }
 }
 
@@ -165,7 +160,7 @@
 PelotonTableStore::GetCop() {
   if (!is_recycled_version_) {
     int t_id = sched_getcpu();
-    std::cout << "Thread id is " << t_id << std::endl;
+    //std::cout << "Thread id is " << t_id << std::endl;
     return traffic_cops_.at(t_id);
   } else {
     return GetUnusedTrafficCop();
