--- conflicted
+++ resolved
@@ -65,8 +65,4 @@
   result->add_rows();
 }
 
-<<<<<<< HEAD
 }  // namespace sql
-=======
-} //namespace sql
->>>>>>> fc7ef234
