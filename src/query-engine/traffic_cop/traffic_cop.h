//===----------------------------------------------------------------------===//
//
//                         Peloton
//
// traffic_cop.h
//
// Identification: src/include/traffic_cop/traffic_cop.h
//
// Copyright (c) 2015-17, Carnegie Mellon University Database Group
//
//===----------------------------------------------------------------------===//

#pragma once

#include <cstddef>
#include <mutex>
#include <stack>
#include <vector>

// Libevent 2.0
#include "event.h"

#include "../../store/common/timestamp.h"
#include "../../store/pequinstore/common.h"
#include "../catalog/column.h"
#include "../common/internal_types.h"
#include "../common/portal.h"
#include "../common/statement.h"
#include "../executor/plan_executor.h"
#include "../optimizer/abstract_optimizer.h"
#include "../parser/sql_statement.h"
#include "../type/type.h"
// #include "../../store/pequinstore/table_store_interface.h"

namespace peloton {

namespace concurrency {
class TransactionContext;
} // namespace concurrency

namespace tcop {

//===--------------------------------------------------------------------===//
// TRAFFIC COP
// Helpers for executing statements.
//
// Usage in unit tests:
//   auto &traffic_cop = tcop::TrafficCop::GetInstance();
//   traffic_cop.SetTaskCallback(<callback>, <arg>);
//   txn = txn_manager.BeginTransaction();
//   traffic_cop.SetTcopTxnState(txn);
//   std::shared_ptr<AbstractPlan> plan = <set up a plan>;
//   traffic_cop.ExecuteHelper(plan, <params>, <result>, <result_format>);
//   <wait>
//   traffic_cop.CommitQueryHelper();
//===--------------------------------------------------------------------===//

class TrafficCop {
public:
  TrafficCop();
  TrafficCop(void (*task_callback)(void *), void *task_callback_arg);
  ~TrafficCop();
  DISALLOW_COPY_AND_MOVE(TrafficCop);

  // Static singleton used by unit tests.
  static TrafficCop &GetInstance();

  // Reset this object.
  void Reset();

  // Execute a statement
  ResultType ExecuteStatement(const std::shared_ptr<Statement> &statement,
                              const std::vector<type::Value> &params,
                              const bool unnamed,
                              const std::vector<int> &result_format,
                              std::vector<ResultValue> &result,
                              size_t thread_id = 0);

  // Execute a statement
  ResultType ExecuteReadStatement(
      const std::shared_ptr<Statement> &statement,
      const std::vector<type::Value> &params, const bool unnamed,
      /*std::shared_ptr<stats::QueryMetric::QueryParams> param_stats,*/
      const std::vector<int> &result_format, std::vector<ResultValue> &result,
<<<<<<< HEAD
      const Timestamp &basil_timestamp, pequinstore::QueryReadSetMgr &query_read_set_mgr, 
      std::function<void(const std::string &, const Timestamp &, bool, pequinstore::QueryReadSetMgr *, pequinstore::SnapshotManager *)> &find_table_version,
=======
      Timestamp &basil_timestamp,
      pequinstore::QueryReadSetMgr &query_read_set_mgr,
      std::function<void(const std::string &, const Timestamp &, bool,
                         pequinstore::QueryReadSetMgr *,
                         pequinstore::SnapshotManager *)> &find_table_version,
>>>>>>> 50a2105f
      std::function<bool(const std::string &)> &read_prepared_pred,
      size_t thread_id = 0);

  // Execute a write statement
  ResultType ExecuteWriteStatement(
      const std::shared_ptr<Statement> &statement,
      const std::vector<type::Value> &params, const bool unnamed,
      /*std::shared_ptr<stats::QueryMetric::QueryParams> param_stats,*/
      const std::vector<int> &result_format, std::vector<ResultValue> &result,
<<<<<<< HEAD
      const Timestamp &basil_timestamp, std::shared_ptr<std::string> txn_digest, 
      const pequinstore::proto::CommittedProof *commit_proof, bool commit_or_prepare, size_t thread_id = 0);
=======
      Timestamp &basil_timestamp, std::shared_ptr<std::string> txn_digest,
      const pequinstore::proto::CommittedProof *commit_proof,
      bool commit_or_prepare, size_t thread_id = 0);
>>>>>>> 50a2105f

  // Execute a purge statement
  ResultType ExecutePurgeStatement(
      const std::shared_ptr<Statement> &statement,
      const std::vector<type::Value> &params, const bool unnamed,
      /*std::shared_ptr<stats::QueryMetric::QueryParams> param_stats,*/
      const std::vector<int> &result_format, std::vector<ResultValue> &result,
      const Timestamp &basil_timestamp, std::shared_ptr<std::string> txn_digest,
      bool undo_delete, size_t thread_id = 0);

  // Execute a statement
  ResultType ExecutePointReadStatement(
      const std::shared_ptr<Statement> &statement,
      const std::vector<type::Value> &params, const bool unnamed,
      /*std::shared_ptr<stats::QueryMetric::QueryParams> param_stats,*/
      const std::vector<int> &result_format, std::vector<ResultValue> &result,
<<<<<<< HEAD
      const Timestamp &basil_timestamp, std::function<bool(const std::string &)> &predicate,
      Timestamp *committed_timestamp,
      const pequinstore::proto::CommittedProof *commit_proof,
      Timestamp *prepared_timestamp,
      std::shared_ptr<std::string> txn_dig,
      pequinstore::proto::Write *write,
      size_t thread_id = 0);
=======
      Timestamp &basil_timestamp,
      std::function<bool(const std::string &)> &predicate,
      Timestamp *committed_timestamp,
      const pequinstore::proto::CommittedProof *commit_proof,
      Timestamp *prepared_timestamp, std::shared_ptr<std::string> txn_dig,
      pequinstore::proto::Write *write, size_t thread_id = 0);
>>>>>>> 50a2105f

  // Helper to handle txn-specifics for the plan-tree of a statement.
  executor::ExecutionResult
  ExecuteHelper(std::shared_ptr<planner::AbstractPlan> plan,
                const std::vector<type::Value> &params,
                std::vector<ResultValue> &result,
                const std::vector<int> &result_format, size_t thread_id = 0);

  // Helper to handle txn-specifics for the plan-tree of a statement.
  executor::ExecutionResult ExecuteReadHelper(
      std::shared_ptr<planner::AbstractPlan> plan,
      const std::vector<type::Value> &params, std::vector<ResultValue> &result,
<<<<<<< HEAD
      const std::vector<int> &result_format, const Timestamp &basil_timestamp, pequinstore::QueryReadSetMgr &query_read_set_mgr, 
      std::function<void(const std::string &, const Timestamp &, bool, pequinstore::QueryReadSetMgr *, pequinstore::SnapshotManager *)> &find_table_version,
=======
      const std::vector<int> &result_format, Timestamp &basil_timestamp,
      pequinstore::QueryReadSetMgr &query_read_set_mgr,
      std::function<void(const std::string &, const Timestamp &, bool,
                         pequinstore::QueryReadSetMgr *,
                         pequinstore::SnapshotManager *)> &find_table_version,
>>>>>>> 50a2105f
      std::function<bool(const std::string &)> &read_prepared_pred,
      size_t thread_id = 0);

  // Helper to handle txn-specifics for the plan-tree of a statement.
  executor::ExecutionResult ExecuteWriteHelper(
      std::shared_ptr<planner::AbstractPlan> plan,
      const std::vector<type::Value> &params, std::vector<ResultValue> &result,
<<<<<<< HEAD
      const std::vector<int> &result_format, const Timestamp &basil_timestamp, std::shared_ptr<std::string> txn_digest, 
      const pequinstore::proto::CommittedProof *commit_proof, bool commit_or_prepare, size_t thread_id = 0);
=======
      const std::vector<int> &result_format, Timestamp &basil_timestamp,
      std::shared_ptr<std::string> txn_digest,
      const pequinstore::proto::CommittedProof *commit_proof,
      bool commit_or_prepare, size_t thread_id = 0);
>>>>>>> 50a2105f

  // Helper to handle txn-specifics for the plan-tree of a statement.
  executor::ExecutionResult ExecutePurgeHelper(
      std::shared_ptr<planner::AbstractPlan> plan,
      const std::vector<type::Value> &params, std::vector<ResultValue> &result,
<<<<<<< HEAD
      const std::vector<int> &result_format, const Timestamp &basil_timestamp, std::shared_ptr<std::string> txn_digest,
      bool undo_delete, size_t thread_id = 0);

=======
      const std::vector<int> &result_format, Timestamp &basil_timestamp,
      std::shared_ptr<std::string> txn_digest, bool undo_delete,
      size_t thread_id = 0);
>>>>>>> 50a2105f

  // Helper to handle txn-specifics for the plan-tree of a statement.
  executor::ExecutionResult ExecutePointReadHelper(
      std::shared_ptr<planner::AbstractPlan> plan,
      const std::vector<type::Value> &params, std::vector<ResultValue> &result,
<<<<<<< HEAD
      const std::vector<int> &result_format, const Timestamp &basil_timestamp, std::function<bool(const std::string &)> &predicate, 
      Timestamp *committed_timestamp,
      const pequinstore::proto::CommittedProof *commit_proof,
      Timestamp *prepared_timestamp,
      std::shared_ptr<std::string> txn_dig,
      pequinstore::proto::Write *write,
      size_t thread_id = 0);
=======
      const std::vector<int> &result_format, Timestamp &basil_timestamp,
      std::function<bool(const std::string &)> &predicate,
      Timestamp *committed_timestamp,
      const pequinstore::proto::CommittedProof *commit_proof,
      Timestamp *prepared_timestamp, std::shared_ptr<std::string> txn_dig,
      pequinstore::proto::Write *write, size_t thread_id = 0);
>>>>>>> 50a2105f

  // Prepare a statement using the parse tree
  std::shared_ptr<Statement>
  PrepareStatement(const std::string &statement_name,
                   const std::string &query_string,
                   std::unique_ptr<parser::SQLStatementList> sql_stmt_list,
                   size_t thread_id = 0);

  bool BindParamsForCachePlan(
      const std::vector<std::unique_ptr<expression::AbstractExpression>> &,
      const size_t thread_id = 0);

  std::vector<FieldInfo>
  GenerateTupleDescriptor(parser::SQLStatement *select_stmt);

  FieldInfo GetColumnFieldForValueType(std::string column_name,
                                       type::TypeId column_type);

  void SetTcopTxnState(concurrency::TransactionContext *txn) {
    tcop_txn_state_.emplace(txn, ResultType::SUCCESS);
  }

  ResultType CommitQueryHelper();

  void ExecuteStatementPlanGetResult();

  ResultType ExecuteStatementGetResult();

  void SetTaskCallback(void (*task_callback)(void *), void *task_callback_arg) {
    task_callback_ = task_callback;
    task_callback_arg_ = task_callback_arg;
  }

  void setRowsAffected(int rows_affected) { rows_affected_ = rows_affected; }

  void ProcessInvalidStatement();

  int getRowsAffected() { return rows_affected_; }

  void SetStatement(std::shared_ptr<Statement> statement) {
    statement_ = std::move(statement);
  }

  std::shared_ptr<Statement> GetStatement() { return statement_; }

  void SetResult(std::vector<ResultValue> result) {
    result_ = std::move(result);
  }

  std::vector<ResultValue> &GetResult() { return result_; }

  void SetParamVal(std::vector<type::Value> param_values) {
    param_values_ = std::move(param_values);
  }

  std::vector<type::Value> &GetParamVal() { return param_values_; }

  std::string &GetErrorMessage() { return error_message_; }

  void SetQueuing(bool is_queuing) { is_queuing_ = is_queuing; }

  bool GetQueuing() { return is_queuing_; }

  executor::ExecutionResult p_status_;

  void SetDefaultDatabaseName(std::string default_database_name) {
    default_database_name_ = std::move(default_database_name);
  }

  // TODO: this member variable should be in statement_ after parser part
  // finished
  std::string query_;

  // Commit proof returned
  const pequinstore::proto::CommittedProof *commit_proof_;

private:
  bool is_queuing_;

  std::string error_message_;

  std::vector<type::Value> param_values_;

  std::vector<ResultValue> results_;

  // This save currnet statement in the traffic cop
  std::shared_ptr<Statement> statement_;

  // Default database name
  std::string default_database_name_ = DEFAULT_DB_NAME;

  int rows_affected_;

  // The optimizer used for this connection
  std::unique_ptr<optimizer::AbstractOptimizer> optimizer_;

  // flag of single statement txn
  bool single_statement_txn_;

  std::vector<ResultValue> result_;

  // The current callback to be invoked after execution completes.
  void (*task_callback_)(void *);
  void *task_callback_arg_;

  // pair of txn ptr and the result so-far for that txn
  // use a stack to support nested-txns
  using TcopTxnState = std::pair<concurrency::TransactionContext *, ResultType>;
  std::stack<TcopTxnState> tcop_txn_state_;

  static TcopTxnState &GetDefaultTxnState();

  TcopTxnState &GetCurrentTxnState();

  ResultType BeginQueryHelper(size_t thread_id);

  ResultType AbortQueryHelper();

  // Get all data tables from a TableRef.
  // For multi-way join
  // still a HACK
  void GetTableColumns(parser::TableRef *from_table,
                       std::vector<catalog::Column> &target_tables);
};

} // namespace tcop
} // namespace peloton<|MERGE_RESOLUTION|>--- conflicted
+++ resolved
@@ -82,16 +82,8 @@
       const std::vector<type::Value> &params, const bool unnamed,
       /*std::shared_ptr<stats::QueryMetric::QueryParams> param_stats,*/
       const std::vector<int> &result_format, std::vector<ResultValue> &result,
-<<<<<<< HEAD
       const Timestamp &basil_timestamp, pequinstore::QueryReadSetMgr &query_read_set_mgr, 
       std::function<void(const std::string &, const Timestamp &, bool, pequinstore::QueryReadSetMgr *, pequinstore::SnapshotManager *)> &find_table_version,
-=======
-      Timestamp &basil_timestamp,
-      pequinstore::QueryReadSetMgr &query_read_set_mgr,
-      std::function<void(const std::string &, const Timestamp &, bool,
-                         pequinstore::QueryReadSetMgr *,
-                         pequinstore::SnapshotManager *)> &find_table_version,
->>>>>>> 50a2105f
       std::function<bool(const std::string &)> &read_prepared_pred,
       size_t thread_id = 0);
 
@@ -101,14 +93,8 @@
       const std::vector<type::Value> &params, const bool unnamed,
       /*std::shared_ptr<stats::QueryMetric::QueryParams> param_stats,*/
       const std::vector<int> &result_format, std::vector<ResultValue> &result,
-<<<<<<< HEAD
       const Timestamp &basil_timestamp, std::shared_ptr<std::string> txn_digest, 
       const pequinstore::proto::CommittedProof *commit_proof, bool commit_or_prepare, size_t thread_id = 0);
-=======
-      Timestamp &basil_timestamp, std::shared_ptr<std::string> txn_digest,
-      const pequinstore::proto::CommittedProof *commit_proof,
-      bool commit_or_prepare, size_t thread_id = 0);
->>>>>>> 50a2105f
 
   // Execute a purge statement
   ResultType ExecutePurgeStatement(
@@ -125,7 +111,6 @@
       const std::vector<type::Value> &params, const bool unnamed,
       /*std::shared_ptr<stats::QueryMetric::QueryParams> param_stats,*/
       const std::vector<int> &result_format, std::vector<ResultValue> &result,
-<<<<<<< HEAD
       const Timestamp &basil_timestamp, std::function<bool(const std::string &)> &predicate,
       Timestamp *committed_timestamp,
       const pequinstore::proto::CommittedProof *commit_proof,
@@ -133,14 +118,6 @@
       std::shared_ptr<std::string> txn_dig,
       pequinstore::proto::Write *write,
       size_t thread_id = 0);
-=======
-      Timestamp &basil_timestamp,
-      std::function<bool(const std::string &)> &predicate,
-      Timestamp *committed_timestamp,
-      const pequinstore::proto::CommittedProof *commit_proof,
-      Timestamp *prepared_timestamp, std::shared_ptr<std::string> txn_dig,
-      pequinstore::proto::Write *write, size_t thread_id = 0);
->>>>>>> 50a2105f
 
   // Helper to handle txn-specifics for the plan-tree of a statement.
   executor::ExecutionResult
@@ -153,16 +130,8 @@
   executor::ExecutionResult ExecuteReadHelper(
       std::shared_ptr<planner::AbstractPlan> plan,
       const std::vector<type::Value> &params, std::vector<ResultValue> &result,
-<<<<<<< HEAD
       const std::vector<int> &result_format, const Timestamp &basil_timestamp, pequinstore::QueryReadSetMgr &query_read_set_mgr, 
       std::function<void(const std::string &, const Timestamp &, bool, pequinstore::QueryReadSetMgr *, pequinstore::SnapshotManager *)> &find_table_version,
-=======
-      const std::vector<int> &result_format, Timestamp &basil_timestamp,
-      pequinstore::QueryReadSetMgr &query_read_set_mgr,
-      std::function<void(const std::string &, const Timestamp &, bool,
-                         pequinstore::QueryReadSetMgr *,
-                         pequinstore::SnapshotManager *)> &find_table_version,
->>>>>>> 50a2105f
       std::function<bool(const std::string &)> &read_prepared_pred,
       size_t thread_id = 0);
 
@@ -170,35 +139,21 @@
   executor::ExecutionResult ExecuteWriteHelper(
       std::shared_ptr<planner::AbstractPlan> plan,
       const std::vector<type::Value> &params, std::vector<ResultValue> &result,
-<<<<<<< HEAD
       const std::vector<int> &result_format, const Timestamp &basil_timestamp, std::shared_ptr<std::string> txn_digest, 
       const pequinstore::proto::CommittedProof *commit_proof, bool commit_or_prepare, size_t thread_id = 0);
-=======
-      const std::vector<int> &result_format, Timestamp &basil_timestamp,
-      std::shared_ptr<std::string> txn_digest,
-      const pequinstore::proto::CommittedProof *commit_proof,
-      bool commit_or_prepare, size_t thread_id = 0);
->>>>>>> 50a2105f
 
   // Helper to handle txn-specifics for the plan-tree of a statement.
   executor::ExecutionResult ExecutePurgeHelper(
       std::shared_ptr<planner::AbstractPlan> plan,
       const std::vector<type::Value> &params, std::vector<ResultValue> &result,
-<<<<<<< HEAD
       const std::vector<int> &result_format, const Timestamp &basil_timestamp, std::shared_ptr<std::string> txn_digest,
       bool undo_delete, size_t thread_id = 0);
 
-=======
-      const std::vector<int> &result_format, Timestamp &basil_timestamp,
-      std::shared_ptr<std::string> txn_digest, bool undo_delete,
-      size_t thread_id = 0);
->>>>>>> 50a2105f
 
   // Helper to handle txn-specifics for the plan-tree of a statement.
   executor::ExecutionResult ExecutePointReadHelper(
       std::shared_ptr<planner::AbstractPlan> plan,
       const std::vector<type::Value> &params, std::vector<ResultValue> &result,
-<<<<<<< HEAD
       const std::vector<int> &result_format, const Timestamp &basil_timestamp, std::function<bool(const std::string &)> &predicate, 
       Timestamp *committed_timestamp,
       const pequinstore::proto::CommittedProof *commit_proof,
@@ -206,14 +161,6 @@
       std::shared_ptr<std::string> txn_dig,
       pequinstore::proto::Write *write,
       size_t thread_id = 0);
-=======
-      const std::vector<int> &result_format, Timestamp &basil_timestamp,
-      std::function<bool(const std::string &)> &predicate,
-      Timestamp *committed_timestamp,
-      const pequinstore::proto::CommittedProof *commit_proof,
-      Timestamp *prepared_timestamp, std::shared_ptr<std::string> txn_dig,
-      pequinstore::proto::Write *write, size_t thread_id = 0);
->>>>>>> 50a2105f
 
   // Prepare a statement using the parse tree
   std::shared_ptr<Statement>
