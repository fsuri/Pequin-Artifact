--- conflicted
+++ resolved
@@ -8,11 +8,7 @@
         //const std::string config_dir_base = "/home/yunhao/florian/BFT-DB/src/store/bftsmartstore/libhotstuff/conf-indicus/";
 
         // on CloudLab
-<<<<<<< HEAD
-        const std::string config_dir_base = "/home/zw494/BFT-DB/src/store/bftsmartstore/libhotstuff/conf-indicus";
-=======
         const std::string config_dir_base = "/users/zw494/BFT-DB/src/store/bftsmartstore/libhotstuff/conf-indicus";
->>>>>>> df594fea
 
         int shardId;
         int replicaId;
