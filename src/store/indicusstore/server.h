// -*- mode: c++; c-file-style: "k&r"; c-basic-offset: 4 -*-
/***********************************************************************
 *
 * store/indicusstore/server.h:
 *   A single transactional server replica.
 *
 * Copyright 2015 Irene Zhang <iyzhang@cs.washington.edu>
 *                Naveen Kr. Sharma <naveenks@cs.washington.edu>
 *
 * Permission is hereby granted, free of charge, to any person
 * obtaining a copy of this software and associated documentation
 * files (the "Software"), to deal in the Software without
 * restriction, including without limitation the rights to use, copy,
 * modify, merge, publish, distribute, sublicense, and/or sell copies
 * of the Software, and to permit persons to whom the Software is
 * furnished to do so, subject to the following conditions:
 *
 * The above copyright notice and this permission notice shall be
 * included in all copies or substantial portions of the Software.
 *
 * THE SOFTWARE IS PROVIDED "AS IS", WITHOUT WARRANTY OF ANY KIND,
 * EXPRESS OR IMPLIED, INCLUDING BUT NOT LIMITED TO THE WARRANTIES OF
 * MERCHANTABILITY, FITNESS FOR A PARTICULAR PURPOSE AND
 * NONINFRINGEMENT. IN NO EVENT SHALL THE AUTHORS OR COPYRIGHT HOLDERS
 * BE LIABLE FOR ANY CLAIM, DAMAGES OR OTHER LIABILITY, WHETHER IN AN
 * ACTION OF CONTRACT, TORT OR OTHERWISE, ARISING FROM, OUT OF OR IN
 * CONNECTION WITH THE SOFTWARE OR THE USE OR OTHER DEALINGS IN THE
 * SOFTWARE.
 *
 **********************************************************************/

#ifndef _INDICUS_SERVER_H_
#define _INDICUS_SERVER_H_
#define CLIENTTIMEOUT  10    //currently miliseconds; adjust to whatever is a sensible time: dont know what is expected latency for 1 op

#include "lib/latency.h"
#include "lib/transport.h"
#include "store/common/backend/pingserver.h"
#include "store/server.h"
#include "store/common/partitioner.h"
#include "store/common/timestamp.h"
#include "store/common/truetime.h"
#include "store/indicusstore/common.h"
#include "store/indicusstore/store.h"
#include "store/indicusstore/indicus-proto.pb.h"
<<<<<<< HEAD
#include "store/indicusstore/batchsigner.h"
#include "store/indicusstore/verifier.h"
=======
#include <sys/time.h>
>>>>>>> a39a1772

#include <set>
#include <unordered_map>
#include <unordered_set>
#include <ctime>

namespace indicusstore {

class ServerTest;

enum OCCType {
  MVTSO = 0,
  TAPIR = 1
};

class Server : public TransportReceiver, public ::Server, public PingServer {
 public:
  Server(const transport::Configuration &config, int groupIdx, int idx,
      int numShards, int numGroups,
      Transport *transport, KeyManager *keyManager, Parameters params, uint64_t timeDelta,
      OCCType occType, Partitioner *part, unsigned int batchTimeoutMS,
      TrueTime timeServer = TrueTime(0, 0));
  virtual ~Server();

  virtual void ReceiveMessage(const TransportAddress &remote,
      const std::string &type, const std::string &data,
      void *meta_data) override;

  virtual void Load(const std::string &key, const std::string &value,
      const Timestamp timestamp) override;

  virtual inline Stats &GetStats() override { return stats; }

 private:
  friend class ServerTest;
  struct Value {
    std::string val;
    const proto::CommittedProof *proof;
  };

  void HandleRead(const TransportAddress &remote, const proto::Read &msg);
  void HandlePhase1(const TransportAddress &remote,
      proto::Phase1 &msg);
  void HandlePhase2(const TransportAddress &remote,
      const proto::Phase2 &msg);
  void HandleWriteback(const TransportAddress &remote,
      proto::Writeback &msg);
  void HandleAbort(const TransportAddress &remote, const proto::Abort &msg);

//Fallback protocol components
// Edit MVTSO-check: When we suspend a transaction waiting for a dependency, then after some timeout, we should send the full TX to the client (IF we have it - 1 correct replica is guaranteed to have it.)
// void HandleP1_Rec -> exec p1 if unreceived, reply with p1r, or p2r + dec_view  (Need to modify normal P2R message to contain view=0), current view
void HandlePhase1FB(const TransportAddress &remote, proto::Phase1FB &msg);
// void HandleP2_Rec -> Reply with p2 decision
// void HandleFB_Invoke -> send Elect message to FB based on views received. OR: Send all to all to other replicas (can use MACs to all replicas BESIDES the To-be-fallback) for next replica to elect.
// void HandleFB_Dec -> receive FB decision, verify whether majority was indeed confirmed and sends signed P2R to all interested clients (this must include the view from the decision)

//Fallback responsibilities
//void HandleFB_Elect: If 4f+1 Elect messages received -> form Decision based on majority, and forward the elect set (send FB_Dec) to all replicas in logging shard. (This includes the FB replica itself - Just skip ahead to HandleFB_Dec automatically: send P2R to clients)


void HandlePhase2FB(const TransportAddress &remote,proto::Phase2FB &msg);

void HandleInvokeFB(const TransportAddress &remote,proto::InvokeFB &msg); //DONT send back to remote, but instead to FB, calculate based on view. (need to include this in TX state thats kept locally.)

void HandleElectFB(const TransportAddress &remote,proto::ElectFB &msg);

void HandleDecisionFB(const TransportAddress &remote,proto::DecisionFB &msg); //DONT send back to remote, but instead to interested clients. (need to include list of interested clients as part of local tx state)

void HandleMoveView(const TransportAddress &remote,proto::MoveView &msg);


  proto::ConcurrencyControl::Result DoOCCCheck(
      uint64_t reqId, const TransportAddress &remote,
      const std::string &txnDigest, const proto::Transaction &txn,
      Timestamp &retryTs, proto::CommittedProof &conflict);
  proto::ConcurrencyControl::Result DoTAPIROCCCheck(
      const std::string &txnDigest, const proto::Transaction &txn,
      Timestamp &retryTs);
  proto::ConcurrencyControl::Result DoMVTSOOCCCheck(
      uint64_t reqId, const TransportAddress &remote,
      const std::string &txnDigest, const proto::Transaction &txn,
      proto::CommittedProof &conflict);

  void GetWriteTimestamps(
      std::unordered_map<std::string, std::set<Timestamp>> &writes);
  void GetWrites(
      std::unordered_map<std::string, std::vector<const proto::Transaction *>> &writes);
  void GetPreparedReadTimestamps(
      std::unordered_map<std::string, std::set<Timestamp>> &reads);
  void GetPreparedReads(
      std::unordered_map<std::string, std::vector<const proto::Transaction *>> &reads);
  void Prepare(const std::string &txnDigest, const proto::Transaction &txn);
  void GetCommittedWrites(const std::string &key, const Timestamp &ts,
      std::vector<std::pair<Timestamp, Value>> &writes);
  void Commit(const std::string &txnDigest, proto::Transaction *txn,
      proto::GroupedSignatures *groupedSigs, bool p1Sigs);
  void Abort(const std::string &txnDigest);
  void CheckDependents(const std::string &txnDigest);
  proto::ConcurrencyControl::Result CheckDependencies(
      const std::string &txnDigest);
  proto::ConcurrencyControl::Result CheckDependencies(
      const proto::Transaction &txn);
  bool CheckHighWatermark(const Timestamp &ts);
  void SendPhase1Reply(uint64_t reqId,
    proto::ConcurrencyControl::Result result,
    const proto::CommittedProof &conflict, const std::string &txnDigest,
    const TransportAddress &remote);
  void Clean(const std::string &txnDigest);
  void CleanDependencies(const std::string &txnDigest);
  void LookupP1Decision(const std::string &txnDigest, int64_t &myProcessId,
      proto::ConcurrencyControl::Result &myResult) const;
  void LookupP2Decision(const std::string &txnDigest,
      int64_t &myProcessId, proto::CommitDecision &myDecision) const;
  uint64_t DependencyDepth(const proto::Transaction *txn) const;
  void MessageToSign(::google::protobuf::Message* msg,
      proto::SignedMessage *signedMessage, signedCallback cb);
  proto::ReadReply *GetUnusedReadReply();
  proto::Phase1Reply *GetUnusedPhase1Reply();
  proto::Phase2Reply *GetUnusedPhase2Reply();
  void FreeReadReply(proto::ReadReply *reply);
  void FreePhase1Reply(proto::Phase1Reply *reply);
  void FreePhase2Reply(proto::Phase2Reply *reply);


  inline bool IsKeyOwned(const std::string &key) const {
    return static_cast<int>((*part)(key, numShards, groupIdx, dummyTxnGroups) % numGroups) == groupIdx;
  }

  const transport::Configuration &config;
  const int groupIdx;
  const int idx;
  const int numShards;
  const int numGroups;
  const int id;
  Transport *transport;
  const OCCType occType;
  Partitioner *part;
  const Parameters params;
  KeyManager *keyManager;
  const uint64_t timeDelta;
  TrueTime timeServer;
  BatchSigner *batchSigner;
  Verifier *verifier;

  /* Declare protobuf objects as members to avoid stack alloc/dealloc costs */
  proto::SignedMessage signedMessage;
  proto::Read read;
  proto::Phase1 phase1;
  proto::Phase2 phase2;
  proto::Writeback writeback;
  proto::Abort abort;

  proto::Write preparedWrite;
  proto::CommittedProof committedProof;
  proto::ConcurrencyControl concurrencyControl;
  proto::AbortInternal abortInternal;
  std::vector<int> dummyTxnGroups;

<<<<<<< HEAD
  std::vector<proto::ReadReply *> readReplies;
  std::vector<proto::Phase1Reply *> p1Replies;
  std::vector<proto::Phase2Reply *> p2Replies;
=======
  proto::RelayP1 relayP1;
  proto::Phase1FB phase1FB;
  proto::Phase1FBReply phase1FBReply;
  proto::Phase2FB phase2FB;
  proto::Phase2FBReply phase2FBReply;
  proto::InvokeFB invokeFB;
  proto::ElectFB electFB;
  proto::DecisionFB decisionFB;
  proto::MoveView moveView;

>>>>>>> a39a1772

  PingMessage ping;

//FALLBACK helper functions
//TODO: make strings call by ref.
  void SetP1(uint64_t reqId, std::string txnDigest, proto::ConcurrencyControl::Result &result, proto::CommittedProof &conflict);
  void SetP2(uint64_t reqId, std::string txnDigest, proto::CommitDecision &decision);
  void SendPhase1FBReply(uint64_t reqId, proto::Phase1Reply &p1r, proto::Phase2Reply &p2r, proto::Writeback &wb, const TransportAddress &remote,  std::string txnDigest, uint32_t response_case );

  void VerifyP2FB(const TransportAddress &remote, std::string &txnDigest, proto::Phase2FB &p2fb);
  bool VerifyViews(proto::InvokeFB &msg, uint32_t lG);
  void RelayP1(const TransportAddress &remote, proto::Transaction &tx, uint64_t conflict_id);

  VersionedKVStore<Timestamp, Value> store;
  // Key -> V
  std::unordered_map<std::string, std::set<std::tuple<Timestamp, Timestamp, const proto::CommittedProof *>>> committedReads;
  std::unordered_map<std::string, std::set<Timestamp>> rts;

  // Digest -> V
  std::unordered_map<std::string, proto::Transaction *> ongoing;
  std::unordered_map<std::string, std::pair<Timestamp, const proto::Transaction *>> prepared;
  std::unordered_map<std::string, std::set<const proto::Transaction *>> preparedReads;
  std::unordered_map<std::string, std::map<Timestamp, const proto::Transaction *>> preparedWrites;



  std::unordered_map<std::string, proto::ConcurrencyControl::Result> p1Decisions;
  std::unordered_map<std::string, proto::CommittedProof> p1Conflicts;
  std::unordered_map<std::string, proto::CommitDecision> p2Decisions;
  std::unordered_map<std::string, proto::CommittedProof *> committed;
  std::unordered_set<std::string> aborted;    //ADD Aborted proof to it.(in order to reply to Fallback)
  //creating new map to store writeback messages..  Need to find a better way, but suffices as placeholder

  //keep list of all remote addresses == interested client_seq_num
  std::unordered_map<std::string, std::unordered_set<const TransportAddress*>> interestedClients;
  //keep list of timeouts
  //std::unordered_map<std::string, std::chrono::high_resolution_clock::time_point> FBclient_timeouts;
  std::unordered_map<std::string, uint64_t> client_starttime;

  //keep list for exponential timeouts for views.
  std::unordered_map<std::string, uint64_t> FBtimeouts_start; //Timer start time
  std::unordered_map<std::string, uint64_t> exp_timeouts; //current exp timeout size.

  //keep list for current view.
  std::unordered_map<std::string, uint64_t> current_views;
  //keep list of the views in which the p2Decision is from: //TODO: add this to p2Decisions directly - doing this here so I do not touch any existing code.
  std::unordered_map<std::string, uint64_t> decision_views;

  std::unordered_map<std::string, std::unordered_set<const proto::SignedMessage*>> ElectQuorum;  //tuple contains view entry, set for that view and count of Commit vs Abort.
  std::unordered_map<std::string, std::pair<uint64_t, uint64_t>> ElectQuorum_meta;

  std::unordered_map<std::string, proto::Writeback> writebackMessages;

  std::unordered_map<std::string, std::unordered_set<std::string>> dependents; // Each V depends on K
  struct WaitingDependency {
    uint64_t reqId;
    const TransportAddress *remote;
    std::unordered_set<std::string> deps;
  };
  std::unordered_map<std::string, WaitingDependency> waitingDependencies; // K depends on each V

  Stats stats;
  std::unordered_set<std::string> active;
  Latency_t committedReadInsertLat;
  Latency_t verifyLat;
  Latency_t signLat;
};

} // namespace indicusstore

#endif /* _INDICUS_SERVER_H_ */<|MERGE_RESOLUTION|>--- conflicted
+++ resolved
@@ -31,6 +31,7 @@
 
 #ifndef _INDICUS_SERVER_H_
 #define _INDICUS_SERVER_H_
+
 #define CLIENTTIMEOUT  10    //currently miliseconds; adjust to whatever is a sensible time: dont know what is expected latency for 1 op
 
 #include "lib/latency.h"
@@ -43,12 +44,9 @@
 #include "store/indicusstore/common.h"
 #include "store/indicusstore/store.h"
 #include "store/indicusstore/indicus-proto.pb.h"
-<<<<<<< HEAD
 #include "store/indicusstore/batchsigner.h"
 #include "store/indicusstore/verifier.h"
-=======
 #include <sys/time.h>
->>>>>>> a39a1772
 
 #include <set>
 #include <unordered_map>
@@ -208,11 +206,11 @@
   proto::AbortInternal abortInternal;
   std::vector<int> dummyTxnGroups;
 
-<<<<<<< HEAD
   std::vector<proto::ReadReply *> readReplies;
   std::vector<proto::Phase1Reply *> p1Replies;
   std::vector<proto::Phase2Reply *> p2Replies;
-=======
+  proto::Phase1Reply phase1Reply;
+  proto::Phase2Reply phase2Reply;
   proto::RelayP1 relayP1;
   proto::Phase1FB phase1FB;
   proto::Phase1FBReply phase1FBReply;
@@ -223,8 +221,6 @@
   proto::DecisionFB decisionFB;
   proto::MoveView moveView;
 
->>>>>>> a39a1772
-
   PingMessage ping;
 
 //FALLBACK helper functions
