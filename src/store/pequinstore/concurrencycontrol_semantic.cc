/***********************************************************************
 *
 * Copyright 2021 Florian Suri-Payer <fsp@cs.cornell.edu>
 *                Matthew Burke <matthelb@cs.cornell.edu>
 *
 * Permission is hereby granted, free of charge, to any person
 * obtaining a copy of this software and associated documentation
 * files (the "Software"), to deal in the Software without
 * restriction, including without limitation the rights to use, copy,
 * modify, merge, publish, distribute, sublicense, and/or sell copies
 * of the Software, and to permit persons to whom the Software is
 * furnished to do so, subject to the following conditions:
 * 
 * The above copyright notice and this permission notice shall be
 * included in all copies or substantial portions of the Software.
 * 
 * THE SOFTWARE IS PROVIDED "AS IS", WITHOUT WARRANTY OF ANY KIND,
 * EXPRESS OR IMPLIED, INCLUDING BUT NOT LIMITED TO THE WARRANTIES OF
 * MERCHANTABILITY, FITNESS FOR A PARTICULAR PURPOSE AND
 * NONINFRINGEMENT. IN NO EVENT SHALL THE AUTHORS OR COPYRIGHT HOLDERS
 * BE LIABLE FOR ANY CLAIM, DAMAGES OR OTHER LIABILITY, WHETHER IN AN
 * ACTION OF CONTRACT, TORT OR OTHERWISE, ARISING FROM, OUT OF OR IN
 * CONNECTION WITH THE SOFTWARE OR THE USE OR OTHER DEALINGS IN THE
 * SOFTWARE.
 *
 **********************************************************************/


#include <cryptopp/sha.h>
#include <cryptopp/blake2.h>


#include "store/pequinstore/server.h"

#include <bitset>
#include <queue>
#include <ctime>
#include <chrono>
#include <sys/time.h>
#include <sstream>
#include <list>
#include <utility>

#include "lib/assert.h"
#include "lib/tcptransport.h"
#include "store/common/timestamp.h"
#include "store/common/transaction.h"
#include "store/pequinstore/common.h"
#include "store/pequinstore/phase1validator.h"
#include "store/pequinstore/localbatchsigner.h"
#include "store/pequinstore/sharedbatchsigner.h"
#include "store/pequinstore/basicverifier.h"
#include "store/pequinstore/localbatchverifier.h"
#include "store/pequinstore/sharedbatchverifier.h"
#include "store/pequinstore/query-engine/optimizer/plan_generator.h"
#include "store/pequinstore/query-engine/type/type.h"
#include "store/pequinstore/query-engine/type/value.h"
#include "lib/batched_sigs.h"
#include <valgrind/memcheck.h>

namespace pequinstore {

static bool lazy_check = true; //TURN TO FALSE TO ENABLE RECHECK FOR MORE PRECISE DEP DISCOVERY (has possibly redundant overhead though)

//DEPRECATED: Using proto::ReadPredicate
// // The Predicate that we store locally.
// struct ReadPredicate {
//   std::string table_name;
//   Timestamp table_version;
//   //TODO: Start out without col version. Only add as potential refinement/optimization (reduce number of comparisons..)
//   std::vector<std::string> col_names;
//   std::vector<Timestamp> col_versions;
//   std::string where_clause;   
//   //NOTE: RE EVALUATE: If we ever move to delta encoding for TableWrites, then we must create "placeholder values for remaining cols of tuple when evaluating"
  
//   //For nested join: We might not want to store 100 predicates if there are 100 right loop iterations. => store where_clause with some placeholders {} (just use fmt::format to fill in)
//   std::vector<std::vector<<std::string> fill_values; // (e.g. 5) - one vector per loop iteration, and in each loop iteration, one entry per col that needs replacement.
  
//   //Some reference to owner TX? Maybe TS sufficces?
//   Timestamp txn_ts; //Might not even be needed here if we store a map: name -> map<TS, pred> 
//   // proto::Transaction *txn;
//   // std::string txn_digest;
        
//   bool commit_or_prepare; //1 if commit, 0 if prepare
// };


//NOTE: Table/Col Versions continue to be stored in the read and write set but have to CC functionality. They are purely used as a simple hack to acquire scoped locks for CC

//TODO: Read Predicate Caching
//(During CC merge them (or just loop through all of them..))       
//If we cache: Different replica may have different predicates (for nested joins) (Note: for flat queries will always be the same)
                              // Include hash, and vote abort if different form hash. (Note: With Snapshot mode all will have same pred (bar committed overrides of materialized ss).)


//TODO: If we want to support Column Versions Extend TableWrite with set of columns touched + mark each row as (insert/update/delete)
//TODO: Technically need to verify whether client includes all Col Versions that it should. To do so, must either include Query, or check that only those cols are being updated
      //This is much easier to enforce if TableWrites only include deltas for the updated cols.


//Enforce that we can ony issue monotonic writes
////TODO: Alternatively: Could enforce that we can't see any writes older than the newest table version observed in a prepared/committed pred. 
          //To check this would need a third map storing the high read TableVersion.
bool Server::CheckMonotonicTableColVersions(const proto::Transaction &txn) {
  for(auto &[table_name, _]: txn.table_writes()){
     //Get Last version on this table                      
    TableWriteMap::const_accessor tw;
    if(!tableWrites.find(tw, table_name)) continue;
    if(tw->second.rbegin() == tw->second.rend()) continue;
    const Timestamp &highTS = tw->second.rbegin()->first; // == last TX TS
    
    //NOTE: only comparing on the real time component currently.
    if(txn.timestamp().timestamp() + clock_skew_grace <= highTS.getTimestamp()){
<<<<<<< HEAD
      //Panic("Non monotonic Table/Col Write. Table/Col name: %s. txnTS: %lx, highTS: %lx, grace: %lx", table_name.c_str(), txn.timestamp().timestamp(), highTS.getTimestamp(), clock_skew_grace);
=======
      Panic("Non monotonic Table/Col Write. Table/Col name: %s. txnTS: %lu, highTS: %lu, grace: %lu", table_name.c_str(), txn.timestamp().timestamp(), highTS.getTimestamp(), clock_skew_grace);
>>>>>>> 3cc35f3b
      return false;
    } 
  }
  return true;
}

//NOTE: This must be called before waiting for dependencies. The pred check might dynamically add some deps...
//TODO: don't add these deps to txn. add them somewhere else to check...? Then it's tricky how to wake up. 
//Easiest is to add them to the TXN. But then the TXN doesn't fulfill Hash anymore...
    //Need to store them to some extra merged_set, and include them on demand for dep checks (and wakeup dep checks)

proto::ConcurrencyControl::Result Server::CheckPredicates(const proto::Transaction &txn, const Timestamp &txn_ts, const ReadSet &txn_read_set, const PredSet &pred_set, std::set<std::string> &dynamically_active_dependencies){ 
  
    Debug("Checking for Semantic Conflicts. TX_ts: [%lu:%lu]. Num preds: %d. Num TableWrites: %d", txn_ts.getTimestamp(), txn_ts.getID(), pred_set.size(), txn.table_writes().size());
   
    //For all Read predicates     
   
    for(auto &pred: pred_set){ //Note: there will be #preds for the query == number of tables in the SQL query 
          // => Check whether they are invalidated by any recent write to the Table
        auto res = CheckReadPred(txn_ts, pred, txn_read_set, dynamically_active_dependencies);
        if(res != proto::ConcurrencyControl::COMMIT) return res;
          //TODO: Return ABORT if conflict is with committed (in this case, must pass a CommitProof too) (Note: we don't currently support verification of these at client)
    }
    
                
    //For all (Table) Writes 
    for(auto &[table_name, table_write]: txn.table_writes()){
       // => Check whether they are invalidated by any recently prepared/committed read predicate on the Table
        auto res = CheckTableWrites(txn, txn_ts, table_name, table_write); //0 = no conflict, 1 = conflict with commit, 2 = conflict with prepared.
        if(res != proto::ConcurrencyControl::COMMIT) return res;
          //TODO: Return ABORT if conflict is with committed (in this case, must pass a CommitProof too) (Note: we don't currently support verification of these at client)
    }
  
    return proto::ConcurrencyControl::COMMIT;
}

//DEPRECATED
proto::ConcurrencyControl::Result Server::CheckPredicates(const proto::Transaction &txn, const ReadSet &txn_read_set, std::set<std::string> &dynamically_active_dependencies){ 
  //TODO: Support also passing via Hashing? (Either find ReadPredicates on demand here, or in advance)
        //Should be enough to do it on demand here, since we don't need them to lock if we add them to the read set?
    const Timestamp txn_ts(txn.timestamp());

   
    //For all Read predicates               //TODO: Ideally, organize read predicates by Table as well, so we don't loop over all tables in bounded history each time?
    for(auto &query_md : txn.query_set()){
       UW_ASSERT(query_md.group_meta().count(groupIdx));
      const proto::QueryGroupMeta &group_meta = query_md.group_meta().at(groupIdx); //only need to look at the pred for partitions this group is responsible for (Note: we don't support partitions currently)

      const proto::ReadSet &read_set = group_meta.query_read_set();
      //TODO: If cached: get read predicates.
      for(auto &pred: read_set.read_predicates()){ //Note: there will be #preds for the query == number of tables in the SQL query 
           // => Check whether they are invalidated by any recent write to the Table
          auto res = CheckReadPred(txn_ts, pred, txn_read_set, dynamically_active_dependencies);
          if(res != proto::ConcurrencyControl::COMMIT) return res;
            //TODO: Return ABORT if conflict is with committed (in this case, must pass a CommitProof too) (Note: we don't currently support verification of these at client)
      }
    }
   
     
    //For all (Table) Writes 
    for(auto &[table_name, table_write]: txn.table_writes()){
       // => Check whether they are invalidated by any recently prepared/committed read predicate on the Table
        auto res = CheckTableWrites(txn, txn_ts, table_name, table_write); //0 = no conflict, 1 = conflict with commit, 2 = conflict with prepared.
        if(res != proto::ConcurrencyControl::COMMIT) return res;
          //TODO: Return ABORT if conflict is with committed (in this case, must pass a CommitProof too) (Note: we don't currently support verification of these at client)
    }
  
    return proto::ConcurrencyControl::COMMIT;
}


std::string Server::GetEncodedRow(const proto::Transaction &txn, const RowUpdates &row, const std::string &table_name){

  //ALTERNATIVELY:
  //Instead of looping over table rows and getting the encoded write key, we could also loop over the write keys directly, and get the row via the index
  //Note: We'd still somehow need access to the table in question (for CheckRead preds its easy, we already have it passed, but for CheckWrites it's annoying)

   //NOTE: We now Correct the write set idx in case of sorting! So the on demand encoding is never needed.
   UW_ASSERT(txn.write_set().size() > row.write_set_idx());
  return txn.write_set()[row.write_set_idx()].key();

 

  if(params.parallel_CCC){
     //We cannot keep track of correct write set idx because we will sort the write set (+ we insert table versions) => Must encode it on the spot
    std::vector<const std::string*> primary_cols;
    for(auto &idx: table_store->sql_interpreter.GetTableRegistry_const()->at(table_name).primary_col_idx){
      primary_cols.push_back(&row.column_values()[idx]);
    }
    return EncodeTableRow(table_name, primary_cols);;
  }
  else{ //can look up via write_set_idx
    UW_ASSERT(txn.write_set().size() > row.write_set_idx());
    return txn.write_set()[row.write_set_idx()].key();
  }
 
}


proto::ConcurrencyControl::Result Server::CheckReadPred(const Timestamp &txn_ts, const proto::ReadPredicate &pred, const ReadSet &txn_read_set, std::set<std::string> &dynamically_active_dependencies){
  
  //Set of potential dynamic dependencies
  std::map<std::string, std::pair<bool, std::string>> dynamic_dep_candidates; //map: key -> (active, txndig). Active if another write before reads it.
  //A dynamic dep is a read to a prepared write that is **not** in the current (active) read set, and does **not** trigger a predicate conflict
  //It is considered "active" if there is another prepared/committed write beneath this prepared write that **does** triger a conflict

  
  // std::vector<std::string> instantiated_preds;
  // for(auto &instance: pred.instantiations()){ //NOTE: there will be an iteration for each instantiation of a NestedLoop execution (right table)
  //   instantiated_preds.push_back(pred.where_clause()); //TODO: FIXME: fill in all the {} entries... Seems like this is not straightforward with fmt::format() (requires all args at once)
  // } 
 
  std::set<std::string> dynamically_active_keys; //this is local to each pred, and purely used to avoid unecessary evals.
  UW_ASSERT(!pred.pred_instances().empty());
  Debug("TX_ts: [%lu:%lu]. Pred: [%s]: %s (instance 1)", txn_ts.getTimestamp(), txn_ts.getID(), pred.table_name().c_str(), pred.pred_instances()[0].c_str());

  //Currently checking all conflict types on TableVersion 
  //TODO: Optimization  //Check TableVersion for INSERT conflicts && Check ColVersions (of the pred) for UPDATE/DELETE conflicts
  TableWriteMap::const_accessor tw;
  bool has_table = tableWrites.find(tw, pred.table_name());
  if(!has_table){
    Debug("No table writes for table [%s]", pred.table_name().c_str());
    return proto::ConcurrencyControl::COMMIT; // Panic("all tables must have a tableWrite entry.");
  } 
  auto &curr_table_writes = tw->second;


  Debug("TX_ts: [%lu:%lu]. Pred: [%s]. Check against all TX down to TS[%lu]. ", txn_ts.getTimestamp(), txn_ts.getID(), pred.table_name().c_str(), pred.table_version().timestamp() - clock_skew_grace);
  for(auto itr = --curr_table_writes.lower_bound(txn_ts); itr != curr_table_writes.begin(); --itr){

//for(auto itr = curr_table_writes.rbegin(); itr != curr_table_writes.rend(); ++itr){

    const Timestamp &curr_ts = itr->first;
     //if(curr_ts > txn_ts) continue;
   
    //Skip comparing against table version itself. We've already seen it, it cannot possibly be a new write.
    if(curr_ts.getTimestamp() == pred.table_version().timestamp() && curr_ts.getID() == pred.table_version().id()) continue;

    //Bound how far we need to check by the READ Table/Col Version - grace. I.e. look at all writes s.t. read.TS >= write.TS write.TS > read.TableVersion - grace
    if(curr_ts.getTimestamp() + clock_skew_grace < pred.table_version().timestamp()) break;  //bound iterations until read table version

    Debug("TX_ts: [%lu:%lu]. Pred: [%s]: compare vs write TS[%lu:%lu]", txn_ts.getTimestamp(), txn_ts.getID(), pred.table_name().c_str(), itr->first.getTimestamp(), itr->first.getID());
    auto &[write_txn, commit_or_prepare] = itr->second;
    UW_ASSERT(write_txn->has_txndigest());

    const TableWrite &txn_table_write = write_txn->table_writes().at(pred.table_name());
    //Go to this Txns TableWrite for this table
    for(auto &row: txn_table_write.rows()){
      
      const std::string &write_key = GetEncodedRow(*write_txn, row, pred.table_name());
   

      Debug("TX_ts: [%lu:%lu]. Pred: [%s]: compare vs write key [%s]", txn_ts.getTimestamp(), txn_ts.getID(), pred.table_name().c_str(), write_key.c_str());

      // /* DEBUG PRINTS FOR WRITE TXN. PRINT TABLE ROWS AND WRITE SET*/
      // int idx = 0;
      // for(auto &write: write_txn->write_set()){
      //   Debug("idx: %d. key: %s. row idx: %d", idx, write.key().c_str(), write.rowupdates().row_idx());
      //   idx++;
      // }

      // for(auto &[name, tbl_write]: write_txn->table_writes()){
      //   for(auto &row: tbl_write.rows()){
      //     Debug("[%s]. write idx: %d", name.c_str(), row.write_set_idx());
      //     int max = 3;
      //     std::cerr << "             vals: ";
      //     for(auto &val: row.column_values()){
      //       std::cerr << val << " # ";
      //       if(--max == 0) break;
      //     }
      //     std::cerr << std::endl;
      //   }
      // }
<<<<<<< HEAD
      //TEST CODE FIXME: REMOVE

      //Panic("stop testing here");
=======
      //  Panic("stop testing here");
      // //TEST CODE FIXME: REMOVE
>>>>>>> 3cc35f3b

     
      bool force_recheck = false;
      if(dynamic_dep_candidates.count(write_key)){ //if there is already a dep candidate for this key
        if(dynamic_dep_candidates[write_key].first) continue; //if the dep is active already => do nothing, can skip

        //If the dep is currently inactive:
        if(lazy_check){
          //make active if there is a version that *could* cause conflict. "lazy" since we don't check to make sure if the version definitively makes it active or not.
          dynamic_dep_candidates[write_key].first = true; 
          continue; //Note: all dynamic deps are dynamic keys too..
        }
        else{
          //Check if there is a "discoverable" version that causes conflict (discoverable = no committed version above
          //Bypass the dynamically active key check
          force_recheck = true;
          //(AT THE END of loop): If commit, and currently candidate = false => make it so it can never happen again. (simply erase candidate => then dynamic active check below will skip)
        }
      }

      if((!force_recheck && dynamically_active_keys.count(write_key)) || 
          std::find_if(txn_read_set.begin(), txn_read_set.end(), [&write_key](const ReadMessage &read){return read.key() == write_key;}) != txn_read_set.end()){
            continue; //skip eval this key. It's already in our read set (or dynamically active read set)
      }

      bool conflict = false;
      //for(auto &pred_instance: instantiated_preds){
  
      for(auto &pred_instance: pred.pred_instances()){
         conflict = EvaluatePred(pred_instance, row, pred.table_name());
         if(!lazy_check && dynamic_dep_candidates.count(write_key)){
            dynamic_dep_candidates[write_key].first = true;
            continue; //No conflict because we saw prepared version that doesn't conflict. In this case MUST wait for that prepared version (active candidate)
         }
         if(conflict) return proto::ConcurrencyControl::ABSTAIN; 
         //if(conflict) return (commit_or_prepare ? proto::ConcurrencyControl::ABORT : proto::ConcurrencyControl::ABSTAIN); 
           //TODO: Replace with ABORT: FIXME: To do this, need to store commit proof, and not just the TXN.
      }




      //add key to dynamic read set (and dynamic dependencies)
      //Note: TODO: We have to wait for dynamic dependencies to commit. 
      //Note: We do not need to check the dynamically active keys. If there *was* a conflict, then we would've already checked against a new Tx. This is purely to minimize evaluations.
      dynamically_active_keys.insert(write_key);  
      //if(!commit_or_prepare) dynamically_active_dependencies.insert(write_txn->txndigest());
      if(!commit_or_prepare) dynamic_dep_candidates[write_key] = std::make_pair(false, write_txn->txndigest());
      else dynamic_dep_candidates.erase(write_key); //If dynamic dep is inactive, and we see a commit that doesn't violate the pred => make dep definitively inactive (erase)
    }
    //Iterate through the RowUpdates
      //check whether already in read set or bonus structure.
  }
  

          //Simpler: Put both in a map, mark a flag (prep/commit), and either upgrade prepare to commit, or remove prepares again?
        //Bound how far we need to check by the READ Table/Col Version - grace. I.e. look at all writes s.t. read.TS >= write.TS write.TS > read.TableVersion - grace


            //Pairwise TX check
                // - check whether that Tx produced a write that we should have read (i.e. fulfills read predicate). 
                //     - If yes, abort
                //         - Note: If the written row (primary key) is already part of read set (or we have a newer version for this rows primary key), don’t do anything
                //     - If no, continue (includes deletion)
                //         - If the primary key is not part of the read set already, add it to the read set (or some “bonus” structure) → this is to avoid aborting if there is older versions of the row that DO trigger the predicate
                //             - If the write was prepared only (i.e. not committed), then add a dynamic dependency to it (dynamic Active Negative Read Set). Wait for this TX to commit/abort before deciding

  for(auto &[_, candidate]: dynamic_dep_candidates){
     if(candidate.first) dynamically_active_dependencies.insert(candidate.second); //only record dep if candidate is active.
  }

  tw.release();
  return proto::ConcurrencyControl::COMMIT;
}

//TODO: Call this each time we loop throug write set! => simply go find the row via the index. (that way we don't have to loop twice.)
proto::ConcurrencyControl::Result Server::CheckTableWrites(const proto::Transaction &txn, const Timestamp &txn_ts, const std::string &table_name, const TableWrite &table_write){
  //TODO: When looping through TableWrite row => also want the idx in read set? (Currently write set has index of the belonging TableWrite row; but may want to store the opposite too.)

  //Currently always checking against TableVersion
  //TODO: optimization:  //TODO: Need to mark rows with write type?
        //If INSERT:check against Table predicates && add to TableVersion
        //If UPDATE/DELETE: check against respective col predicates && add to ColVersions. 
  TablePredicateMap::const_accessor tp;
   
  // //FIXME: REMOVE TEST CODE
  //  tablePredicates.insert(tp, table_name); 
  //  //Insert dummy TX with low TS and with high TS. No preds
  //  proto::Transaction *dummy_tx = new proto::Transaction();
  //  auto dummy_pred = dummy_tx->mutable_merged_read_set()->add_read_predicates();
  //  dummy_pred->set_table_name("flight");
  //  dummy_pred->mutable_table_version()->set_id(0);
  //  dummy_pred->mutable_table_version()->set_timestamp(0);
  //  dummy_pred->add_pred_instances("test");
  //  //TODO: insert with TS:
  //  //tp->second[]

  Debug("TX_ts: [%lu:%lu]. TableWrites: [%s]: ", txn_ts.getTimestamp(), txn_ts.getID(), table_name.c_str());

  bool has_preds = tablePredicates.find(tp, table_name);
  if(!has_preds) { 
    Debug("No preds for table [%s]. Return", table_name.c_str());
    return proto::ConcurrencyControl::COMMIT;
  }
  auto &curr_table_preds = tp->second;

  //
  // Debug("PRINT WRITE SET");
  // for(auto &write: txn.write_set()){
  //   Debug("key: %s. table_v? %d Write TS: [%lu:%lu]", write.key().c_str(), write.is_table_col_version(), txn_ts.getTimestamp(), txn_ts.getID());
  // }

  
  // For each TableWrite: Check if there are any prepared/committed Read TX with higher TS that this TableWrite could be in conflict with
  for(auto itr = curr_table_preds.upper_bound(txn_ts); itr != curr_table_preds.end(); ++itr){  //Check against all read preds (on this table) with read.TS >= write.TS
    Debug("TX_ts: [%lu:%lu]. TableWrites: [%s]. Compare vs Read with TS[%lu:%lu]", txn_ts.getTimestamp(), txn_ts.getID(), table_name.c_str(), itr->first.getTimestamp(), itr->first.getID());
    auto &[read_txn, commit_or_prepare] = itr->second;

    //TODO: Find a way to organize Predicates by Table...
    //That way we don't have to waste time looping through irrelevant preds here?
    //And multiple preds could share the same TXN loop in the CheckReadPred Function
    // FIXME: Instead of storing preds in QueryGroupMeta => store them in "table_preds" (just like TableWrites...)
        //Does QueryGroupMeta make it easier to cache though? No, could just add the Table_preds to QueryResult?
        //This seems more elegant. Even if we had multiple shards, we'd need to store the same preds for each group no?
        //CON: Read Set MGR currently is elegantly set up to handle setting preds.
              //Would need to add another interface. Would need to be threadsafe, to handle accesses from parallel Queries touching same Table...

    //Check whether the Read Txn conflicts with any of this TableWrites row
    for(auto &row: table_write.rows()){
      //check if read_txn read set already has this write key. If so, skip (we've already done normal CC on it)
          //NOTE: checking just for key presence is enough! If it is present, then Normal CC check will already have handled conflicts.
      
      const std::string &write_key = GetEncodedRow(txn, row, table_name);

      const ReadSet &txn_read_set = read_txn->has_merged_read_set() ? read_txn->read_set() : read_txn->merged_read_set().read_set();
      if(std::find_if(txn_read_set.begin(), txn_read_set.end(), [write_key](const ReadMessage &read){return read.key()==write_key;}) != txn_read_set.end()){
              continue; //skip eval this key. It's already in the predicate txns' read set 
      }

      UW_ASSERT(!read_txn->query_set().empty()); //if txn didn't have a query set it wouldnt be in the pred list!
      const PredSet *predSet = &read_txn->read_predicates();
      if(params.query_params.cacheReadSet || !params.query_params.mergeActiveAtClient){
          UW_ASSERT(read_txn->has_merged_read_set());
          predSet = &read_txn->merged_read_set().read_predicates();
      }
 
      for(auto &pred: *predSet){
        if(table_name != pred.table_name()) continue;

         //Skip comparing against table version itself. The reader must've already seen it, it cannot possibly be a new write.
        if(txn_ts.getTimestamp() == pred.table_version().timestamp() && txn_ts.getID() == pred.table_version().id()) continue;

        //only check if this write is still relevant to the Reader. Note: This case should never happen, such writes should not be able to be admitted
        if(txn_ts.getTimestamp() + clock_skew_grace < pred.table_version().timestamp()){
          Panic("non-monotinic write should never be admitted"); 
          //NOTE: Not quite true locally. This replica might not have seen a TableVersion high enough to cause this TX to be rejected; meanwhile, the read might have read the TableVersion elsewhere
          //-- but as a whole, a quorum of replicas should be rejecting this tx.
          continue;
        } 

        //For each pred, insantiate all, and evaluate.
        // for(auto &instance: pred.instantiations()){
        //   std::string pred_instance = pred.where_clause(); //TODO: FIXME: fill in all the {} entries... Seems like this is not straightforward with fmt::format() (requires all args at once)
        for(auto &pred_instance: pred.pred_instances()){

          bool conflict = EvaluatePred(pred_instance, row, pred.table_name());
          if(conflict) return proto::ConcurrencyControl::ABSTAIN; 
          //if(conflict) return commit_or_prepare ? proto::ConcurrencyControl::ABSTAIN: proto::ConcurrencyControl::ABSTAIN; 
                                //TODO: Replace with ABORT: FIXME: To do this, need to access a commit proof, and not just the TXN.
          
        } 
      }
      
      //OLD VERSION: Check each query of the read txn.
      // for(auto &query_md : read_txn->query_set()){
      //   UW_ASSERT(query_md.group_meta().count(groupIdx));
      //   const proto::QueryGroupMeta &group_meta = query_md.group_meta().at(groupIdx); //only need to look at the pred for partitions this group is responsible for (Note: we don't support partitions currently)

      //   const proto::ReadSet &read_set = group_meta.query_read_set();
      //   //TODO: If cached: need to get read predicates on demand... 
      //   for(auto &pred: read_set.read_predicates()){
      //     if(table_name != pred.table_name()) continue;
      //     //only check if this write is still relevant to the Reader. Note: This case should never happen, such writes should not be able to be admitted
      //     if(txn_ts.getTimestamp() + clock_skew_grace < pred.table_version().timestamp()){
      //       Panic("write should never be admitted"); 
      //       //NOTE: Not quite true locally. This replica might not have seen a TableVersion high enough to cause this TX to be rejected; meanwhile, the read might have read the TableVersion elsewhere
      //       //-- but as a whole, a quorum of replicas should be rejecting this tx.
      //       continue;
      //     } 

      //     //For each pred, insantiate all, and evaluate.
      //     for(auto &instance: pred.instantiations()){
      //       std::string pred_instance = pred.where_clause(); //TODO: FIXME: fill in all the {} entries... Seems like this is not straightforward with fmt::format() (requires all args at once)
            
      //       bool conflict = EvaluatePred(pred_instance, row);
      //       if(conflict) return proto::ConcurrencyControl::ABSTAIN; 
      //       //if(conflict) return commit_or_prepare ? proto::ConcurrencyControl::ABSTAIN: proto::ConcurrencyControl::ABSTAIN; 
      //                             //TODO: Replace with ABORT: FIXME: To do this, need to access a commit proof, and not just the TXN.
            
      //     } 
      //   }
      // }
    }
  }
  // - for each written table/col version:
  //         - Note: For an insert, this TX must be writing a new table version. For an update, it must be writing certain Col Versions:
  //     - Check all stored read preds P such that: P.readTS - grace < write.TS and write.TS < P.origin.TS. For each such pred:
  //         - Check whether (row.primaryKey, write.TS) is in pred.originTX.read-set (i.e. whether already active)
  //         - If not: Check whether P(row) = true. If so, abort.

  //Optimize: save dynamically active read set to avoid more evals? but then would need to store version also, to compare whether this current write is relevant or not.
  return proto::ConcurrencyControl::COMMIT;
}

//Note: We are assuming TS are unique to a TX here. Duplicates should already have been filtered out (it should not be possible that 2 TX with same TS commit)
void Server::RecordReadPredicatesAndWrites(const proto::Transaction &txn, const Timestamp &ts, bool commit_or_prepare){
  
  Debug("RECORDING READ PRED AND WRITE");
 
  //NOTE: 
    //Throughout the CC process we are holding a lock on a given table name
    //This ensure that no new Txn can be admitted without seeing these reads/writes.
    //Recording new TableWrites will influence the Monotonicity check for writes, thus guaranteeing that no older writes can be admitted.
    
  
  //TODO: When adding a new pred: Garbage collect preds older than some time (past grace)
  //At that point, do not allow any reads with TableVersions that are below GC watermark
  //TODO: Sanity check GC correctness. Currently just placeholder code.
  int gc_delta = 10000; //ms
  Timestamp lowWatermark(timeServer.GetTime() - gc_delta);


  //Record all ReadPredicates   //Store a reference: table_name -> txn
  const PredSet *predSet = &txn.read_predicates(); //If we are not caching, and clientMerges => then they all preds must be in read_predicates(). Otherwise, we must've merged
  if(!txn.query_set().empty() && (params.query_params.cacheReadSet || !params.query_params.mergeActiveAtClient)){
   
      UW_ASSERT(txn.has_merged_read_set());
    predSet = &txn.merged_read_set().read_predicates();
  }
  Debug("Prepare: predSet has [%d] read preds", predSet->size());
 

  for(auto &pred: *predSet){
    std::cerr << "Record pred: " << pred.pred_instances()[0] << std::endl;
    TablePredicateMap::accessor tp;
    tablePredicates.insert(tp, pred.table_name());
    auto &preds = tp->second;
    preds[ts] = std::make_pair(&txn, commit_or_prepare); //Add new pred (or overwrite existing one)
      //TODO: Erase everything below the GC watermark. 
      // for (auto it = m.cbegin(); it != m.cend(); ){ // no "++"!
      //   if (it->first < lowWatermark) m.erase(it++);
      //   else break;
      // }
    tp.release();
    Debug("Insert ReadPred for table: %s. Read TS [%lu:%lu]", pred.table_name().c_str(), ts.getTimestamp(), ts.getID());
  }
  
   // for(auto &query_md : txn.query_set()){
  //   const proto::QueryGroupMeta &group_meta = query_md.group_meta().at(groupIdx); //only need to look at the pred for partitions this group is responsible for (Note: we don't support partitions currently)

  //   const proto::ReadSet &read_set = group_meta.query_read_set();
  //   //TODO: If cached: get read predicates.
  //   for(auto &pred: read_set.read_predicates()){
  //        TablePredicateMap::accessor tp;
  //       tablePredicates.insert(tp, pred.table_name());
  //       auto &preds = tp->second;
  //       preds[ts] = std::make_pair(&txn, commit_or_prepare); //Add new pred (or overwrite existing one)
  //         //TODO: Erase everything below the GC watermark. 
  //         // for (auto it = m.cbegin(); it != m.cend(); ){ // no "++"!
  //         //   if (it->first < lowWatermark) m.erase(it++);
  //         //   else break;
  //         // }
  //       tp.release();
  //   }
  // }
 

  //Record all TableWrites  //Store a reference: table_name -> txn
  for(auto &[table_name, _]: txn.table_writes()){
     std::cerr << "Record Table Write: " << table_name << std::endl;
    TableWriteMap::accessor tw;
    tableWrites.insert(tw, table_name);
    auto &write = tw->second;
    write[ts] = std::make_pair(&txn, commit_or_prepare); //Add new write (or overwrite existing one)
    //NOTE: Can't simply GC writes below the TS we are admitting. A pred that comes in might have seen an old table version, thus the writes need to be present
            //We would have to abort TX that have preds with too low TableVersion (below lowWatermark) => then we can GC writes.
    
    // for (auto it = m.cbegin(); it != m.cend(); ){ // no "++"!
    //   if (it->first < lowWatermark) m.erase(it++);
    //   else break;
    // }
    tw.release();
    Debug("Insert TableWrite for table: %s. Write TS [%lu:%lu]", table_name.c_str(), ts.getTimestamp(), ts.getID());
  }
}


void Server::ClearPredicateAndWrites(const proto::Transaction &txn){
  Timestamp ts(txn.timestamp()); 

  //Clear all ReadPredicates   
  const PredSet *predSet = &txn.read_predicates();
  if(!txn.query_set().empty() && (params.query_params.cacheReadSet || !params.query_params.mergeActiveAtClient)){
    UW_ASSERT(txn.has_merged_read_set());
    predSet = &txn.merged_read_set().read_predicates();
  }
 
  for(auto &pred: *predSet){
    TablePredicateMap::accessor tp;
    tablePredicates.find(tp, pred.table_name());
    auto &preds = tp->second;
    preds.erase(ts);
    tp.release();
  }

      // for(auto &query_md : txn.query_set()){
      //   const proto::QueryGroupMeta &group_meta = query_md.group_meta().at(groupIdx); //only need to look at the pred for partitions this group is responsible for (Note: we don't support partitions currently)

      //   const proto::ReadSet &read_set = group_meta.query_read_set();
      //   //TODO: If cached: get read predicates.
      //   for(auto &pred: read_set.read_predicates()){
      //       TablePredicateMap::accessor tp;
      //       tablePredicates.find(tp, pred.table_name());
      //       auto &preds = tp->second;
      //       preds.erase(ts);
      //       tp.release();
      //   }
      // }
   
 
  //Clear all TableWrites
  for(auto &[table_name, _]: txn.table_writes()){
    TableWriteMap::accessor tw;
    tableWrites.find(tw, table_name);
    auto &writes = tw->second;
    writes.erase(ts);
    tw.release();
  }
}

//NOTE: if we store preds inside TX, then we need to GC all record of TXN if we intend to clear up space...

//TODO: Garbage collect 
    // committed Reads ==> Don't allow new reads below GC watermark. GC all below watermark.
    // committed Writes ==> Don't allow new writes below GC watermark. GC all but the last value < GC watermark. (so that any read > watermark still has a write to read)
          //TODO: Would need to GC inside Peloton too.
    // prepared read/writes (transient anyways, not high priority)
    // prepared/committed readPredicates ==> Don't allow new preds below GC watermark. GC all read preds below GC.
bool Server::CheckGCWatermark(const Timestamp &ts) {
  int gc_delta = 10000; //ms
  Timestamp lowWatermark(timeServer.GetTime() - gc_delta);
  Debug("GC low watermark: %lu.", lowWatermark.getTimestamp());
  if(ts < lowWatermark){
   Panic("ts: %lx below GC threshold. lowWatermark: %lx", ts.getTimestamp(), lowWatermark.getTimestamp());
   return false;
  }
  return true;
}


//TODO: Can we just write a simple evaluator ourselves?
// Use sql_interpreter to break down WHERE clause.
// Use col registry to infer type.
// Then perform the comparator operations?

 bool Server::EvaluatePred(const std::string &pred, const RowUpdates &row, const std::string &table_name){
  //return false; //FIXME: REMOVE
  std::cout << "Inside EvalPred in semantic CC" << std::endl;
  std::cout << "The predicate evalpred is " << pred << std::endl;
  std::string full_predicate = "SELECT * FROM " + table_name + " WHERE " + pred;
  //TODO: FILL IN
  // Call the PostgresParser
  auto parser = peloton::parser::PostgresParser::GetInstance();
  std::unique_ptr<peloton::parser::SQLStatementList> stmt_list(parser.BuildParseTree(full_predicate).release());
  if (!stmt_list->is_valid) {
    std::cout << "Parsing failed" << std::endl;
  }

  auto sql_stmt = stmt_list->GetStatement(0);

  // Only process select statements
  if (sql_stmt->GetType() != peloton::StatementType::SELECT) return false;

  auto select_stmt = (peloton::parser::SelectStatement *)sql_stmt;

  auto where_clause = select_stmt->where_clause->Copy();
  std::cout << "The parsed where clause evalpred is " << where_clause->GetInfo() << std::endl;
  std::shared_ptr<peloton::expression::AbstractExpression> sptr(where_clause);
  peloton::optimizer::PlanGenerator plan_generator;
  
  ColRegistry *col_registry = table_store->sql_interpreter.GetColRegistry(table_name);
  std::cout << "Before generating predicate from col registry" << std::endl;
  auto predicate = plan_generator.GeneratePredicateForScanColRegistry(sptr, "", col_registry);

  std::cout << "The parsed predicate evalpred is " << predicate->GetInfo() << std::endl;
  peloton::catalog::Schema *schema = ConvertColRegistryToSchema(col_registry);
  std::cout << "Past convert col registry to schema" << std::endl;
  
  auto result = Eval(predicate.get(), row, schema);
  std::cout << "Result from eval pred is " << result << std::endl;
  return result;
 }

 bool Server::Eval(peloton::expression::AbstractExpression *predicate, const RowUpdates row, peloton::catalog::Schema *schema) { 
  std::unique_ptr<peloton::storage::Tuple> tuple(new peloton::storage::Tuple(schema, true));

  // TODO: Make comprehensive with all types
  for(int i = 0; i < row.column_values().size(); ++i){
    if (schema->GetColumn(i).GetType() == peloton::type::TypeId::INTEGER) {
      int32_t val = std::stoi(row.column_values()[i]);
      tuple->SetValue(i, peloton::type::Value(peloton::type::TypeId::INTEGER, val));
    } else if (schema->GetColumn(i).GetType() == peloton::type::TypeId::VARCHAR) {
      tuple->SetValue(i, peloton::type::Value(peloton::type::TypeId::VARCHAR, row.column_values()[i]));
    } else if (schema->GetColumn(i).GetType() == peloton::type::TypeId::DECIMAL) {
      double val = atof(row.column_values()[i].c_str());
      tuple->SetValue(i, peloton::type::Value(peloton::type::TypeId::DECIMAL, val));
    } else if (schema->GetColumn(i).GetType() == peloton::type::TypeId::BIGINT) {
      int64_t val = std::atoll(row.column_values()[i].c_str());
      tuple->SetValue(i, peloton::type::Value(peloton::type::TypeId::BIGINT, val));
    }   
  }

  std::cout << "Tuple values are" << std::endl;

  for (int i = 0; i < row.column_values().size(); ++i) {
    std::cout << "Tuple col " << schema->GetColumn(i).GetName() << " is " << tuple.get()->GetValue(i).ToString() << std::endl;
  }

  //std::cout << "Tuple is " << tuple.get()->GetInfo() << std::endl;
  auto result = predicate->Evaluate(tuple.get(), nullptr, nullptr);
  return result.IsTrue();
}

peloton::catalog::Schema* Server::ConvertColRegistryToSchema(ColRegistry *col_registry) {
  std::vector<peloton::catalog::Column> columns;
  for (int i = 0; i < col_registry->col_names.size(); i++) {
    auto name = col_registry->col_names[i];
    auto type = col_registry->col_name_type.at(name);

    if (type == "FLOAT") type = "DECIMAL";
    auto type_id = peloton::StringToTypeId(type);
    auto column = peloton::catalog::Column(type_id, peloton::type::Type::GetTypeSize(type_id), name, true);
    columns.push_back(column);
  }

  peloton::catalog::Schema *schema = new peloton::catalog::Schema(columns);
  return schema;
}



}<|MERGE_RESOLUTION|>--- conflicted
+++ resolved
@@ -111,11 +111,7 @@
     
     //NOTE: only comparing on the real time component currently.
     if(txn.timestamp().timestamp() + clock_skew_grace <= highTS.getTimestamp()){
-<<<<<<< HEAD
-      //Panic("Non monotonic Table/Col Write. Table/Col name: %s. txnTS: %lx, highTS: %lx, grace: %lx", table_name.c_str(), txn.timestamp().timestamp(), highTS.getTimestamp(), clock_skew_grace);
-=======
       Panic("Non monotonic Table/Col Write. Table/Col name: %s. txnTS: %lu, highTS: %lu, grace: %lu", table_name.c_str(), txn.timestamp().timestamp(), highTS.getTimestamp(), clock_skew_grace);
->>>>>>> 3cc35f3b
       return false;
     } 
   }
@@ -289,14 +285,8 @@
       //     std::cerr << std::endl;
       //   }
       // }
-<<<<<<< HEAD
-      //TEST CODE FIXME: REMOVE
-
-      //Panic("stop testing here");
-=======
       //  Panic("stop testing here");
       // //TEST CODE FIXME: REMOVE
->>>>>>> 3cc35f3b
 
      
       bool force_recheck = false;
