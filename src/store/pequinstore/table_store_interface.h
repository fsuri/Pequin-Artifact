--- conflicted
+++ resolved
@@ -8,11 +8,6 @@
 
 #include "store/pequinstore/sql_interpreter.h"
 
-<<<<<<< HEAD
-=======
-//TODO: Include whatever Peloton Deps
-#include "../../query-engine/traffic_cop/traffic_cop.h"
->>>>>>> 7f35a466
 
 namespace pequinstore {
 
@@ -52,33 +47,19 @@
         virtual void LoadTable(const std::string &load_statement, const std::string &txn_digest, const Timestamp &ts, const proto::CommittedProof *committedProof) = 0;
 
         //Execute a read query statement on the Table backend and return a query_result/proto (in serialized form) as well as a read set (managed by readSetMgr)
-<<<<<<< HEAD
         virtual std::string ExecReadQuery(const std::string &query_statement, const Timestamp &ts, QueryReadSetMgr &readSetMgr) = 0;
 
         //Execute a point read on the Table backend and return a query_result/proto (in serialized form) as well as a commitProof (note, the read set is implicit)
         virtual void ExecPointRead(const std::string &query_statement, std::string &enc_primary_key, const Timestamp &ts, proto::Write *write, const proto::CommittedProof *committedProof) = 0;  
-=======
-        std::string ExecReadQuery(const std::string &query_statement, Timestamp &ts, QueryReadSetMgr &readSetMgr);
-
-        //Execute a point read on the Table backend and return a query_result/proto (in serialized form) as well as a commitProof (note, the read set is implicit)
-        void ExecPointRead(const std::string &query_statement, std::string &enc_primary_key, Timestamp &ts, proto::Write *write, proto::CommittedProof *committedProof);  
->>>>>>> 7f35a466
                 //Note: Could execute PointRead via ExecReadQuery (Eagerly) as well.
                 // ExecPointRead should translate enc_primary_key into a query_statement to be exec by ExecReadQuery. (Alternatively: Could already send a Sql command from the client)
 
         //Apply a set of Table Writes (versioned row creations) to the Table backend
-<<<<<<< HEAD
         virtual void ApplyTableWrite(const std::string &table_name, const TableWrite &table_write, const Timestamp &ts, const std::string &txn_digest, 
             const proto::CommittedProof *commit_proof = nullptr, bool commit_or_prepare = true) = 0; 
 
          ///https://www.postgresqltutorial.com/postgresql-tutorial/postgresql-upsert/ 
         virtual void PurgeTableWrite(const std::string &table_name, const TableWrite &table_write, const Timestamp &ts, const std::string &txn_digest) = 0; 
-=======
-        void ApplyTableWrite(const std::string &table_name, const TableWrite &table_write, Timestamp &ts, const std::string &txn_digest, 
-            proto::CommittedProof *commit_proof = nullptr, bool commit_or_prepare = true); 
-         ///https://www.postgresqltutorial.com/postgresql-tutorial/postgresql-upsert/ 
-        void PurgeTableWrite(const std::string &table_name, const TableWrite &table_write, Timestamp &ts, const std::string &txn_digest);
->>>>>>> 7f35a466
 
         
 
@@ -96,13 +77,9 @@
         SQLTransformer sql_interpreter;
     private:
         
-        //TODO: Peloton DB singleton "table_backend"
-		peloton::tcop::TrafficCop traffic_cop_;
-		std::atomic_int counter_;
-
 };
 
 
 } // namespace pequinstore
 
-#endif //_PEQUIN_TABLESTORE_H
+#endif //_PEQUIN_TABLESTORE_H