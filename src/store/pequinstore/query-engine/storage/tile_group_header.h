//===----------------------------------------------------------------------===//
//
//                         Peloton
//
// tile_group_header.h
//
// Identification: src/include/storage/tile_group_header.h
//
// Copyright (c) 2015-16, Carnegie Mellon University Database Group
//
//===----------------------------------------------------------------------===//

#pragma once
// #undef Debug

#include <atomic>
#include <cstring>

#include "../../store/common/query_result/query_result.h"
#include "../../store/common/query_result/query_result_proto_builder.h"
#include "../../store/common/query_result/query_result_proto_wrapper.h"
#include "../../store/common/timestamp.h"
#include "../../store/pequinstore/common.h"
#include "../common/internal_types.h"
#include "../common/item_pointer.h"
#include "../common/macros.h"
#include "../common/printable.h"
#include "../common/synchronization/spin_latch.h"
#include "../storage/tuple.h"
#include "../type/value.h"

namespace peloton {
namespace storage {

class TileGroup;

//===--------------------------------------------------------------------===//
// Tuple Header
//===--------------------------------------------------------------------===//
// remove read_ts, begin_ts, end_ts, add tx_id (pointer so not redundant), store
// whether it's prepared or committed (boolean flag) need timestamp (should be
// version), tx_id, and encoded key (string version of table_name + primary_key)
struct TupleHeader {
  common::synchronization::SpinLatch latch;
  std::atomic<txn_id_t> txn_id;
  cid_t read_ts;
  cid_t begin_ts;
  cid_t end_ts;
  ItemPointer next;
  ItemPointer prev;
  ItemPointer *indirection;
  std::shared_ptr<std::string> txn_dig;
  const pequinstore::proto::CommittedProof *committed_proof;
  bool commit_or_prepare;
  bool materialize;
  Timestamp basil_timestamp;
  bool is_deleted = false;
<<<<<<< HEAD
  bool is_purged = false;
=======
  bool purge = false;
>>>>>>> 94d51513
} __attribute__((aligned(64)));

/**
 *  FIELD DESCRIPTIONS:
 *  ===================
 *  latch: Tuple header latch used to acquire ownership or update read_ts
 *  txn_id: serve as a write lock on the tuple version
 *  read_ts: the last txn to read this tuple
 *  begin_ts: the lower bound of the version visibility range.
 *  end_ts: the upper bound of the version visibility range.
 *  next: the pointer pointing to the next (older) version in the version chain.
 *  prev: the pointer pointing to the prev (newer) version in the version chain.
 *  indirection: the pointer pointing to the index entry that holds the address
 * of the version chain header.
 */

//===--------------------------------------------------------------------===//
// Tile Group Header
//===--------------------------------------------------------------------===//

/**
 *
 * This contains information related to MVCC.
 * It is shared by all tiles in a tile group.
 *
 *  STATUS:
 *  ===================
 *  TxnID == INITIAL_TXN_ID, BeginTS == MAX_CID, EndTS == MAX_CID --> empty
 * version TxnID != INITIAL_TXN_ID, BeginTS != MAX_CID --> to-be-updated old
 * version TxnID != INITIAL_TXN_ID, BeginTS == MAX_CID, EndTS == MAX_CID -->
 * to-be-installed new version TxnID != INITIAL_TXN_ID, BeginTS == MAX_CID,
 * EndTS == INVALID_CID --> to-be-installed deleted version
 */

class TileGroupHeader : public Printable {
  TileGroupHeader() = delete;

public:
  TileGroupHeader(const BackendType &backend_type, const int &tuple_count);

  TileGroupHeader &operator=(const peloton::storage::TileGroupHeader &other) {
    // check for self-assignment
    if (&other == this)
      return *this;

    backend_type = other.backend_type;
    tile_group = other.tile_group;
    num_tuple_slots = other.num_tuple_slots;
    next_tuple_slot.store(other.next_tuple_slot);
    immutable = other.immutable;

    // copy tuple header values
    for (oid_t tuple_slot_id = START_OID; tuple_slot_id < num_tuple_slots;
         tuple_slot_id++) {
      SetTransactionId(tuple_slot_id, other.GetTransactionId(tuple_slot_id));
      SetLastReaderCommitId(tuple_slot_id,
                            other.GetLastReaderCommitId(tuple_slot_id));
      SetBeginCommitId(tuple_slot_id, other.GetBeginCommitId(tuple_slot_id));
      SetEndCommitId(tuple_slot_id, other.GetEndCommitId(tuple_slot_id));
      SetNextItemPointer(tuple_slot_id,
                         other.GetNextItemPointer(tuple_slot_id));
      SetPrevItemPointer(tuple_slot_id,
                         other.GetPrevItemPointer(tuple_slot_id));
      SetIndirection(tuple_slot_id, other.GetIndirection(tuple_slot_id));
    }

    return *this;
  }

  ~TileGroupHeader() = default;

  oid_t GetNextEmptyTupleSlot() {
    if (next_tuple_slot >= num_tuple_slots) {
      return INVALID_OID;
    }

    oid_t tuple_slot_id =
        next_tuple_slot.fetch_add(1, std::memory_order_relaxed);

    if (tuple_slot_id >= num_tuple_slots) {
      //std::cerr << "Tile group overflow" << std::endl;
      return INVALID_OID;
    } else {
      return tuple_slot_id;
    }
  }

  /**
   * Used by logging
   */
  // TODO: rewrite the code!!!
  bool GetEmptyTupleSlot(const oid_t &tuple_slot_id) {
    tile_header_lock.Lock();
    if (tuple_slot_id < num_tuple_slots) {
      if (next_tuple_slot <= tuple_slot_id) {
        next_tuple_slot = tuple_slot_id + 1;
      }
      tile_header_lock.Unlock();
      return true;
    } else {
      tile_header_lock.Unlock();
      return false;
    }
  }

  oid_t GetCurrentNextTupleSlot() const {
    // Carefully check if the next_tuple_slot is out of boundary
    oid_t next_tid = next_tuple_slot;
    if (next_tid < num_tuple_slots) {
      return next_tid;
    } else {
      return num_tuple_slots;
    }
  }

  oid_t GetActiveTupleCount() const;

  //===--------------------------------------------------------------------===//
  // MVCC utilities
  //===--------------------------------------------------------------------===//

  // Getters
  inline const TileGroup *GetTileGroup() const {
    PELOTON_ASSERT(tile_group);
    return tile_group;
  }

  inline common::synchronization::SpinLatch &
  GetSpinLatch(const oid_t &tuple_slot_id) const {
    return tuple_headers_[tuple_slot_id].latch;
  }

  inline txn_id_t GetTransactionId(const oid_t &tuple_slot_id) const {
    return tuple_headers_[tuple_slot_id].txn_id;
  }

  inline cid_t GetLastReaderCommitId(const oid_t &tuple_slot_id) const {
    return tuple_headers_[tuple_slot_id].read_ts;
  }

  inline cid_t GetBeginCommitId(const oid_t &tuple_slot_id) const {
    return tuple_headers_[tuple_slot_id].begin_ts;
  }

  inline cid_t GetEndCommitId(const oid_t &tuple_slot_id) const {
    return tuple_headers_[tuple_slot_id].end_ts;
  }

  inline ItemPointer GetNextItemPointer(const oid_t &tuple_slot_id) const {
    return tuple_headers_[tuple_slot_id].next;
  }

  inline ItemPointer GetPrevItemPointer(const oid_t &tuple_slot_id) const {
    return tuple_headers_[tuple_slot_id].prev;
  }

  inline ItemPointer *GetIndirection(const oid_t &tuple_slot_id) const {
    return tuple_headers_[tuple_slot_id].indirection;
  }

  // NEW: Get basil timestamp
  inline Timestamp GetBasilTimestamp(const oid_t &tuple_slot_id) const {
    return tuple_headers_[tuple_slot_id].basil_timestamp;
  }

  inline std::shared_ptr<std::string>
  GetTxnDig(const oid_t &tuple_slot_id) const {
    return tuple_headers_[tuple_slot_id].txn_dig;
  }

  inline const pequinstore::proto::CommittedProof *
  GetCommittedProof(const oid_t &tuple_slot_id) const {
    return tuple_headers_[tuple_slot_id].committed_proof;
  }

  inline bool GetCommitOrPrepare(const oid_t &tuple_slot_id) const {
    return tuple_headers_[tuple_slot_id].commit_or_prepare;
  }

  inline bool GetMaterialize(const oid_t &tuple_slot_id) const {
    return tuple_headers_[tuple_slot_id].materialize;
  }

  inline bool IsDeleted(const oid_t &tuple_slot_id) const {
    return tuple_headers_[tuple_slot_id].is_deleted;
  }

<<<<<<< HEAD
  inline bool IsPurged(const oid_t &tuple_slot_id) const {
    return tuple_headers_[tuple_slot_id].is_purged;
=======
  inline bool GetPurge(const oid_t &tuple_slot_id) const {
    return tuple_headers_[tuple_slot_id].purge;
>>>>>>> 94d51513
  }

  // Setters

  inline void SetTileGroup(TileGroup *tile_group) {
    this->tile_group = tile_group;
  }

  inline void SetTransactionId(const oid_t &tuple_slot_id,
                               const txn_id_t &transaction_id) const {
    tuple_headers_[tuple_slot_id].txn_id = transaction_id;
  }

  inline void SetLastReaderCommitId(const oid_t &tuple_slot_id,
                                    const cid_t &read_cid) const {
    tuple_headers_[tuple_slot_id].read_ts = read_cid;
  }

  inline void SetBeginCommitId(const oid_t &tuple_slot_id,
                               const cid_t &begin_cid) {
    tuple_headers_[tuple_slot_id].begin_ts = begin_cid;
  }

  inline void SetEndCommitId(const oid_t &tuple_slot_id,
                             const cid_t &end_cid) const {
    tuple_headers_[tuple_slot_id].end_ts = end_cid;
  }

  inline void SetNextItemPointer(const oid_t &tuple_slot_id,
                                 const ItemPointer &item) const {
    tuple_headers_[tuple_slot_id].next = item;
  }

  inline void SetPrevItemPointer(const oid_t &tuple_slot_id,
                                 const ItemPointer &item) const {
    tuple_headers_[tuple_slot_id].prev = item;
  }

  inline void SetIndirection(const oid_t &tuple_slot_id,
                             ItemPointer *indirection) const {
    tuple_headers_[tuple_slot_id].indirection = indirection;
  }

  inline bool SetAtomicTransactionId(const oid_t &tuple_slot_id,
                                     const txn_id_t &transaction_id) const {
    auto old_val = INITIAL_TXN_ID;
    return tuple_headers_[tuple_slot_id].txn_id.compare_exchange_strong(
        old_val, transaction_id);
  }

  // NEW: set basil timestamp
  inline void SetBasilTimestamp(const oid_t &tuple_slot_id,
                                Timestamp &basil_timestamp) {
    tuple_headers_[tuple_slot_id].basil_timestamp = basil_timestamp;
  }

  // NEW: set txn digest
  inline void SetTxnDig(const oid_t &tuple_slot_id,
                        std::shared_ptr<std::string> txn_dig) {
    tuple_headers_[tuple_slot_id].txn_dig = txn_dig;
  }

  // NEW: set purge
  inline void SetPurge(const oid_t &tuple_slot_id,
                        bool purge) {
    tuple_headers_[tuple_slot_id].purge = purge;
  }


  // NEW: set commit proof
  inline void
  SetCommittedProof(const oid_t &tuple_slot_id,
                    const pequinstore::proto::CommittedProof *committed_proof) {
    tuple_headers_[tuple_slot_id].committed_proof = committed_proof;
  }

  // NEW: set txn digest
  inline void SetCommitOrPrepare(const oid_t &tuple_slot_id,
                                 bool commit_or_prepare) {
    tuple_headers_[tuple_slot_id].commit_or_prepare = commit_or_prepare;
  }

  // NEW: set materialize
  inline void SetMaterialize(const oid_t &tuple_slot_id,
                                 bool materialize) {
    tuple_headers_[tuple_slot_id].materialize = materialize;
  }


  // NEW: set whether is deleted
  inline void SetIsDeleted(const oid_t &tuple_slot_id, bool is_deleted) {
    tuple_headers_[tuple_slot_id].is_deleted = is_deleted;
  }

  // NEW: set whether is purged
  inline void SetPurged(const oid_t &tuple_slot_id, bool purge) {
    tuple_headers_[tuple_slot_id].is_purged = purge;
  }

  /*
  * @brief The following method use Compare and Swap to set the tilegroup's
  immutable flag to be true.
  */
  inline bool SetImmutability() {
    return __sync_bool_compare_and_swap(&immutable, false, true);
  }

  /*
  * @brief The following method use Compare and Swap to set the tilegroup's
  immutable flag to be false.
  */
  inline bool ResetImmutability() {
    return __sync_bool_compare_and_swap(&immutable, true, false);
  }

  inline bool GetImmutability() const { return immutable; }

  void PrintVisibility(txn_id_t txn_id, cid_t at_cid);

  // Getter for spin lock
  common::synchronization::SpinLatch &GetHeaderLock() {
    return tile_header_lock;
  }

  //===--------------------------------------------------------------------===//
  // Utilities
  //===--------------------------------------------------------------------===//

  // Get a string representation for debugging
  const std::string GetInfo() const;

  // number of tuple slots allocated
  oid_t num_tuple_slots;

  // next free tuple slot
  // WARNING: this variable may not be the right boundary of the tile
  // IT MAY OUT OF BOUNDARY! ALWAYS CHECK IF IT EXCEEDS num_tuple_slots
  std::atomic<oid_t> next_tuple_slot;

private:
  //===--------------------------------------------------------------------===//
  // Data members
  //===--------------------------------------------------------------------===//

  // Backend
  BackendType backend_type;

  // Associated tile_group
  TileGroup *tile_group;

  std::unique_ptr<TupleHeader[]> tuple_headers_;

  common::synchronization::SpinLatch tile_header_lock;

  // Immmutable Flag. Should be set by the indextuner to be true.
  // By default it will be set to false.
  bool immutable;
};

} // namespace storage
} // namespace peloton<|MERGE_RESOLUTION|>--- conflicted
+++ resolved
@@ -55,11 +55,7 @@
   bool materialize;
   Timestamp basil_timestamp;
   bool is_deleted = false;
-<<<<<<< HEAD
   bool is_purged = false;
-=======
-  bool purge = false;
->>>>>>> 94d51513
 } __attribute__((aligned(64)));
 
 /**
@@ -247,13 +243,8 @@
     return tuple_headers_[tuple_slot_id].is_deleted;
   }
 
-<<<<<<< HEAD
   inline bool IsPurged(const oid_t &tuple_slot_id) const {
     return tuple_headers_[tuple_slot_id].is_purged;
-=======
-  inline bool GetPurge(const oid_t &tuple_slot_id) const {
-    return tuple_headers_[tuple_slot_id].purge;
->>>>>>> 94d51513
   }
 
   // Setters
