/***********************************************************************
 *
 * Copyright 2021 Florian Suri-Payer <fsp@cs.cornell.edu>
 *                Matthew Burke <matthelb@cs.cornell.edu>
 *
 * Permission is hereby granted, free of charge, to any person
 * obtaining a copy of this software and associated documentation
 * files (the "Software"), to deal in the Software without
 * restriction, including without limitation the rights to use, copy,
 * modify, merge, publish, distribute, sublicense, and/or sell copies
 * of the Software, and to permit persons to whom the Software is
 * furnished to do so, subject to the following conditions:
 *
 * The above copyright notice and this permission notice shall be
 * included in all copies or substantial portions of the Software.
 *
 * THE SOFTWARE IS PROVIDED "AS IS", WITHOUT WARRANTY OF ANY KIND,
 * EXPRESS OR IMPLIED, INCLUDING BUT NOT LIMITED TO THE WARRANTIES OF
 * MERCHANTABILITY, FITNESS FOR A PARTICULAR PURPOSE AND
 * NONINFRINGEMENT. IN NO EVENT SHALL THE AUTHORS OR COPYRIGHT HOLDERS
 * BE LIABLE FOR ANY CLAIM, DAMAGES OR OTHER LIABILITY, WHETHER IN AN
 * ACTION OF CONTRACT, TORT OR OTHERWISE, ARISING FROM, OUT OF OR IN
 * CONNECTION WITH THE SOFTWARE OR THE USE OR OTHER DEALINGS IN THE
 * SOFTWARE.
 *
 **********************************************************************/
#include "lib/threadpool.h"

#include <sched.h>
<<<<<<< HEAD
#include <utility>
#include <iostream>
=======
>>>>>>> 0b65a1df
#include <sys/sysinfo.h>

#include <iostream>
#include <thread>
#include <utility>

    //TODO: make is so that all but the first core are used.
    ThreadPool::ThreadPool() {
  
}
void ThreadPool::start(int process_id, int total_processes,
                           bool hyperthreading, bool server, int mode) {
  // printf("starting threadpool \n");
  // if hardware_concurrency is wrong try this:
  cpu_set_t cpuset;
  sched_getaffinity(0, sizeof(cpuset), &cpuset);
  fprintf(stderr, "cpu_count  %d \n", CPU_COUNT(&cpuset));
  fprintf(stderr, "get_nprocs  %d \n", get_nprocs());
  

      //could pre-allocate some Events and EventInfos for a Hotstart
      if (server) {
    fprintf(stderr, "starting server threadpool\n");
    fprintf(stderr, "process_id: %d, total_processes: %d \n", process_id,
            total_processes);
    // TODO: add config param for hyperthreading
    // bool hyperthreading = true;
    int num_cpus = std::thread::hardware_concurrency();  ///(2-hyperthreading);

    fprintf(stderr, "Total Num_cpus on server: %d \n", num_cpus);

    bool put_all_threads_on_same_core = false;
    if (num_cpus > 8) {
      num_cpus = 8;
      fprintf(stderr, "Total Num_cpus on server downregulated to: %d \n",
              num_cpus);
    }

<<<<<<< HEAD
void ThreadPool::start(int process_id, int total_processes, bool hyperthreading, bool server, int mode){
  //printf("starting threadpool \n");
             //if hardware_concurrency is wrong try this:
              cpu_set_t cpuset;
              sched_getaffinity(0, sizeof(cpuset), &cpuset);
              fprintf(stderr, "cpu_count  %d \n", CPU_COUNT(&cpuset));
               fprintf(stderr, "get_nprocs  %d \n", get_nprocs());


  //could pre-allocate some Events and EventInfos for a Hotstart
  if(server){
        fprintf(stderr, "starting server threadpool\n");
        fprintf(stderr, "process_id: %d, total_processes: %d \n", process_id, total_processes);
    //TODO: add config param for hyperthreading
    //bool hyperthreading = true;
    int num_cpus = std::thread::hardware_concurrency(); ///(2-hyperthreading);
   
        fprintf(stderr, "Total Num_cpus on server: %d \n", num_cpus);
    
    bool put_all_threads_on_same_core = false;
    if(num_cpus > 8){
      num_cpus = 8;
      fprintf(stderr, "Total Num_cpus on server downregulated to: %d \n", num_cpus);
    }
   
    num_cpus /= total_processes;
    fprintf(stderr, "Num_cpus used for replica #%d: %d \n", process_id, num_cpus);
    int offset = process_id * num_cpus;   //Offset that determines where first core of the server begins.
    uint32_t num_threads = (uint32_t) std::max(1, num_cpus);
    // Currently: First CPU = MainThread.

    if(num_threads < 3) put_all_threads_on_same_core = true; //Network thread, main thread, and worker threads start on same core.

  
    uint32_t start = 1 - put_all_threads_on_same_core; //First core
    uint32_t end = num_threads; //Last core
     fprintf(stderr, "Threadpool threads: start %d, end %d \n", start, end);
    if(mode == 0){ //Indicus
       //Use defaults. First core is messagine (inactive in threadpool), second is Main Logic Thread, remainder are workers (crypto/reads/asynchronous handling)
    } 
    else if (mode == 1){ //TxHotstuff
      int num_core_for_hotstuff = 0;
      // if (total_processes <= 2) {
      //     num_core_for_hotstuff = 1;
      // } else {
      //     num_core_for_hotstuff = 0;
      // }
      end = end - num_core_for_hotstuff; //use last core for Hotstuff only
    }
    else if(mode == 2){ //TxBFTSmart
      start = 0; // use all cores
    }
    else Panic("No valid system defined");
       
    Debug("Main Process running on CPU %d.", sched_getcpu());
    running = true;
    for (uint32_t i = start; i < end; i++) {    
        std::thread *t;

        // Create a cpu_set_t object representing a set of CPUs. Clear it and mark
        // only CPU i as set.
        cpu_set_t cpuset;
        CPU_ZERO(&cpuset);
        CPU_SET(i+offset, &cpuset);
        if(i+offset > 7) return; //XXX This is a hack to support the non-crypto experiment that does not actually use multiple cores 

        //Mainthread
        if(i==start){ //if run with >=3 cores then start == 1; If cores < 3, start == 0 -->run main_thread on first core.
            t = new std::thread([this, i] {
                    while (true) {
                        std::function<void*()> job;
                        
                        Debug("Main Thread %d running on CPU %d", i, sched_getcpu());
                        main_thread_request_list.wait_dequeue(job);
                           
                        if (!running) {
                            break;
                        }
                        job();
                    }
            });
            std::cerr << "THREADPOOL SETUP: Trying to pin thread to core: " << i << " + " << offset << std::endl;
            int rc = pthread_setaffinity_np(t->native_handle(),
                                            sizeof(cpu_set_t), &cpuset);
            if (rc != 0) {
                Panic("Error calling pthread_setaffinity_np: %d", rc);
            }
            threads.push_back(t);
            t->detach();
        }
        //Cryptothread
        if((i + put_all_threads_on_same_core) > start){ //if run with >=3 cores: start==1 & put_all_threads_on_same_core == 0 --> workers start on cores 2+; if < 3 cores: start == 0, put_all = 1
        //else{
            t = new std::thread([this, i] {
                    while (true) {
                        std::pair<std::function<void*()>, EventInfo*> job;
                      
                        Debug("Worker Thread %d running on CPU %d", i, sched_getcpu());
                        worker_thread_request_list.wait_dequeue(job);
                           
                        Debug("popped job on CPU %d.", i);
                        if (!running) {
                            break;
                        }
                        if(job.second){
                            job.second->r = job.first();
                            // This _should_ be thread safe
                            event_active(job.second->ev, 0, 0);
                        }
                        else{
                            job.first();
                        }

                    }
            });
            std::cerr << "THREADPOOL SETUP: Trying to pin thread to core: " << i << " + " << offset << std::endl;
            int rc = pthread_setaffinity_np(t->native_handle(),
                                            sizeof(cpu_set_t), &cpuset);
            if (rc != 0) {
                Panic("Error calling pthread_setaffinity_np: %d", rc);
            }
            threads.push_back(t);
            t->detach();
        }
        
        // std::cerr << "THREADPOOL SETUP: Trying to pin thread to core: " << i << " + " << offset << std::endl;
        // int rc = pthread_setaffinity_np(t->native_handle(),
        //                                 sizeof(cpu_set_t), &cpuset);
        // if (rc != 0) {
        //     Panic("Error calling pthread_setaffinity_np: %d", rc);
        // }
        // threads.push_back(t);
        // t->detach();
    }
  //}
  } else{
      fprintf(stderr, "starting client threadpool\n");
      int num_cpus = std::thread::hardware_concurrency(); ///(2-hyperthreading);
      fprintf(stderr, "Num_cpus: %d \n", num_cpus);
       if(num_cpus > 8){
        num_cpus = 8; 
        fprintf(stderr, "Total Num_cpus on client downregulated to: %d \n", num_cpus);
      }
      //Note: Each client uses all 8 cores for additional workers. (However, by default we run with client_multithreading off though, so they are unused.)
      //num_cpus /= total_processes;   //Note: Use this if one wants to dedicate a certain number of threads per client.
      //int offset = process_id * num_cpus;

      Debug("num cpus per process: %d", num_cpus);
      uint32_t num_threads = (uint32_t) std::max(1, num_cpus);
      running = true;
      for (uint32_t i = 0; i < num_threads; i++) {
          std::thread *t;
          t = new std::thread([this, i] {
                  while (true) {
                      std::pair<std::function<void*()>, EventInfo*> job;
                      
                      Debug("Thread %d running on CPU %d.", i, sched_getcpu());
                      worker_thread_request_list.wait_dequeue(job);
                         
                      if (!running) {
                          break;
                      }
          
                      if(job.second){
                          job.second->r = job.first();
                          event_active(job.second->ev, 0, 0);
                      }
                      else{
                          job.first();
                      }
                  }
              });
          cpu_set_t cpuset;
          CPU_ZERO(&cpuset);
          CPU_SET(i, &cpuset);
          int rc = pthread_setaffinity_np(t->native_handle(),
                                          sizeof(cpu_set_t), &cpuset);
          if (rc != 0) {
              Panic("Error calling pthread_setaffinity_np: %d", rc);
=======
    num_cpus /= total_processes;
    fprintf(stderr, "Num_cpus used for replica #%d: %d \n", process_id,
            num_cpus);
    int offset = process_id * num_cpus;  // Offset that determines where first
                                         // core of the server begins.
    uint32_t num_threads = (uint32_t)std::max(1, num_cpus);
    // Currently: First CPU = MainThread.
    if (num_threads < 3) put_all_threads_on_same_core =
        true;  // Network thread, main thread, and worker threads start on same
               // core.
    

        uint32_t start = 1 - put_all_threads_on_same_core;  // First core
    uint32_t end = num_threads;                             // Last core
    fprintf(stderr, "Threadpool threads: start %d, end %d \n", start, end);
    if (mode == 0) {  // Indicus
      // Use defaults. First core is messagine (inactive in threadpool), second
      // is Main Logic Thread, remainder are workers (crypto/reads/asynchronous
      // handling)
    } else if (mode == 1) {  // TxHotstuff
      int num_core_for_hotstuff;
      if (total_processes <= 2) {
        num_core_for_hotstuff = 1;
      } else {
        num_core_for_hotstuff = 0;
      }
      end = end - num_core_for_hotstuff;  // use last core for Hotstuff only
    } else if (mode == 2) {               // TxBFTSmart
      start = 0;                          // use all cores
    } else
      Panic("No valid system defined");

    Debug("Main Process running on CPU %d.", sched_getcpu());
    running = true;
    for (uint32_t i = start; i < end; i++) {
      std::thread* t;
      
          // Create a cpu_set_t object representing a set of CPUs. Clear it and mark
          // only CPU i as set.
          cpu_set_t cpuset;
      CPU_ZERO(&cpuset);
      CPU_SET(i + offset, &cpuset);
      if (i + offset > 7)
        return;  // XXX This is a hack to support the non-crypto experiment that
                 // does not actually use multiple cores
      
          //Mainthread
          if (i ==
              start) {  // if run with >=3 cores then start == 1; If cores < 3,
                        // start == 0 -->run main_thread on first core.
        t = new std::thread([this, i] {
          while (true) {
            std::function<void*()> job;

            Debug("Main Thread %d running on CPU %d", i, sched_getcpu());
            main_thread_request_list.wait_dequeue(job);

            if (!running) {
              break;
            }
            job();
          }
        });
        std::cerr << "THREADPOOL SETUP: Trying to pin thread to core: " << i
                  << " + " << offset << std::endl;
        int rc = pthread_setaffinity_np(t->native_handle(), sizeof(cpu_set_t),
                                        &cpuset);
        if (rc != 0) {
          Panic("Error calling pthread_setaffinity_np: %d", rc);
        }
        threads.push_back(t);
        t->detach();
      }
      // Cryptothread
      if ((i + put_all_threads_on_same_core) >
          start) {  // if run with >=3 cores: start==1 &
                    // put_all_threads_on_same_core == 0 --> workers start on
                    // cores 2+; if < 3 cores: start == 0, put_all = 1
        // else{
        t = new std::thread([this, i] {
          while (true) {
            std::pair<std::function<void*()>, EventInfo*> job;

            Debug("Worker Thread %d running on CPU %d", i, sched_getcpu());
            worker_thread_request_list.wait_dequeue(job);

            Debug("popped job on CPU %d.", i);
            if (!running) {
              break;
            }
            if (job.second) {
              job.second->r = job.first();
              // This _should_ be thread safe
              event_active(job.second->ev, 0, 0);
            } else {
              job.first();
            }
            
          }
        });
        std::cerr << "THREADPOOL SETUP: Trying to pin thread to core: " << i
                  << " + " << offset << std::endl;
        int rc = pthread_setaffinity_np(t->native_handle(), sizeof(cpu_set_t),
                                        &cpuset);
        if (rc != 0) {
          Panic("Error calling pthread_setaffinity_np: %d", rc);
        }
        threads.push_back(t);
        t->detach();
      }

      // std::cerr << "THREADPOOL SETUP: Trying to pin thread to core: " << i <<
      // " + " << offset << std::endl; int rc =
      // pthread_setaffinity_np(t->native_handle(),
      //                                 sizeof(cpu_set_t), &cpuset);
      // if (rc != 0) {
      //     Panic("Error calling pthread_setaffinity_np: %d", rc);
      // }
      // threads.push_back(t);
      // t->detach();
    }
    //}
  }
  else {
    fprintf(stderr, "starting client threadpool\n");
    int num_cpus = std::thread::hardware_concurrency();  ///(2-hyperthreading);
    fprintf(stderr, "Num_cpus: %d \n", num_cpus);
    if (num_cpus > 8) {
      num_cpus = 8;
      fprintf(stderr, "Total Num_cpus on client downregulated to: %d \n",
              num_cpus);
    }
    // Note: Each client uses all 8 cores for additional workers. (However, by
    // default we run with client_multithreading off though, so they are
    // unused.) num_cpus /= total_processes;   //Note: Use this if one wants to
    // dedicate a certain number of threads per client. int offset = process_id
    // * num_cpus;
    Debug("num cpus per process: %d", num_cpus);
    uint32_t num_threads = (uint32_t)std::max(1, num_cpus);
    running = true;
    for (uint32_t i = 0; i < num_threads; i++) {
      std::thread* t;
      t = new std::thread([this, i] {
        while (true) {
          std::pair<std::function<void*()>, EventInfo*> job;

          Debug("Thread %d running on CPU %d.", i, sched_getcpu());
          worker_thread_request_list.wait_dequeue(job);

          if (!running) {
            break;
>>>>>>> 0b65a1df
          }

          if (job.second) {
            job.second->r = job.first();
            event_active(job.second->ev, 0, 0);
          } else {
            job.first();
          }
        }
      });
      cpu_set_t cpuset;
      CPU_ZERO(&cpuset);
      CPU_SET(i, &cpuset);
      int rc = pthread_setaffinity_np(t->native_handle(), sizeof(cpu_set_t),
                                      &cpuset);
      if (rc != 0) {
        Panic("Error calling pthread_setaffinity_np: %d", rc);
      }
      Debug("MainThread running on CPU %d.", sched_getcpu());
      threads.push_back(t);
      t->detach();
    }
  }
}
ThreadPool::~ThreadPool() {
  stop();
}
void ThreadPool::stop() {
  running = false;

  // for(auto t: threads){
  //    t->join();
  //    delete t;
  // }
}

void ThreadPool::EventCallback(evutil_socket_t fd, short what, void* arg) {
  // we want to run the callback in the main event loop
  EventInfo* info = (EventInfo*)arg;
  info->cb(info->r);
  info->tp->FreeEvent(info->ev);
  info->tp->FreeEventInfo(info);
}

void ThreadPool::dispatch(std::function<void*()> f,
                               std::function<void(void*)> cb,
                               event_base* libeventBase) {
  EventInfo* info = GetUnusedEventInfo();
  info->cb = std::move(cb);
  info->ev = GetUnusedEvent(libeventBase, info);
  event_add(info->ev, NULL);
  worker_thread_request_list.enqueue(std::make_pair(std::move(f), info));
}
void* ThreadPool::combiner(std::function<void*()> f,
                               std::function<void(void*)> cb) {
  cb(f());
  return nullptr;
}
void ThreadPool::dispatch_local(std::function<void*()> f,
                                    std::function<void(void*)> cb) {
  EventInfo* info = nullptr;
  auto combination = [f = std::move(f), cb = std::move(cb)]() {
    cb(f());
    return nullptr;
  };

  worker_thread_request_list.enqueue(
      std::make_pair(std::move(combination), info));
}
void ThreadPool::detatch(std::function<void*()> f) {
  EventInfo* info = nullptr;

  worker_thread_request_list.enqueue(std::make_pair(std::move(f), info));

}
void ThreadPool::detatch_ptr(std::function<void*()>* f) {
  EventInfo* info = nullptr;

  worker_thread_request_list.enqueue(std::make_pair(std::move(*f), info));

}
void ThreadPool::detatch_main(std::function<void*()> f) {
  EventInfo* info = nullptr;
  main_thread_request_list.enqueue(std::move(f));
}

    // requires transport object to call this... (add to the verifyObj)
    // could alternatively use:
    //  transport->Timer(0, f)   // expects a timer_callback_t though, which is
    //  a void(void) typedef
    // could make f purely void, if I refactored a bunch
    // lazy solution:
    //  transport->Timer(0, [](){f(new bool(true));})
    void
    ThreadPool::issueCallback(std::function<void(void*)> cb, void* arg,
                              event_base* libeventBase) {
  EventInfo* info = GetUnusedEventInfo();  // new EventInfo(this);
  info->cb = std::move(cb);
  info->r = arg;
  // info->ev = event_new(libeventBase, -1, 0, ThreadPool::EventCallback, info);
  info->ev = GetUnusedEvent(libeventBase, info);
  event_add(info->ev, NULL);
  event_active(info->ev, 0, 0);
}
void ThreadPool::issueMainThreadCallback(std::function<void(void*)> cb,
                                             void* arg) {
  auto f = [cb, arg]() {
    cb(arg);
    return (void*)true;
  };
  main_thread_request_list.enqueue(std::move(f));
}


ThreadPool::EventInfo*
ThreadPool::GetUnusedEventInfo() {
  std::unique_lock<std::mutex> lock(EventInfoMutex);
  EventInfo* info;
  if (eventInfos.size() > 0) {
    info = eventInfos.back();
    eventInfos.pop_back();
  } else {
    info = new EventInfo(this);
  }
  return info;
}
void ThreadPool::FreeEventInfo(EventInfo* info) {
  std::unique_lock<std::mutex> lock(EventInfoMutex);
  eventInfos.push_back(info);
}
event* ThreadPool::GetUnusedEvent(event_base* libeventBase,
                                      EventInfo* info) {
  std::unique_lock<std::mutex> lock(EventMutex);
  event* event;
  if (events.size() > 0) {
    event = events.back();
    events.pop_back();
    event_assign(event, libeventBase, -1, 0, ThreadPool::EventCallback, info);
  } else {
    event = event_new(libeventBase, -1, 0, ThreadPool::EventCallback, info);
  }
  return event;
}

void ThreadPool::FreeEvent(event* event) {
  std::unique_lock<std::mutex> lock(EventMutex);
  event_del(event);
  events.push_back(event);
}<|MERGE_RESOLUTION|>--- conflicted
+++ resolved
@@ -27,11 +27,8 @@
 #include "lib/threadpool.h"
 
 #include <sched.h>
-<<<<<<< HEAD
 #include <utility>
 #include <iostream>
-=======
->>>>>>> 0b65a1df
 #include <sys/sysinfo.h>
 
 #include <iostream>
@@ -70,7 +67,6 @@
               num_cpus);
     }
 
-<<<<<<< HEAD
 void ThreadPool::start(int process_id, int total_processes, bool hyperthreading, bool server, int mode){
   //printf("starting threadpool \n");
              //if hardware_concurrency is wrong try this:
@@ -250,159 +246,6 @@
                                           sizeof(cpu_set_t), &cpuset);
           if (rc != 0) {
               Panic("Error calling pthread_setaffinity_np: %d", rc);
-=======
-    num_cpus /= total_processes;
-    fprintf(stderr, "Num_cpus used for replica #%d: %d \n", process_id,
-            num_cpus);
-    int offset = process_id * num_cpus;  // Offset that determines where first
-                                         // core of the server begins.
-    uint32_t num_threads = (uint32_t)std::max(1, num_cpus);
-    // Currently: First CPU = MainThread.
-    if (num_threads < 3) put_all_threads_on_same_core =
-        true;  // Network thread, main thread, and worker threads start on same
-               // core.
-    
-
-        uint32_t start = 1 - put_all_threads_on_same_core;  // First core
-    uint32_t end = num_threads;                             // Last core
-    fprintf(stderr, "Threadpool threads: start %d, end %d \n", start, end);
-    if (mode == 0) {  // Indicus
-      // Use defaults. First core is messagine (inactive in threadpool), second
-      // is Main Logic Thread, remainder are workers (crypto/reads/asynchronous
-      // handling)
-    } else if (mode == 1) {  // TxHotstuff
-      int num_core_for_hotstuff;
-      if (total_processes <= 2) {
-        num_core_for_hotstuff = 1;
-      } else {
-        num_core_for_hotstuff = 0;
-      }
-      end = end - num_core_for_hotstuff;  // use last core for Hotstuff only
-    } else if (mode == 2) {               // TxBFTSmart
-      start = 0;                          // use all cores
-    } else
-      Panic("No valid system defined");
-
-    Debug("Main Process running on CPU %d.", sched_getcpu());
-    running = true;
-    for (uint32_t i = start; i < end; i++) {
-      std::thread* t;
-      
-          // Create a cpu_set_t object representing a set of CPUs. Clear it and mark
-          // only CPU i as set.
-          cpu_set_t cpuset;
-      CPU_ZERO(&cpuset);
-      CPU_SET(i + offset, &cpuset);
-      if (i + offset > 7)
-        return;  // XXX This is a hack to support the non-crypto experiment that
-                 // does not actually use multiple cores
-      
-          //Mainthread
-          if (i ==
-              start) {  // if run with >=3 cores then start == 1; If cores < 3,
-                        // start == 0 -->run main_thread on first core.
-        t = new std::thread([this, i] {
-          while (true) {
-            std::function<void*()> job;
-
-            Debug("Main Thread %d running on CPU %d", i, sched_getcpu());
-            main_thread_request_list.wait_dequeue(job);
-
-            if (!running) {
-              break;
-            }
-            job();
-          }
-        });
-        std::cerr << "THREADPOOL SETUP: Trying to pin thread to core: " << i
-                  << " + " << offset << std::endl;
-        int rc = pthread_setaffinity_np(t->native_handle(), sizeof(cpu_set_t),
-                                        &cpuset);
-        if (rc != 0) {
-          Panic("Error calling pthread_setaffinity_np: %d", rc);
-        }
-        threads.push_back(t);
-        t->detach();
-      }
-      // Cryptothread
-      if ((i + put_all_threads_on_same_core) >
-          start) {  // if run with >=3 cores: start==1 &
-                    // put_all_threads_on_same_core == 0 --> workers start on
-                    // cores 2+; if < 3 cores: start == 0, put_all = 1
-        // else{
-        t = new std::thread([this, i] {
-          while (true) {
-            std::pair<std::function<void*()>, EventInfo*> job;
-
-            Debug("Worker Thread %d running on CPU %d", i, sched_getcpu());
-            worker_thread_request_list.wait_dequeue(job);
-
-            Debug("popped job on CPU %d.", i);
-            if (!running) {
-              break;
-            }
-            if (job.second) {
-              job.second->r = job.first();
-              // This _should_ be thread safe
-              event_active(job.second->ev, 0, 0);
-            } else {
-              job.first();
-            }
-            
-          }
-        });
-        std::cerr << "THREADPOOL SETUP: Trying to pin thread to core: " << i
-                  << " + " << offset << std::endl;
-        int rc = pthread_setaffinity_np(t->native_handle(), sizeof(cpu_set_t),
-                                        &cpuset);
-        if (rc != 0) {
-          Panic("Error calling pthread_setaffinity_np: %d", rc);
-        }
-        threads.push_back(t);
-        t->detach();
-      }
-
-      // std::cerr << "THREADPOOL SETUP: Trying to pin thread to core: " << i <<
-      // " + " << offset << std::endl; int rc =
-      // pthread_setaffinity_np(t->native_handle(),
-      //                                 sizeof(cpu_set_t), &cpuset);
-      // if (rc != 0) {
-      //     Panic("Error calling pthread_setaffinity_np: %d", rc);
-      // }
-      // threads.push_back(t);
-      // t->detach();
-    }
-    //}
-  }
-  else {
-    fprintf(stderr, "starting client threadpool\n");
-    int num_cpus = std::thread::hardware_concurrency();  ///(2-hyperthreading);
-    fprintf(stderr, "Num_cpus: %d \n", num_cpus);
-    if (num_cpus > 8) {
-      num_cpus = 8;
-      fprintf(stderr, "Total Num_cpus on client downregulated to: %d \n",
-              num_cpus);
-    }
-    // Note: Each client uses all 8 cores for additional workers. (However, by
-    // default we run with client_multithreading off though, so they are
-    // unused.) num_cpus /= total_processes;   //Note: Use this if one wants to
-    // dedicate a certain number of threads per client. int offset = process_id
-    // * num_cpus;
-    Debug("num cpus per process: %d", num_cpus);
-    uint32_t num_threads = (uint32_t)std::max(1, num_cpus);
-    running = true;
-    for (uint32_t i = 0; i < num_threads; i++) {
-      std::thread* t;
-      t = new std::thread([this, i] {
-        while (true) {
-          std::pair<std::function<void*()>, EventInfo*> job;
-
-          Debug("Thread %d running on CPU %d.", i, sched_getcpu());
-          worker_thread_request_list.wait_dequeue(job);
-
-          if (!running) {
-            break;
->>>>>>> 0b65a1df
           }
 
           if (job.second) {
