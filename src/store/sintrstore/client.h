// -*- mode: c++; c-file-style: "k&r"; c-basic-offset: 4 -*-
/***********************************************************************
 *
 * store/sintrstore/client.h:
 *   Indicus client interface.
 *
 * Copyright 2021 Florian Suri-Payer <fsp@cs.cornell.edu>
 *                Matthew Burke <matthelb@cs.cornell.edu>
 *
 * Permission is hereby granted, free of charge, to any person
 * obtaining a copy of this software and associated documentation
 * files (the "Software"), to deal in the Software without
 * restriction, including without limitation the rights to use, copy,
 * modify, merge, publish, distribute, sublicense, and/or sell copies
 * of the Software, and to permit persons to whom the Software is
 * furnished to do so, subject to the following conditions:
 *
 * The above copyright notice and this permission notice shall be
 * included in all copies or substantial portions of the Software.
 *
 * THE SOFTWARE IS PROVIDED "AS IS", WITHOUT WARRANTY OF ANY KIND,
 * EXPRESS OR IMPLIED, INCLUDING BUT NOT LIMITED TO THE WARRANTIES OF
 * MERCHANTABILITY, FITNESS FOR A PARTICULAR PURPOSE AND
 * NONINFRINGEMENT. IN NO EVENT SHALL THE AUTHORS OR COPYRIGHT HOLDERS
 * BE LIABLE FOR ANY CLAIM, DAMAGES OR OTHER LIABILITY, WHETHER IN AN
 * ACTION OF CONTRACT, TORT OR OTHERWISE, ARISING FROM, OUT OF OR IN
 * CONNECTION WITH THE SOFTWARE OR THE USE OR OTHER DEALINGS IN THE
 * SOFTWARE.
 *
 **********************************************************************/

#ifndef _SINTR_CLIENT_H_
#define _SINTR_CLIENT_H_

#include "lib/assert.h"
#include "lib/keymanager.h"
#include "lib/latency.h"
#include "lib/message.h"
#include "lib/configuration.h"
#include "lib/udptransport.h"
#include "replication/ir/client.h"
#include "store/common/timestamp.h"
#include "store/common/truetime.h"
#include "store/common/frontend/client.h"
#include "store/common/frontend/bufferclient.h"
#include "store/sintrstore/shardclient.h"
#include "store/sintrstore/sintr-proto.pb.h"
#include "store/common/common-proto.pb.h"
#include "store/sintrstore/client2client.h"
#include "store/sintrstore/endorsement_client.h"
#include "store/sintrstore/policy/policy_parse_client.h"
#include "store/sintrstore/policy/policy_function.h"
#include <sys/time.h>
#include "store/common/stats.h"
#include <unistd.h>

#include <thread>
#include <set>

#include "store/sintrstore/sql_interpreter.h"

#define RESULT_COMMITTED 0
#define RESULT_USER_ABORTED 1
#define RESULT_SYSTEM_ABORTED 2
#define RESULT_MAX_RETRIES 3

namespace sintrstore {

static bool PROFILING_LAT = true; 

static bool TEST_READ_SET = false;  //print out read set

static bool FORCE_SCAN_CACHING = false;
static bool relax_point_cond = true;

static uint64_t start_time = 0;
static uint64_t total_failure_injections=0;
static uint64_t total_writebacks=0;

static int callInvokeFB = 0;

class Client : public ::Client {
 public:
  Client(transport::Configuration *config, uint64_t id, int nShards,
      int nGroups, const std::vector<int> &closestReplicas, bool pingReplicas,
      Transport *transport, Partitioner *part, bool syncCommit,
      uint64_t readMessages, uint64_t readQuorumSize,
      Parameters params, std::string &table_registry,
      KeyManager *keyManager, uint64_t phase1DecisionTimeout,
      uint64_t warmup_secs,
      uint64_t consecutiveMax = 1UL,
      bool sql_bench = false,
      TrueTime timeserver = TrueTime(0,0),
      transport::Configuration *clients_config = nullptr,
      const std::vector<std::string> &keys = std::vector<std::string>());
  virtual ~Client();

  // Begin a transaction.
  virtual void Begin(begin_callback bcb, begin_timeout_callback btcb,
      uint32_t timeout, bool retry = false, const std::string &txnState = std::string()) override;

  // Get the value corresponding to key.
  virtual void Get(const std::string &key, get_callback gcb,
      get_timeout_callback gtcb, uint32_t timeout = GET_TIMEOUT) override;

  // Set the value for the given key.
  virtual void Put(const std::string &key, const std::string &value,
      put_callback pcb, put_timeout_callback ptcb,
      uint32_t timeout = PUT_TIMEOUT) override;

  virtual void SQLRequest(std::string &statement, sql_callback scb,
    sql_timeout_callback stcb, uint32_t timeout) override;

  virtual void Write(std::string &write_statement, write_callback wcb,
      write_timeout_callback wtcb, uint32_t timeout, bool blind_write = false) override;

  virtual void Query(const std::string &query, query_callback qcb,
    query_timeout_callback qtcb, uint32_t timeout, bool cache_result = false, bool skip_query_interpretation = false) override; //TODO: ::Client client class needs to expose Query interface too.. --> All other clients need to support the interface.

  // Commit all Get(s) and Put(s) since Begin().
  virtual void Commit(commit_callback ccb, commit_timeout_callback ctcb,
      uint32_t timeout) override;

  // Abort all Get(s) and Put(s) since Begin().
  virtual void Abort(abort_callback acb, abort_timeout_callback atcb,
      uint32_t timeout) override;

  //inline const Stats &GetStats() const { return stats; }
 private:
   //Stats stats;
   uint64_t consecutiveMax;
   uint64_t faulty_counter;
   int fast_path_counter;
   int total_counter;
   std::unordered_set<uint64_t> conflict_ids;

   bool warmup_done = false;

   // change to atomic if client becomes multithreaded
   int get_policy_done = 0;

  //Query protocol structures and functions

  struct PendingQuery {
    PendingQuery(Client *client, uint64_t query_seq_num, const std::string &query_cmd, const query_callback &qcb, bool cache_result) : version(0UL), group_replies(0UL), qcb(qcb), cache_result(cache_result){
      queryMsg.Clear();
      queryMsg.set_client_id(client->client_id);
      queryMsg.set_query_seq_num(query_seq_num);
      *queryMsg.mutable_query_cmd() = std::move(query_cmd);
      *queryMsg.mutable_timestamp() = client->txn.timestamp();
      queryMsg.set_retry_version(0);

      query_gen_id = QueryGenId(queryMsg.query_cmd(), queryMsg.timestamp());
    }
    ~PendingQuery(){
       ClearReplySets();
    }

   void ClearReplySets(){
    for(auto [group, rs]: group_read_sets){
        if(rs!=nullptr) delete rs;
    }
    group_read_sets.clear();
    group_result_hashes.clear();
   }

   void SetInvolvedGroups(std::vector<uint64_t> &involved_groups_){
      involved_groups = std::move(involved_groups_);
      queryMsg.set_query_manager(involved_groups[0]);
    }

    void SetQueryId(Client *client){
      bool hash_query_id = client->params.query_params.signClientQueries && client->params.query_params.cacheReadSet && client->params.hashDigest;
      queryId = QueryDigest(queryMsg, hash_query_id); 

      // if(client->params.query_params.signClientQueries && client->params.query_params.cacheReadSet){ //TODO: when to use hash id? always?
      //     queryId = QueryDigest(queryMsg, client->params.hashDigest); 
      // }
      // else{
      //     queryId =  "[" + std::to_string(queryMsg.query_seq_num()) + ":" + std::to_string(queryMsg.client_id()) + "]";
      // }
    }
    bool cache_result;
    query_callback qcb;

    uint64_t version;
    std::string queryId;

    std::string query_gen_id;

    proto::Query queryMsg;
    
    std::vector<uint64_t> involved_groups;
    //std::map<uint64_t, std::map<std::string, TimestampMessage>> group_read_sets;
    std::map<uint64_t, proto::ReadSet*> group_read_sets;
    std::map<uint64_t, std::string> group_result_hashes;
    std::map<uint64_t, std::vector<proto::SignedMessage>> group_sigs;
    std::string result;
    uint64_t group_replies;
   
    bool is_point;
    std::string key;
    std::string table_name;
    std::vector<std::string> p_col_values; //if point read: this contains primary_key_col_vaues (in order) ==> Together with table_name can be used to compute encoding.
  };
  std::map<uint64_t, PendingQuery*> pendingQueries;

  SQLTransformer sql_interpreter;
  std::vector<std::string> pendingWriteStatements; //Just a temp cache to keep Translated Write statements in scope during a TX.
  std::map<std::string, std::string> point_read_cache; // Cache the read results from point reads. 
                                                      // If we want to do a Point Update afterwards, then we can use the cache to skip straight to a put.
                                                      // Note: Only works if we did Select * in the first point read. (Can improve this if we make Updates Put deltas instead of full row client side)
  std::map<std::string, std::string> scan_read_cache; //Cache results from scan reads (only for Select *)

  void TestReadSet(PendingQuery *pendingQuery);
  void PointQueryResultCallback(PendingQuery *pendingQuery,  
                            int status, const std::string &key, const std::string &result, const Timestamp &read_time, const std::string &table_name,
                            const proto::Dependency &dep, bool hasDep, bool addReadSet,
                            const proto::CommittedProof &proof, const std::string &serializedWrite, 
                            const std::string &serializedWriteTypeName, const proto::EndorsementPolicyMessage &policyMsg); 
  void QueryResultCallback(PendingQuery *pendingQuery,      //bound parameters
                            int status, int group, proto::ReadSet *query_read_set, std::string &result_hash, std::string &result, bool success,
                            const std::vector<proto::SignedMessage> &query_sigs,
                            const std::map<uint64_t, std::pair<proto::EndorsementPolicyMessage, Timestamp>> &queryPolicyMap);  //free parameters
  void ClearTxnQueries();
  void ClearQuery(PendingQuery *pendingQuery);
  void RetryQuery(PendingQuery *pendingQuery);
  // void ClearQuery(uint64_t query_seq_num, std::vector<uint64_t> &involved_groups);
  // void RetryQuery(uint64_t query_seq_num, std::vector<uint64_t> &involved_groups);

  void AddWriteSetIdx(proto::Transaction &txn);

  ///////////////   Commit protocol structures and functions

  struct PendingRequest {
    PendingRequest(uint64_t id, Client *client) : id(id), outstandingPhase1s(0),
        outstandingPhase2s(0), commitTries(0), maxRepliedTs(0UL),
        decision(proto::COMMIT), fast(true), conflict_flag(false),
        startedPhase2(false), startedWriteback(false),
        callbackInvoked(false), timeout(0UL), slowAbortGroup(-1),
        decision_view(0UL), startFB(false), eqv_ready(false), client(client) {
    }

    ~PendingRequest() {
      //delete all potentially dependent FB instances..
      // for(auto &fb_instance : req_FB_instances){
      //   auto itr = client->FB_instances.find(fb_instance);
      //   if(itr != client->FB_instances.end()){
      //     std::cerr << "Req: " << id << " terminates. Clean up dependency FB txnDigest: " << BytesToHex(fb_instance, 64) << std::endl;
      //     client->CleanFB(itr->second, fb_instance);
      //   }
      // }
    }

    Client *client;
    commit_callback ccb;
    commit_timeout_callback ctcb;
    uint64_t id;
    int outstandingPhase1s;
    int outstandingPhase2s;
    int commitTries;
    uint64_t maxRepliedTs;
    proto::CommitDecision decision;
    uint64_t decision_view;
    bool fast;
    bool conflict_flag;
    bool startedPhase2;
    bool startedWriteback;
    bool callbackInvoked;
    uint32_t timeout;
    proto::GroupedSignatures p1ReplySigsGrouped;
    proto::GroupedSignatures p2ReplySigsGrouped;
    std::string txnDigest;
    int slowAbortGroup;
    int fastAbortGroup;
    proto::CommittedProof conflict;
    //added this for fallback handling
    proto::Transaction txn;
    proto::SignedMessage signed_txn;
    proto::P2Replies p2Replies;
    proto::Writeback writeback;

    int64_t logGrp;
    bool startFB;
    std::unordered_map<std::string, proto::Phase1*> RelayP1s;
    std::unordered_set<std::string> req_FB_instances; //TODO: refactor so that FB_instances only exists as local var.
    //std::vector<std::pair<proto::Phase1*, std::string>> RelayP1s;

    uint64_t conflict_id; //id of request that is dependent (directly or through intermediaries) on this tx.
    bool has_dependent;
    std::string dependent; //txnDigest of txn that depends on this tx directly.

    // equivocation utility
    proto::GroupedSignatures eqvAbortSigsGrouped;
    bool eqv_ready;

  };

  void Phase1(PendingRequest *req);

  void Phase1Callback(uint64_t reqId, int group, proto::CommitDecision decision,
      bool fast, bool conflict_flag, const proto::CommittedProof &conflict,
      const std::map<proto::ConcurrencyControl::Result,
      proto::Signatures> &sigs, bool eqv_ready = false);

  void Phase1CallbackProcessing(PendingRequest *req, int group,
      proto::CommitDecision decision, bool fast, bool conflict_flag,
      const proto::CommittedProof &conflict,
      const std::map<proto::ConcurrencyControl::Result, proto::Signatures> &sigs,
      bool eqv_ready = false, bool fb = true);


  void Phase1TimeoutCallback(int group, uint64_t reqId, int status);
  void HandleAllPhase1Received(PendingRequest *req);

  void Phase2(PendingRequest *req);
  void Phase2Processing(PendingRequest *req);
  void Phase2SimulateEquivocation(PendingRequest *req);
  void Phase2Equivocate(PendingRequest *req);

  void Phase2Callback(uint64_t reqId, int group, proto::CommitDecision decision, uint64_t decision_view,
      const proto::Signatures &p2ReplySigs);
  void Phase2TimeoutCallback(int group, uint64_t reqId, int status);
  void WritebackProcessing(PendingRequest *req);
  void Writeback(PendingRequest *req);
  void FailureCleanUp(PendingRequest *req);
  void ForwardWBcallback(uint64_t txnId, int group, proto::ForwardWriteback &forwardWB);

  // Fallback logic
  void FinishConflict(uint64_t reqId, const std::string &txnDigest, proto::Phase1 *p1);
  bool isDep(const std::string &txnDigest, proto::Transaction &Req_txn, const proto::Transaction* txn);
  bool StillActive(uint64_t conflict_id, std::string &txnDigest);
  void CleanFB(PendingRequest *pendingFB, const std::string &txnDigest, bool clean_shards = true);
  void EraseRelays(proto::RelayP1 &relayP1, std::string &txnDigest);
  void RelayP1callback(uint64_t reqId, proto::RelayP1 &relayP1, std::string& txnDigest);
  void RelayP1TimeoutCallback(uint64_t reqId);
  void RelayP1callbackFB(uint64_t reqId, const std::string &dependent_txnDigest, proto::RelayP1 &relayP1, std::string& txnDigest);
  void Phase1FB(const std::string &txnDigest, uint64_t conflict_id, proto::Phase1 *p1);
  void Phase1FB_deeper(uint64_t conflict_id, const std::string &txnDigest, const std::string &dependent_txnDigest, proto::Phase1 *p1);
  void SendPhase1FB(uint64_t conflict_id, const std::string &txnDigest, PendingRequest *pendingFB);
  void Phase2FB(PendingRequest *req);
  void WritebackFB(PendingRequest *req);
  void Phase1FBcallbackA(uint64_t conflict_id, std::string txnDigest, int64_t group, proto::CommitDecision decision,
     bool fast, bool conflict_flag, const proto::CommittedProof &conflict, const std::map<proto::ConcurrencyControl::Result, proto::Signatures> &sigs);
  void FBHandleAllPhase1Received(PendingRequest *req);
  bool Phase1FBcallbackB(uint64_t conflict_id, std::string txnDigest, int64_t group, proto::CommitDecision decision,
    const proto::P2Replies &p2replies);
  void Phase2FBcallback(uint64_t conflict_id, std::string txnDigest, int64_t group, proto::CommitDecision decision,
    const proto::Signatures &p2ReplySig, uint64_t view);
  void WritebackFBcallback(uint64_t conflict_id, std::string txnDigest, proto::Writeback &wb);
  bool ValidateWB(proto::Writeback &msg, std::string *txnDigest, proto::Transaction *txn);
  bool InvokeFBcallback(uint64_t conflict_id, std::string txnDigest, int64_t group);
  //keep track of pending Fallback instances. Maps from txnDigest, req Id is oblivious to us.
  std::unordered_map<std::string, PendingRequest*> FB_instances;
  std::unordered_set<std::string> Completed_transactions;

  //also: keep map <txnDigest -> normal case pending requests, i.e. reqId as well>

  //DO THIS: TODO: XXX: Keep map from (txnDigest to reqId): When receiving a RelayP1 with 2 txnDigest and no reqId,
  //check this map to find the reqId and make that the conflict ID!!!

  //TODO: add a map from <reqID, set of digests>? delete all digest FB instances when req Id finsihes.?
  //TODO:: create another map from  <reqIds, string> and treat FB instances as normal reqID too.

       //TODO: should the FB_instances be part of a pendingRequest?
          // I.e. every pendingRequest has its nested pendingRequests? (That makes it too hard to find). Need flat hierarchy.
  //Question: How can client have multiple pendingReqs?
  //TODO: would this simplify having a deeper depth?
  // --> would allow normal OCC handling on Wait results at the server?



  bool IsParticipant(int g) const;

  bool IsPolicyChangeTxn(const TxnState &protoTxnState) const;
  // estimate the transaction policy from the transaction state
  void EstimateTxnPolicy(const TxnState &protoTxnState, PolicyClient *policyClient);

  /* Configuration State */
  transport::Configuration *config;
  // client to client transport configuration state
  transport::Configuration *clients_config;
  // Unique ID for this client.
  uint64_t client_id;
  // Number of shards.
  uint64_t nshards;
  // Number of replica groups.
  uint64_t ngroups;
  // Transport used by shard clients.
  Transport *transport;
  // Client for each shard
  std::vector<ShardClient *> bclient;
  // client for other clients
  Client2Client *c2client;
  // collect endorsements for current transaction
  EndorsementClient *endorseClient;
  PolicyParseClient *policyParseClient;
  policy_id_function policyIdFunction;
  Partitioner *part;
  bool syncCommit;
  const bool pingReplicas;
  const uint64_t readMessages;
  const uint64_t readQuorumSize;
  const Parameters params;
  KeyManager *keyManager;
  Verifier *verifier;
  Stats dummyStats;
  // TrueTime server.
  TrueTime timeServer;
  // for keySelector based benchmark validation, need copy of keys for validator as well
  const std::vector<std::string> &keys;

  // true after client waits params.injectFailure.timeMs
  bool failureEnabled;
  // true when client attempts to fail the CURRENT txn
  bool failureActive;

  bool first;
  bool startedPings;

  /* Query Execution State */
  // Ongoing query ID.
  uint64_t query_seq_num;
  proto::Query queryMsg;
  std::map<uint64_t, proto::Query> queryBuffer;

  /* Transaction Execution State */
  // Ongoing transaction ID.
  uint64_t client_seq_num;
  // Read timestamp for transaction.
  Timestamp rts;
  // Last request ID.
  uint64_t lastReqId;
  // Number of retries for current transaction.
  long retries;
  // Current transaction.
  proto::Transaction txn;
  // Outstanding requests.
  std::unordered_map<uint64_t, PendingRequest *> pendingReqs;

  std::unordered_map<uint64_t, uint64_t> pendingReqs_starttime;


  /* Debug State */
  std::unordered_map<std::string, uint32_t> statInts;
  struct Latency_t executeLatency;
  struct Latency_t getLatency;
  size_t getIdx;
  struct Latency_t commitLatency;

  uint64_t exec_start_ms;
  uint64_t exec_end_ms;
  std::map<uint64_t, uint64_t> query_start_times;
  // uint64_t query_start_ms;
  // uint64_t query_end_ms;
  uint64_t commit_start_ms;
  uint64_t commit_end_ms;

  uint64_t endorsements_received_us;
  uint64_t phase1_ready_us;
  mean_tracker exec_time_us;
  mean_tracker endorsement_wait_us;
  mean_tracker phase1_time_us;
<<<<<<< HEAD

  // tracking target group for get triggered from an sql write
  int target_group_for_get;
=======
  mean_tracker query_time_us;
>>>>>>> ca5f3321
};

} // namespace sintrstore

#endif /* _SINTR_CLIENT_H_ */<|MERGE_RESOLUTION|>--- conflicted
+++ resolved
@@ -461,15 +461,15 @@
   mean_tracker exec_time_us;
   mean_tracker endorsement_wait_us;
   mean_tracker phase1_time_us;
-<<<<<<< HEAD
+  int target_group_for_get;
 
   // tracking target group for get triggered from an sql write
-  int target_group_for_get;
-=======
   mean_tracker query_time_us;
->>>>>>> ca5f3321
 };
 
-} // namespace sintrstore
+} // namespace s
+
+
+rstore
 
 #endif /* _SINTR_CLIENT_H_ */