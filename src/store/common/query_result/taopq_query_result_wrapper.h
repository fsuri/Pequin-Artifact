/***********************************************************************
 *
 * Copyright 2021 Florian Suri-Payer <fsp@cs.cornell.edu>
 *                Liam Arzola <lma77@cornell.edu>
 *
 * Permission is hereby granted, free of charge, to any person
 * obtaining a copy of this software and associated documentation
 * files (the "Software"), to deal in the Software without
 * restriction, including without limitation the rights to use, copy,
 * modify, merge, publish, distribute, sublicense, and/or sell copies
 * of the Software, and to permit persons to whom the Software is
 * furnished to do so, subject to the following conditions:
 *
 * The above copyright notice and this permission notice shall be
 * included in all copies or substantial portions of the Software.
 *
 * THE SOFTWARE IS PROVIDED "AS IS", WITHOUT WARRANTY OF ANY KIND,
 * EXPRESS OR IMPLIED, INCLUDING BUT NOT LIMITED TO THE WARRANTIES OF
 * MERCHANTABILITY, FITNESS FOR A PARTICULAR PURPOSE AND
 * NONINFRINGEMENT. IN NO EVENT SHALL THE AUTHORS OR COPYRIGHT HOLDERS
 * BE LIABLE FOR ANY CLAIM, DAMAGES OR OTHER LIABILITY, WHETHER IN AN
 * ACTION OF CONTRACT, TORT OR OTHERWISE, ARISING FROM, OUT OF OR IN
 * CONNECTION WITH THE SOFTWARE OR THE USE OR OTHER DEALINGS IN THE
 * SOFTWARE.
 *
 **********************************************************************/

#include <string>
#include <memory>
#include "lib/message.h"
#include <tao/pq.hpp>
#include "store/common/query_result/query_result.h"
#include "store/common/query_result/query_result_row.h"
#include "store/common/query_result/taopq_query_result_wrapper_row.h"

namespace taopq_wrapper
{

  class TaoPQQueryResultWrapper : public query_result::QueryResult
  {
  private:
<<<<<<< HEAD
    std::unique_ptr<tao::pq::result> result;

  public:
    TaoPQQueryResultWrapper(std::unique_ptr<tao::pq::result> taopq_result)
        : result(std::move(taopq_result)) {}

    // Delete copy constructor and assignment operator to enforce ownership of taopq_result
    TaoPQQueryResultWrapper(const TaoPQQueryResultWrapper &) = delete;
    TaoPQQueryResultWrapper &operator=(const TaoPQQueryResultWrapper &) = delete;
=======
     std::unique_ptr<tao::pq::result> result;

	public:
    TaoPQQueryResultWrapper(std::unique_ptr<tao::pq::result> taopq_result)
        : result(std::move(taopq_result)) {}

  // Delete copy constructor and assignment operator to enforce ownership of taopq_result
    TaoPQQueryResultWrapper(const TaoPQQueryResultWrapper&) = delete;
    TaoPQQueryResultWrapper& operator=(const TaoPQQueryResultWrapper&) = delete;

    ~TaoPQQueryResultWrapper() {
      //delete result;
    }
>>>>>>> fc7ef234

    ~TaoPQQueryResultWrapper() {}

<<<<<<< HEAD
    auto name(const std::size_t column) const -> std::string;

    // size of the result set
    bool empty() const;
    auto size() const -> std::size_t;
    auto columns() const -> std::size_t;

    auto is_null(const std::size_t row, const std::size_t column) const -> bool;
    auto get( const std::size_t row, const std::size_t column, std::size_t* size ) const -> const char*;
   
    // access rows
    auto operator[](const std::size_t row) const -> std::unique_ptr<query_result::Row>;
    auto at(const std::size_t row) const -> std::unique_ptr<query_result::Row>;

    // update/insert result
    auto has_rows_affected() const noexcept -> bool;
    auto rows_affected() const -> std::size_t;

    inline void set_rows_affected(const uint32_t _n_rows_affected) { fprintf(stderr, "Warning: taopq does not support setting rows affected"); };
  };
=======
		// size of the result set
		bool empty() const;
		auto size() const -> std::size_t;
    auto num_columns() const -> std::size_t;

    auto is_null( const std::size_t row, const std::size_t column ) const -> bool;
		auto get( const std::size_t row, const std::size_t column, std::size_t* size) const -> const char*;
		
		// access rows
    auto operator[]( const std::size_t row ) const -> std::unique_ptr<query_result::Row>;
    auto at( const std::size_t row ) const -> std::unique_ptr<query_result::Row>;

		// update/insert result
		auto has_rows_affected() const noexcept -> bool;
		auto rows_affected() const -> std::size_t;

    inline void set_rows_affected(const uint32_t _n_rows_affected) { Panic("Warning: taopq does not support setting rows affected"); };
};
>>>>>>> fc7ef234

}<|MERGE_RESOLUTION|>--- conflicted
+++ resolved
@@ -39,17 +39,6 @@
   class TaoPQQueryResultWrapper : public query_result::QueryResult
   {
   private:
-<<<<<<< HEAD
-    std::unique_ptr<tao::pq::result> result;
-
-  public:
-    TaoPQQueryResultWrapper(std::unique_ptr<tao::pq::result> taopq_result)
-        : result(std::move(taopq_result)) {}
-
-    // Delete copy constructor and assignment operator to enforce ownership of taopq_result
-    TaoPQQueryResultWrapper(const TaoPQQueryResultWrapper &) = delete;
-    TaoPQQueryResultWrapper &operator=(const TaoPQQueryResultWrapper &) = delete;
-=======
      std::unique_ptr<tao::pq::result> result;
 
 	public:
@@ -60,20 +49,14 @@
     TaoPQQueryResultWrapper(const TaoPQQueryResultWrapper&) = delete;
     TaoPQQueryResultWrapper& operator=(const TaoPQQueryResultWrapper&) = delete;
 
-    ~TaoPQQueryResultWrapper() {
-      //delete result;
-    }
->>>>>>> fc7ef234
-
     ~TaoPQQueryResultWrapper() {}
 
-<<<<<<< HEAD
     auto name(const std::size_t column) const -> std::string;
 
     // size of the result set
     bool empty() const;
     auto size() const -> std::size_t;
-    auto columns() const -> std::size_t;
+    auto num_columns() const -> std::size_t;
 
     auto is_null(const std::size_t row, const std::size_t column) const -> bool;
     auto get( const std::size_t row, const std::size_t column, std::size_t* size ) const -> const char*;
@@ -86,27 +69,7 @@
     auto has_rows_affected() const noexcept -> bool;
     auto rows_affected() const -> std::size_t;
 
-    inline void set_rows_affected(const uint32_t _n_rows_affected) { fprintf(stderr, "Warning: taopq does not support setting rows affected"); };
+    inline void set_rows_affected(const uint32_t _n_rows_affected) { Panic("Warning: taopq does not support setting rows affected"); };
   };
-=======
-		// size of the result set
-		bool empty() const;
-		auto size() const -> std::size_t;
-    auto num_columns() const -> std::size_t;
-
-    auto is_null( const std::size_t row, const std::size_t column ) const -> bool;
-		auto get( const std::size_t row, const std::size_t column, std::size_t* size) const -> const char*;
-		
-		// access rows
-    auto operator[]( const std::size_t row ) const -> std::unique_ptr<query_result::Row>;
-    auto at( const std::size_t row ) const -> std::unique_ptr<query_result::Row>;
-
-		// update/insert result
-		auto has_rows_affected() const noexcept -> bool;
-		auto rows_affected() const -> std::size_t;
-
-    inline void set_rows_affected(const uint32_t _n_rows_affected) { Panic("Warning: taopq does not support setting rows affected"); };
-};
->>>>>>> fc7ef234
 
 }