// -*- mode: c++; c-file-style: "k&r"; c-basic-offset: 4 -*-
/***********************************************************************
 *
 * store/indicusstore/groupclient.cc:
 *   Single group indicus transactional client.
 *
 * Copyright 2015 Irene Zhang <iyzhang@cs.washington.edu>
 *                Naveen Kr. Sharma <naveenks@cs.washington.edu>
 *
 * Permission is hereby granted, free of charge, to any person
 * obtaining a copy of this software and associated documentation
 * files (the "Software"), to deal in the Software without
 * restriction, including without limitation the rights to use, copy,
 * modify, merge, publish, distribute, sublicense, and/or sell copies
 * of the Software, and to permit persons to whom the Software is
 * furnished to do so, subject to the following conditions:
 *
 * The above copyright notice and this permission notice shall be
 * included in all copies or substantial portions of the Software.
 *
 * THE SOFTWARE IS PROVIDED "AS IS", WITHOUT WARRANTY OF ANY KIND,
 * EXPRESS OR IMPLIED, INCLUDING BUT NOT LIMITED TO THE WARRANTIES OF
 * MERCHANTABILITY, FITNESS FOR A PARTICULAR PURPOSE AND
 * NONINFRINGEMENT. IN NO EVENT SHALL THE AUTHORS OR COPYRIGHT HOLDERS
 * BE LIABLE FOR ANY CLAIM, DAMAGES OR OTHER LIABILITY, WHETHER IN AN
 * ACTION OF CONTRACT, TORT OR OTHERWISE, ARISING FROM, OUT OF OR IN
 * CONNECTION WITH THE SOFTWARE OR THE USE OR OTHER DEALINGS IN THE
 * SOFTWARE.
 *
 **********************************************************************/

#include "store/indicusstore/shardclient.h"

#include <google/protobuf/util/message_differencer.h>

#include "store/indicusstore/common.h"

namespace indicusstore {

ShardClient::ShardClient(transport::Configuration *config, Transport *transport,
    uint64_t client_id, int group, const std::vector<int> &closestReplicas_,
<<<<<<< HEAD
    bool pingReplicas,
    bool signedMessages, bool validateProofs, bool hashDigest, bool verifyDeps,
    KeyManager *keyManager, TrueTime &timeServer) : PingInitiator(this, transport,
      config->n),
    client_id(client_id), transport(transport), config(config), group(group),
    timeServer(timeServer), pingReplicas(pingReplicas),
    signedMessages(signedMessages), validateProofs(validateProofs),
    hashDigest(hashDigest), verifyDeps(verifyDeps),
=======
    Parameters params, KeyManager *keyManager, TrueTime &timeServer) :
    PingInitiator(transport, config->n),
    client_id(client_id), transport(transport), config(config), group(group),
    timeServer(timeServer), params(params),
>>>>>>> 2cae2efe
    keyManager(keyManager), phase1DecisionTimeout(1000UL), lastReqId(0UL) {
  transport->Register(this, *config, -1, -1);

  if (closestReplicas_.size() == 0) {
    for  (int i = 0; i < config->n; ++i) {
      closestReplicas.push_back((i + client_id) % config->n);
    }
  } else {
    closestReplicas = closestReplicas_;
  }
}

ShardClient::~ShardClient() {
}

void ShardClient::ReceiveMessage(const TransportAddress &remote,
      const std::string &type, const std::string &data, void *meta_data) {
  if (type == readReply.GetTypeName()) {
    readReply.ParseFromString(data);
    HandleReadReply(readReply);
  } else if (type == phase1Reply.GetTypeName()) {
    phase1Reply.ParseFromString(data);
    HandlePhase1Reply(phase1Reply);
  } else if (type == phase2Reply.GetTypeName()) {
    phase2Reply.ParseFromString(data);
    HandlePhase2Reply(phase2Reply);
  } else if (type == ping.GetTypeName()) {
    ping.ParseFromString(data);
    HandlePingResponse(ping);
  } else {
    Panic("Received unexpected message type: %s", type.c_str());
  }
}

void ShardClient::Begin(uint64_t id) {
  Debug("[group %i] BEGIN: %lu", group, id);

  txn.Clear();
  readValues.clear();
}

void ShardClient::Get(uint64_t id, const std::string &key,
    const TimestampMessage &ts, uint64_t readMessages, uint64_t rqs,
    uint64_t rds, read_callback gcb, read_timeout_callback gtcb,
    uint32_t timeout) {
  if (BufferGet(key, gcb)) {
    Debug("[group %i] read from buffer.", group);
    return;
  }

  uint64_t reqId = lastReqId++;
  PendingQuorumGet *pendingGet = new PendingQuorumGet(reqId);
  pendingGets[reqId] = pendingGet;
  pendingGet->key = key;
  pendingGet->rqs = rqs;
  pendingGet->rds = rds;
  pendingGet->gcb = gcb;
  pendingGet->gtcb = gtcb;

  read.Clear();
  read.set_req_id(reqId);
  read.set_key(key);
  *read.mutable_timestamp() = ts;

  UW_ASSERT(rqs <= closestReplicas.size());
  for (size_t i = 0; i < readMessages; ++i) {
    Debug("[group %i] Sending GET to replica %d", group, closestReplicas[i]);
    transport->SendMessageToReplica(this, group, closestReplicas[i], read);
  }

  Debug("[group %i] Sent GET [%lu : %lu]", group, id, reqId);
}

void ShardClient::Put(uint64_t id, const std::string &key,
      const std::string &value, put_callback pcb, put_timeout_callback ptcb,
      uint32_t timeout) {
  WriteMessage *writeMsg = txn.add_write_set();
  writeMsg->set_key(key);
  writeMsg->set_value(value);
  pcb(REPLY_OK, key, value);
}

void ShardClient::Phase1(uint64_t id, const proto::Transaction &transaction,
    const std::string &txnDigest,
    phase1_callback pcb, phase1_timeout_callback ptcb, uint32_t timeout) {
  Debug("[group %i] Sending PHASE1 [%lu]", group, id);
  uint64_t reqId = lastReqId++;
  PendingPhase1 *pendingPhase1 = new PendingPhase1(reqId, group, transaction,
      txnDigest, config, keyManager, params);
  pendingPhase1s[reqId] = pendingPhase1;
  pendingPhase1->pcb = pcb;
  pendingPhase1->ptcb = ptcb;
  pendingPhase1->requestTimeout = new Timeout(transport, timeout, [this, pendingPhase1]() {
      phase1_timeout_callback ptcb = pendingPhase1->ptcb;
      auto itr = this->pendingPhase1s.find(pendingPhase1->reqId);
      if (itr != this->pendingPhase1s.end()) {
        PendingPhase1 *pendingPhase1 = itr->second;
        this->pendingPhase1s.erase(itr);
        delete pendingPhase1;
      }
      ptcb(REPLY_TIMEOUT);
  });

  // create prepare request
  phase1.Clear();
  phase1.set_req_id(reqId);
  *phase1.mutable_txn() = transaction;

  transport->SendMessageToGroup(this, group, phase1);

  pendingPhase1->requestTimeout->Reset();
}

void ShardClient::Phase2(uint64_t id,
    const proto::Transaction &txn, const std::string &txnDigest,
    proto::CommitDecision decision,
    const proto::GroupedSignatures &groupedSigs, phase2_callback pcb,
    phase2_timeout_callback ptcb, uint32_t timeout) {
  Debug("[group %i] Sending PHASE2 [%lu]", group, id);
  uint64_t reqId = lastReqId++;
  PendingPhase2 *pendingPhase2 = new PendingPhase2(reqId, decision);
  pendingPhase2s[reqId] = pendingPhase2;
  pendingPhase2->pcb = pcb;
  pendingPhase2->ptcb = ptcb;
  pendingPhase2->requestTimeout = new Timeout(transport, timeout, [this, pendingPhase2]() {
      phase2_timeout_callback ptcb = pendingPhase2->ptcb;
      auto itr = this->pendingPhase2s.find(pendingPhase2->reqId);
      if (itr != this->pendingPhase2s.end()) {
        PendingPhase2 *pendingPhase2 = itr->second;
        this->pendingPhase2s.erase(itr);
        delete pendingPhase2;
      }

      ptcb(REPLY_TIMEOUT);
  });

  phase2.Clear();
  phase2.set_req_id(reqId);
  phase2.set_decision(decision);
  *phase2.mutable_txn_digest() = txnDigest;
  if (params.validateProofs && params.signedMessages) {
    *phase2.mutable_grouped_sigs() = groupedSigs;
  }
  transport->SendMessageToGroup(this, group, phase2);

  pendingPhase2->requestTimeout->Reset();
}

void ShardClient::Writeback(uint64_t id, const proto::Transaction &transaction,
    const std::string &txnDigest,
    proto::CommitDecision decision, bool fast, const proto::CommittedProof &conflict,
    const proto::GroupedSignatures &p1Sigs, const proto::GroupedSignatures &p2Sigs) {

  writeback.Clear();
  // create commit request
  writeback.set_decision(decision);
  if (params.validateProofs && params.signedMessages) {
    if (fast && decision == proto::COMMIT) {
      *writeback.mutable_p1_sigs() = p1Sigs;
    } else if (fast && decision == proto::ABORT) {
      *writeback.mutable_conflict() = conflict;
    } else {
      *writeback.mutable_p2_sigs() = p2Sigs;
    }
  }
  writeback.set_txn_digest(txnDigest);

  transport->SendMessageToGroup(this, group, writeback);
  Debug("[group %i] Sent WRITEBACK[%lu]", group, id);
}

void ShardClient::Abort(uint64_t id, const TimestampMessage &ts) {
  abort.Clear();
  *abort.mutable_internal()->mutable_ts() = ts;
  for (const auto &read : txn.read_set()) {
    *abort.mutable_internal()->add_read_set() = read.key();
  }

  if (params.validateProofs && params.signedMessages) {
    proto::AbortInternal internal(abort.internal());
    SignMessage(internal, keyManager->GetPrivateKey(client_id), client_id,
        abort.mutable_signed_internal());
  }

  transport->SendMessageToGroup(this, group, abort);

  Debug("[group %i] Sent ABORT[%lu]", group, id);
}

bool ShardClient::SendPing(size_t replica, const PingMessage &ping) {
  transport->SendMessageToReplica(this, group, replica, ping);
  return true;
}


bool ShardClient::BufferGet(const std::string &key, read_callback rcb) {
  for (const auto &write : txn.write_set()) {
    if (write.key() == key) {
      Debug("[group %i] Key %s was written with val %s.", group,
          BytesToHex(key, 16).c_str(), BytesToHex(write.value(), 16).c_str());
      rcb(REPLY_OK, key, write.value(), Timestamp(), proto::Dependency(),
          false, false);
      return true;
    }
  }

  for (const auto &read : txn.read_set()) {
    if (read.key() == key) {
      Debug("[group %i] Key %s was already read with ts %lu.%lu.", group,
          BytesToHex(key, 16).c_str(), read.readtime().timestamp(),
          read.readtime().id());
      rcb(REPLY_OK, key, readValues[key], read.readtime(), proto::Dependency(),
          false, false);
      return true;
    }
  }

  return false;
}

void ShardClient::GetTimeout(uint64_t reqId) {
  auto itr = this->pendingGets.find(reqId);
  if (itr != this->pendingGets.end()) {
    PendingQuorumGet *pendingGet = itr->second;
    get_timeout_callback gtcb = pendingGet->gtcb;
    std::string key = pendingGet->key;
    this->pendingGets.erase(itr);
    delete pendingGet;
    gtcb(REPLY_TIMEOUT, key);
  }
}

/* Callback from a group replica on get operation completion. */
void ShardClient::HandleReadReply(const proto::ReadReply &reply) {
  auto itr = this->pendingGets.find(reply.req_id());
  if (itr == this->pendingGets.end()) {
    return; // this is a stale request
  }
  PendingQuorumGet *req = itr->second;
  Debug("[group %i] ReadReply for %lu.", group, reply.req_id());

  const proto::Write *write;
  if (validateProofs && signedMessages) {
    if (reply.has_signed_write()) {
      if (!crypto::Verify(keyManager->GetPublicKey(reply.signed_write().process_id()),
              reply.signed_write().data(), reply.signed_write().signature())) {
          return;
      }
      
      if(!validatedPrepared.ParseFromString(reply.signed_write().data())) {
        return;
      }

      write = &validatedPrepared;
    } else {
      if (reply.has_write() && reply.write().has_committed_value()) {
        Debug("[group %i] Reply contains unsigned committed value.", group);
        return;
      }

      if (verifyDeps && reply.has_write() && reply.write().has_prepared_value()) {
        Debug("[group %i] Reply contains unsigned prepared value.", group);
        return;
      }

      write = &reply.write();
      UW_ASSERT(!write->has_committed_value());
      UW_ASSERT(!write->has_prepared_value() || !verifyDeps);
    }
  } else {
    write = &reply.write();
  }

  // value and timestamp are valid
  req->numReplies++;
<<<<<<< HEAD
  if (write->has_committed_value() && write->has_committed_timestamp()) {
    if (validateProofs) {
      if (!reply.has_proof()) {
        return;
      }

      std::string committedTxnDigest = TransactionDigest(
          reply.proof().txn(), hashDigest);
      if (!ValidateTransactionWrite(reply.proof(), &committedTxnDigest,
            req->key, write->committed_value(), write->committed_timestamp(),
            config, signedMessages, keyManager)) {
=======
  if (reply.has_committed()) {
    if (params.validateProofs) {
      std::string committedTxnDigest = TransactionDigest(reply.committed().proof().txn(), params.hashDigest);
      if (!ValidateTransactionWrite(reply.committed().proof(), &committedTxnDigest,
            req->key, reply.committed().value(), reply.committed().timestamp(), config,
            params.signedMessages, keyManager)) {
>>>>>>> 2cae2efe
        Debug("[group %i] Failed to validate committed value for read %lu.",
            group, reply.req_id());
        // invalid replies can be treated as if we never received a reply from
        //     a crashed replica
        return;
      }
    }

    Timestamp replyTs(write->committed_timestamp());
    Debug("[group %i] ReadReply for %lu with committed %lu byte value and ts"
        " %lu.%lu.", group, reply.req_id(), write->committed_value().length(),
        replyTs.getTimestamp(), replyTs.getID());
    if (req->firstCommittedReply || req->maxTs < replyTs) {
      req->maxTs = replyTs;
      req->maxValue = write->committed_value();
    }
    req->firstCommittedReply = false;
  }

<<<<<<< HEAD
=======
  const proto::PreparedWrite *prepared;
  proto::PreparedWrite validatedPrepared;
  bool hasPrepared = false;
  if (params.validateProofs && params.signedMessages && params.verifyDeps) {
    if (reply.has_signed_prepared()) {
      if (!crypto::Verify(keyManager->GetPublicKey(
              reply.signed_prepared().process_id()),
              reply.signed_prepared().data(),
              reply.signed_prepared().signature())) {
          return;
      }

      if(!validatedPrepared.ParseFromString(reply.signed_prepared().data())) {
        return;
      }

      prepared = &validatedPrepared;
      hasPrepared = true;
    }
  } else {
    if (reply.has_prepared()) {
      hasPrepared = true;
      prepared = &reply.prepared();
    }
  }
>>>>>>> 2cae2efe

  if (write->has_prepared_value() && write->has_prepared_timestamp() &&
      write->has_prepared_txn_digest()) {
    Timestamp preparedTs(write->prepared_timestamp());
    Debug("[group %i] ReadReply for %lu with prepared %lu byte value and ts"
        " %lu.%lu.", group, reply.req_id(), write->prepared_value().length(),
        preparedTs.getTimestamp(), preparedTs.getID());
    auto preparedItr = req->prepared.find(preparedTs);
    if (preparedItr == req->prepared.end()) {
      req->prepared.insert(std::make_pair(preparedTs,
            std::make_pair(*write, 1)));
    } else if (preparedItr->second.first == *write) {
      preparedItr->second.second += 1;
    }

<<<<<<< HEAD
    if (validateProofs && signedMessages && verifyDeps) {
=======
    if (params.validateProofs && params.signedMessages) {
>>>>>>> 2cae2efe
      proto::Signature *sig = req->preparedSigs[preparedTs].add_sigs();
      sig->set_process_id(reply.signed_write().process_id());
      *sig->mutable_signature() = reply.signed_write().signature();
    }
  }

  if (req->numReplies >= req->rqs) {
    for (auto preparedItr = req->prepared.rbegin();
        preparedItr != req->prepared.rend(); ++preparedItr) {
      if (preparedItr->first < req->maxTs) {
        break;
      }

      if (preparedItr->second.second >= req->rds) {
        req->maxTs = preparedItr->first;
<<<<<<< HEAD
        req->maxValue = preparedItr->second.first.prepared_value();
        *req->dep.mutable_write() = preparedItr->second.first;
        if (validateProofs && signedMessages && verifyDeps) {
          *req->dep.mutable_write_sigs() = req->preparedSigs[preparedItr->first];
=======
        req->maxValue = preparedItr->second.first.value();
        *req->dep.mutable_prepared() = preparedItr->second.first;
        if (params.validateProofs && params.signedMessages && params.verifyDeps) {
          *req->dep.mutable_prepared_sigs() = req->preparedSigs[preparedItr->first];
>>>>>>> 2cae2efe
        }
        req->dep.set_involved_group(group);
        req->hasDep = true;
        break;
      }
    }
    pendingGets.erase(itr);
    ReadMessage *read = txn.add_read_set();
    *read->mutable_key() = req->key;
    req->maxTs.serialize(read->mutable_readtime());
    readValues[req->key] = req->maxValue;
    req->gcb(REPLY_OK, req->key, req->maxValue, req->maxTs, req->dep,
        req->hasDep, true);
    delete req;
  }
}

void ShardClient::HandlePhase1Reply(const proto::Phase1Reply &reply) {
  auto itr = this->pendingPhase1s.find(reply.req_id());
  if (itr == this->pendingPhase1s.end()) {
    return; // this is a stale request
  }

  PendingPhase1 *pendingPhase1 = itr->second;

  bool hasSigned = (params.validateProofs && params.signedMessages) && (!reply.has_cc() || reply.cc().ccr() != proto::ConcurrencyControl::ABORT);

  const proto::ConcurrencyControl *cc = nullptr;
  if (hasSigned) {
    Debug("[group %i] Verifying signed_cc because has_cc %d and ccr %d.",
        group,
        reply.has_cc(),
        reply.cc().ccr());
    if (!reply.has_signed_cc()) {
      return;
    }

    if (!IsReplicaInGroup(reply.signed_cc().process_id(), group, config)) {
      Debug("[group %d] Phase1Reply from replica %lu who is not in group.",
          group, reply.signed_cc().process_id());
      return;
    }

    if (!crypto::Verify(keyManager->GetPublicKey(reply.signed_cc().process_id()),
          reply.signed_cc().data(), reply.signed_cc().signature())) {
      Debug("[group %i] Signature %s from replica %lu is not valid.", group,
            BytesToHex(reply.signed_cc().signature(), 100).c_str(),
            reply.signed_cc().process_id());

      return;
    }

    if (!validatedCC.ParseFromString(reply.signed_cc().data())) {
      return;
    }

    cc = &validatedCC;
  } else {
    UW_ASSERT(reply.has_cc());

    cc = &reply.cc();
  }

  Debug("[group %i] PHASE1 callback ccr=%d", group, cc->ccr());

  if (!pendingPhase1->p1Validator.ProcessMessage(*cc)) {
    return;
  }

  if (hasSigned) {
    proto::Signature *sig = pendingPhase1->p1ReplySigs[cc->ccr()].add_sigs();
    sig->set_process_id(reply.signed_cc().process_id());
    *sig->mutable_signature() = reply.signed_cc().signature();
  }

  Phase1ValidationState state = pendingPhase1->p1Validator.GetState();
  switch (state) {
    case FAST_COMMIT:
      pendingPhase1->decision = proto::COMMIT;
      pendingPhase1->fast = true;
      Phase1Decision(itr);
      break;
    case FAST_ABORT:
      pendingPhase1->decision = proto::ABORT;
      pendingPhase1->fast = true;
      if (params.validateProofs) {
        pendingPhase1->conflict = cc->committed_conflict();
      }
      Phase1Decision(itr);
      break;
    case SLOW_COMMIT_FINAL:
      pendingPhase1->decision = proto::COMMIT;
      pendingPhase1->fast = false;
      Phase1Decision(itr);
      break;
    case SLOW_ABORT_FINAL:
      pendingPhase1->decision = proto::ABORT;
      pendingPhase1->fast = false;
      Phase1Decision(itr);
      break;
    case SLOW_COMMIT_TENTATIVE:
      if (!pendingPhase1->decisionTimeoutStarted) {
        uint64_t reqId = reply.req_id();
        pendingPhase1->decisionTimeout = new Timeout(transport,
            phase1DecisionTimeout, [this, reqId]() {
              auto itr = pendingPhase1s.find(reqId);
              if (itr == pendingPhase1s.end()) {
                return;
              }
              itr->second->decision = proto::COMMIT;
              itr->second->fast = false;
              Phase1Decision(itr);
            }
          );
        pendingPhase1->decisionTimeout->Reset();
        pendingPhase1->decisionTimeoutStarted = true;
      }
      break;

    case SLOW_ABORT_TENTATIVE:
      if (!pendingPhase1->decisionTimeoutStarted) {
        uint64_t reqId = reply.req_id();
        pendingPhase1->decisionTimeout = new Timeout(transport,
            phase1DecisionTimeout, [this, reqId]() {
              auto itr = pendingPhase1s.find(reqId);
              if (itr == pendingPhase1s.end()) {
                return;
              }
              itr->second->decision = proto::ABORT;
              itr->second->fast = false;
              Phase1Decision(itr);
            }
          );
        pendingPhase1->decisionTimeout->Reset();
        pendingPhase1->decisionTimeoutStarted = true;
      }
      break;
    case NOT_ENOUGH:
      break;
    default:
      break;
  }
}

void ShardClient::HandlePhase2Reply(const proto::Phase2Reply &reply) {
  auto itr = this->pendingPhase2s.find(reply.req_id());
  if (itr == this->pendingPhase2s.end()) {
    Debug("[group %i] Received stale Phase2Reply for request %lu.", group,
        reply.req_id());
    return; // this is a stale request
  }

  const proto::Phase2Decision *p2Decision = nullptr;
<<<<<<< HEAD
  if (validateProofs && signedMessages) {
=======
  proto::Phase2Decision validatedP2Decision;
  if (params.validateProofs && params.signedMessages) {
>>>>>>> 2cae2efe
    if (!reply.has_signed_p2_decision()) {
      Debug("[group %i] Phase2Reply missing signed_p2_decision.", group);
      return;
    }

    if (!IsReplicaInGroup(reply.signed_p2_decision().process_id(), group, config)) {
      Debug("[group %d] Phase2Reply from replica %lu who is not in group.",
          group, reply.signed_p2_decision().process_id());
      return;
    }

    if (!crypto::Verify(keyManager->GetPublicKey(
            reply.signed_p2_decision().process_id()),
          reply.signed_p2_decision().data(),
          reply.signed_p2_decision().signature())) {
      return;
    }

    if (!validatedP2Decision.ParseFromString(reply.signed_p2_decision().data())) {
      return;
    }

    p2Decision = &validatedP2Decision;

  } else {
    p2Decision = &reply.p2_decision();
  }

  Debug("[group %i] PHASE2 reply with decision %d", group,
      p2Decision->decision());

  if (params.validateProofs && params.signedMessages) {
    proto::Signature *sig = itr->second->p2ReplySigs.add_sigs();
    sig->set_process_id(reply.signed_p2_decision().process_id());
    *sig->mutable_signature()= reply.signed_p2_decision().signature();
  }

  if (p2Decision->decision() == itr->second->decision) {
    itr->second->matchingReplies++;
  }

  if (itr->second->matchingReplies >= QuorumSize(config)) {
    PendingPhase2 *pendingPhase2 = itr->second;
    pendingPhase2->pcb(pendingPhase2->p2ReplySigs);
    this->pendingPhase2s.erase(itr);
    delete pendingPhase2;
  }
}

void ShardClient::Phase1Decision(uint64_t reqId) {
  auto itr = this->pendingPhase1s.find(reqId);
  if (itr == this->pendingPhase1s.end()) {
    return; // this is a stale request
  }

  Phase1Decision(itr);
}

void ShardClient::Phase1Decision(
    std::unordered_map<uint64_t, PendingPhase1 *>::iterator itr) {
  PendingPhase1 *pendingPhase1 = itr->second;
  pendingPhase1->pcb(pendingPhase1->decision, pendingPhase1->fast,
      pendingPhase1->conflict, pendingPhase1->p1ReplySigs);
  this->pendingPhase1s.erase(itr);
  delete pendingPhase1;
}

} // namespace indicus<|MERGE_RESOLUTION|>--- conflicted
+++ resolved
@@ -39,21 +39,11 @@
 
 ShardClient::ShardClient(transport::Configuration *config, Transport *transport,
     uint64_t client_id, int group, const std::vector<int> &closestReplicas_,
-<<<<<<< HEAD
     bool pingReplicas,
-    bool signedMessages, bool validateProofs, bool hashDigest, bool verifyDeps,
-    KeyManager *keyManager, TrueTime &timeServer) : PingInitiator(this, transport,
-      config->n),
+    Parameters params, KeyManager *keyManager, TrueTime &timeServer) :
+    PingInitiator(this, transport, config->n),
     client_id(client_id), transport(transport), config(config), group(group),
-    timeServer(timeServer), pingReplicas(pingReplicas),
-    signedMessages(signedMessages), validateProofs(validateProofs),
-    hashDigest(hashDigest), verifyDeps(verifyDeps),
-=======
-    Parameters params, KeyManager *keyManager, TrueTime &timeServer) :
-    PingInitiator(transport, config->n),
-    client_id(client_id), transport(transport), config(config), group(group),
-    timeServer(timeServer), params(params),
->>>>>>> 2cae2efe
+    timeServer(timeServer), pingReplicas(pingReplicas), params(params),
     keyManager(keyManager), phase1DecisionTimeout(1000UL), lastReqId(0UL) {
   transport->Register(this, *config, -1, -1);
 
@@ -296,7 +286,7 @@
   Debug("[group %i] ReadReply for %lu.", group, reply.req_id());
 
   const proto::Write *write;
-  if (validateProofs && signedMessages) {
+  if (params.validateProofs && params.signedMessages) {
     if (reply.has_signed_write()) {
       if (!crypto::Verify(keyManager->GetPublicKey(reply.signed_write().process_id()),
               reply.signed_write().data(), reply.signed_write().signature())) {
@@ -314,14 +304,14 @@
         return;
       }
 
-      if (verifyDeps && reply.has_write() && reply.write().has_prepared_value()) {
+      if (params.verifyDeps && reply.has_write() && reply.write().has_prepared_value()) {
         Debug("[group %i] Reply contains unsigned prepared value.", group);
         return;
       }
 
       write = &reply.write();
       UW_ASSERT(!write->has_committed_value());
-      UW_ASSERT(!write->has_prepared_value() || !verifyDeps);
+      UW_ASSERT(!write->has_prepared_value() || !params.verifyDeps);
     }
   } else {
     write = &reply.write();
@@ -329,26 +319,17 @@
 
   // value and timestamp are valid
   req->numReplies++;
-<<<<<<< HEAD
   if (write->has_committed_value() && write->has_committed_timestamp()) {
-    if (validateProofs) {
+    if (params.validateProofs) {
       if (!reply.has_proof()) {
         return;
       }
 
       std::string committedTxnDigest = TransactionDigest(
-          reply.proof().txn(), hashDigest);
+          reply.proof().txn(), params.hashDigest);
       if (!ValidateTransactionWrite(reply.proof(), &committedTxnDigest,
             req->key, write->committed_value(), write->committed_timestamp(),
-            config, signedMessages, keyManager)) {
-=======
-  if (reply.has_committed()) {
-    if (params.validateProofs) {
-      std::string committedTxnDigest = TransactionDigest(reply.committed().proof().txn(), params.hashDigest);
-      if (!ValidateTransactionWrite(reply.committed().proof(), &committedTxnDigest,
-            req->key, reply.committed().value(), reply.committed().timestamp(), config,
-            params.signedMessages, keyManager)) {
->>>>>>> 2cae2efe
+            config, params.signedMessages, keyManager)) {
         Debug("[group %i] Failed to validate committed value for read %lu.",
             group, reply.req_id());
         // invalid replies can be treated as if we never received a reply from
@@ -367,35 +348,6 @@
     }
     req->firstCommittedReply = false;
   }
-
-<<<<<<< HEAD
-=======
-  const proto::PreparedWrite *prepared;
-  proto::PreparedWrite validatedPrepared;
-  bool hasPrepared = false;
-  if (params.validateProofs && params.signedMessages && params.verifyDeps) {
-    if (reply.has_signed_prepared()) {
-      if (!crypto::Verify(keyManager->GetPublicKey(
-              reply.signed_prepared().process_id()),
-              reply.signed_prepared().data(),
-              reply.signed_prepared().signature())) {
-          return;
-      }
-
-      if(!validatedPrepared.ParseFromString(reply.signed_prepared().data())) {
-        return;
-      }
-
-      prepared = &validatedPrepared;
-      hasPrepared = true;
-    }
-  } else {
-    if (reply.has_prepared()) {
-      hasPrepared = true;
-      prepared = &reply.prepared();
-    }
-  }
->>>>>>> 2cae2efe
 
   if (write->has_prepared_value() && write->has_prepared_timestamp() &&
       write->has_prepared_txn_digest()) {
@@ -411,11 +363,7 @@
       preparedItr->second.second += 1;
     }
 
-<<<<<<< HEAD
-    if (validateProofs && signedMessages && verifyDeps) {
-=======
-    if (params.validateProofs && params.signedMessages) {
->>>>>>> 2cae2efe
+    if (params.validateProofs && params.signedMessages && params.verifyDeps) {
       proto::Signature *sig = req->preparedSigs[preparedTs].add_sigs();
       sig->set_process_id(reply.signed_write().process_id());
       *sig->mutable_signature() = reply.signed_write().signature();
@@ -431,17 +379,10 @@
 
       if (preparedItr->second.second >= req->rds) {
         req->maxTs = preparedItr->first;
-<<<<<<< HEAD
         req->maxValue = preparedItr->second.first.prepared_value();
         *req->dep.mutable_write() = preparedItr->second.first;
-        if (validateProofs && signedMessages && verifyDeps) {
+        if (params.validateProofs && params.signedMessages && params.verifyDeps) {
           *req->dep.mutable_write_sigs() = req->preparedSigs[preparedItr->first];
-=======
-        req->maxValue = preparedItr->second.first.value();
-        *req->dep.mutable_prepared() = preparedItr->second.first;
-        if (params.validateProofs && params.signedMessages && params.verifyDeps) {
-          *req->dep.mutable_prepared_sigs() = req->preparedSigs[preparedItr->first];
->>>>>>> 2cae2efe
         }
         req->dep.set_involved_group(group);
         req->hasDep = true;
@@ -595,12 +536,7 @@
   }
 
   const proto::Phase2Decision *p2Decision = nullptr;
-<<<<<<< HEAD
-  if (validateProofs && signedMessages) {
-=======
-  proto::Phase2Decision validatedP2Decision;
   if (params.validateProofs && params.signedMessages) {
->>>>>>> 2cae2efe
     if (!reply.has_signed_p2_decision()) {
       Debug("[group %i] Phase2Reply missing signed_p2_decision.", group);
       return;
