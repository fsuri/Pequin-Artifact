--- conflicted
+++ resolved
@@ -443,30 +443,16 @@
                        sizeof(totalLen) +
                        sizeof(uint32_t));
 
-<<<<<<< HEAD
     Debug("Sending %ld byte %s message over TCP to %s:%d",
           totalLen, type.c_str(), inet_ntoa(dst.addr.sin_addr), htons(dst.addr.sin_port));
     
-=======
-    ASSERT(!data.empty());
-    // printf("Sending %lu %s message to server over TCP\n", data.length(), data.c_str());
-    // printf("Proto string: %s \n", m.ShortDebugString().c_str());
-    Debug("Sending %ld byte %s message to server over TCP",
-          totalLen, type.c_str());
-    // printf("Sending %ld byte %s message to server over TCP\n", totalLen, type.c_str());
->>>>>>> 3de7c844
     char buf[totalLen];
     char *ptr = buf;
 
     *((uint32_t *) ptr) = MAGIC;
     ptr += sizeof(uint32_t);
-<<<<<<< HEAD
     UW_ASSERT((size_t)(ptr-buf) < totalLen);
     
-=======
-    ASSERT((size_t)(ptr-buf) < totalLen);
-
->>>>>>> 3de7c844
     *((size_t *) ptr) = totalLen;
     ptr += sizeof(size_t);
     UW_ASSERT((size_t)(ptr-buf) < totalLen);
@@ -683,25 +669,14 @@
     TCPTransport *transport = info->transport;
     struct evbuffer *evbuf = bufferevent_get_input(bev);
 
-<<<<<<< HEAD
-=======
-    Debug("Readable on bufferevent %p", bev);
-
-
->>>>>>> 3de7c844
     while (evbuffer_get_length(evbuf) > 0) {
         uint32_t *magic;
         magic = (uint32_t *)evbuffer_pullup(evbuf, sizeof(*magic));
         if (magic == NULL) {
             return;
         }
-<<<<<<< HEAD
         UW_ASSERT(*magic == MAGIC);
     
-=======
-        ASSERT(*magic == MAGIC);
-
->>>>>>> 3de7c844
         size_t *sz;
         unsigned char *x = evbuffer_pullup(evbuf, sizeof(*magic) + sizeof(*sz));
 
@@ -710,13 +685,8 @@
             return;
         }
         size_t totalSize = *sz;
-<<<<<<< HEAD
         UW_ASSERT(totalSize < 1073741826);
         
-=======
-        ASSERT(totalSize < 1073741826);
-
->>>>>>> 3de7c844
         if (evbuffer_get_length(evbuf) < totalSize) {
             Debug("Don't have %ld bytes for a message yet, only %ld",
                   totalSize, evbuffer_get_length(evbuf));
@@ -726,52 +696,30 @@
 
         char buf[totalSize];
         size_t copied = evbuffer_remove(evbuf, buf, totalSize);
-<<<<<<< HEAD
         UW_ASSERT(copied == totalSize);
         
-=======
-        ASSERT(copied == totalSize);
-
->>>>>>> 3de7c844
         // Parse message
         char *ptr = buf + sizeof(*sz) + sizeof(*magic);
 
         size_t typeLen = *((size_t *)ptr);
         ptr += sizeof(size_t);
-<<<<<<< HEAD
         UW_ASSERT((size_t)(ptr-buf) < totalSize);
         
         UW_ASSERT((size_t)(ptr+typeLen-buf) < totalSize);
-=======
-        ASSERT((size_t)(ptr-buf) < totalSize);
-
-        ASSERT((size_t)(ptr+typeLen-buf) < totalSize);
->>>>>>> 3de7c844
         string msgType(ptr, typeLen);
         ptr += typeLen;
 
         size_t msgLen = *((size_t *)ptr);
         ptr += sizeof(size_t);
-<<<<<<< HEAD
         UW_ASSERT((size_t)(ptr-buf) < totalSize);
         
         UW_ASSERT((size_t)(ptr+msgLen-buf) <= totalSize);
-=======
-        ASSERT((size_t)(ptr-buf) < totalSize);
-
-        ASSERT((size_t)(ptr+msgLen-buf) <= totalSize);
->>>>>>> 3de7c844
         string msg(ptr, msgLen);
         ptr += msgLen;
 
         auto addr = transport->tcpAddresses.find(bev);
-<<<<<<< HEAD
         UW_ASSERT(addr != transport->tcpAddresses.end());
         
-=======
-        ASSERT(addr != transport->tcpAddresses.end());
-
->>>>>>> 3de7c844
         // Dispatch
         info->receiver->ReceiveMessage(addr->second, msgType, msg);
         Debug("Done processing large %s message", msgType.c_str());
@@ -802,13 +750,8 @@
     // printf("TCPOutgoingEventCallback\n");
     TCPTransportTCPListener *info = (TCPTransportTCPListener *)arg;
     TCPTransport *transport = info->transport;
-<<<<<<< HEAD
     auto it = transport->tcpAddresses.find(bev);    
     UW_ASSERT(it != transport->tcpAddresses.end());
-=======
-    auto it = transport->tcpAddresses.find(bev);
-    ASSERT(it != transport->tcpAddresses.end());
->>>>>>> 3de7c844
     TCPTransportAddress addr = it->second;
 
     if (what & BEV_EVENT_CONNECTED) {
