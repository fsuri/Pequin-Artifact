--- conflicted
+++ resolved
@@ -443,6 +443,8 @@
 
   std::unordered_map<uint64_t, uint64_t> pendingReqs_starttime;
 
+  // tracking target group for get triggered from an sql write
+  int target_group_for_get;
 
   /* Debug State */
   std::unordered_map<std::string, uint32_t> statInts;
@@ -463,14 +465,7 @@
   uint64_t phase1_ready_us;
   mean_tracker exec_time_us;
   mean_tracker endorsement_wait_us;
-<<<<<<< HEAD
   mean_tracker commit_time_us;
-=======
-  mean_tracker phase1_time_us;
-  int target_group_for_get;
-
-  // tracking target group for get triggered from an sql write
->>>>>>> 85526355
   mean_tracker query_time_us;
 };
 
