/***********************************************************************
 *
 * Copyright 2021 Florian Suri-Payer <fsp@cs.cornell.edu>
 *
 * Permission is hereby granted, free of charge, to any person
 * obtaining a copy of this software and associated documentation
 * files (the "Software"), to deal in the Software without
 * restriction, including without limitation the rights to use, copy,
 * modify, merge, publish, distribute, sublicense, and/or sell copies
 * of the Software, and to permit persons to whom the Software is
 * furnished to do so, subject to the following conditions:
 *
 * The above copyright notice and this permission notice shall be
 * included in all copies or substantial portions of the Software.
 *
 * THE SOFTWARE IS PROVIDED "AS IS", WITHOUT WARRANTY OF ANY KIND,
 * EXPRESS OR IMPLIED, INCLUDING BUT NOT LIMITED TO THE WARRANTIES OF
 * MERCHANTABILITY, FITNESS FOR A PARTICULAR PURPOSE AND
 * NONINFRINGEMENT. IN NO EVENT SHALL THE AUTHORS OR COPYRIGHT HOLDERS
 * BE LIABLE FOR ANY CLAIM, DAMAGES OR OTHER LIABILITY, WHETHER IN AN
 * ACTION OF CONTRACT, TORT OR OTHERWISE, ARISING FROM, OUT OF OR IN
 * CONNECTION WITH THE SOFTWARE OR THE USE OR OTHER DEALINGS IN THE
 * SOFTWARE.
 *
 **********************************************************************/

#include <cryptopp/blake2.h>
#include <cryptopp/sha.h>

#include "store/pequinstore/server.h"

#include <bitset>
#include <chrono>
#include <ctime>
#include <list>
#include <queue>
#include <sstream>
#include <sys/time.h>
#include <utility>

#include "lib/assert.h"
#include "lib/batched_sigs.h"
#include "lib/tcptransport.h"
#include "store/common/timestamp.h"
#include "store/common/transaction.h"
#include "store/pequinstore/basicverifier.h"
#include "store/pequinstore/common.h"
#include "store/pequinstore/localbatchsigner.h"
#include "store/pequinstore/localbatchverifier.h"
#include "store/pequinstore/phase1validator.h"
#include "store/pequinstore/sharedbatchsigner.h"
#include "store/pequinstore/sharedbatchverifier.h"
#include <valgrind/memcheck.h>

#include "store/common/query_result/query_result_proto_builder.h"

namespace pequinstore {

// TODO: Next:
// Query Exec engine:
//    a) Server parses, scans, and replies with real sync state
//    b) Server receives snapshot, materializes, executes and replies.
// Query Concurrency Control ==> part of Tx, part of TxDigest, part of MVTSO
// check.

bool Server::VerifyClientQuery(proto::QueryRequest &msg,
                               const proto::Query *query,
                               std::string &queryId) {
  Debug("Verifying Client Query: %s", BytesToHex(queryId, 16).c_str());

  // 1. check Query.TS.id = client_id (only signing client should claim this id
  // in timestamp
  if (query->timestamp().id() != msg.signed_query().process_id()) {
    Debug("Client id[%d] does not match Timestamp with id[%d] for txn %s",
          msg.signed_query().process_id(), query->timestamp().id(),
          BytesToHex(queryId, 16).c_str());
    return false;
  }

  // 2. check signature matches txn signed by client (use GetClientID)
  if (!client_verifier->Verify(
          keyManager->GetPublicKey(
              keyManager->GetClientKeyId(msg.signed_query().process_id())),
          msg.signed_query().data(), msg.signed_query().signature())) {
    Debug("Client signatures invalid for query %s",
          BytesToHex(queryId, 16).c_str());
    return false;
  }

  Debug("Client verification successful for query %s",
        BytesToHex(queryId, 16).c_str());
  return true;
}

// Receive Query Request: Parse and Validate Signatures & Retry Version. Execute
// query if applicable -> generate and store local snapshot
void Server::HandleQuery(const TransportAddress &remote,
                         proto::QueryRequest &msg) {

  // 1) Parse Message
  proto::Query *query;

  if (params.query_params.signClientQueries) {
    query = new proto::Query();
    query->ParseFromString(msg.signed_query().data());
  } else {
    query = msg.release_query(); // mutable_query()
  }

  // Only process if above watermark. I.e. ignore old queries
  clientQueryWatermarkMap::const_accessor qw;
  if (clientQueryWatermark.find(qw, query->client_id()) &&
      qw->second >= query->query_seq_num()) {
    // if(clientQueryWatermark[query->client_id()] >= query->query_seq_num()){
    delete query;
    if (params.mainThreadDispatching && (!params.dispatchMessageReceive ||
                                         params.query_params.parallel_queries))
      FreeQueryRequestMessage(&msg);
    return;
  }
  qw.release();

<<<<<<< HEAD
  // 2) Compute unique hash ID
  std::string queryId = QueryDigest(
      *query, (params.query_params.signClientQueries &&
               params.query_params.cacheReadSet && params.hashDigest));
=======
    //Only process if above watermark. I.e. ignore old queries from the same client
    clientQueryWatermarkMap::const_accessor qw;
    if(clientQueryWatermark.find(qw, query->client_id()) && qw->second >= query->query_seq_num()){
    //if(clientQueryWatermark[query->client_id()] >= query->query_seq_num()){
        delete query;
        if(params.mainThreadDispatching && (!params.dispatchMessageReceive || params.query_params.parallel_queries)) FreeQueryRequestMessage(&msg);
        return;
    }
    qw.release();

     // 2) Compute unique hash ID 
    std::string queryId = QueryDigest(*query, (params.query_params.signClientQueries && params.query_params.cacheReadSet && params.hashDigest)); 
    
    // std::string queryId;
    // if(params.query_params.signClientQueries && params.query_params.cacheReadSet){ //TODO: when to use hash id? always?
    //     queryId = QueryDigest(*query, params.hashDigest); 
    // }
    // else{
    //     queryId =  "[" + std::to_string(query->query_seq_num()) + ":" + std::to_string(query->client_id()) + "]";
    // }
     Debug("\n Received Query Request Query[%lu:%lu:%d] (seq:client:ver), queryId: %s", query->query_seq_num(), query->client_id(), query->retry_version(), BytesToHex(queryId, 16).c_str());
   
    //TODO: Ideally check whether already have result or retry version is outdated Before VerifyClientQuery.

    //3) Check whether retry version still relevant.
    queryMetaDataMap::accessor q;
    bool hasQuery = queryMetaData.find(q, queryId);
    if(hasQuery){
        QueryMetaData *query_md = q->second;
        bool valid = true;
        if(query->retry_version() == 0 && !query_md->has_query){
            //This is the first query mention. This will lead to an execution.
            Debug("Received Query cmd. Query Request[%lu:%lu:%d] (seq:client:ver)", query->query_seq_num(), query->client_id(), query->retry_version(), query_md->retry_version);
        }
        else if(query->retry_version() < query_md->retry_version){
            Debug("Retry version for Query Request Query[%lu:%lu:%d] (seq:client:ver) is outdated. Currently %d", query->query_seq_num(), query->client_id(), query->retry_version(), query_md->retry_version);
            valid = false;
        }
        else if(query->retry_version() == query_md->retry_version){ //TODO: if have result, return result
            //Two cases for which proposed retry version could be == stored retry_version:
                //a) have already received query for this retry version 
                //b) have already received a sync for this retry version (and the sync is not waiting for query)
            ////Return if already received query or sync for the retry version, and sync is not waiting for query. (I.e. no need to process Query) (implies result will be sent.)
            if(query_md->executed_query || query_md->started_sync && !query_md->waiting_sync){ 
                Debug("Already received Sync or Query for Query[%lu:%lu:%d] (seq:client:ver). Skipping Query", query->query_seq_num(), query->client_id(), query->retry_version(), query_md->retry_version);
                valid = false;
            }
        }
        if(!valid){
            delete query;
            if(params.mainThreadDispatching && (!params.dispatchMessageReceive || params.query_params.parallel_queries)) FreeQueryRequestMessage(&msg);
            return;
        }
    }
>>>>>>> 18d17d74

  // std::string queryId;
  // if(params.query_params.signClientQueries &&
  // params.query_params.cacheReadSet){ //TODO: when to use hash id? always?
  //     queryId = QueryDigest(*query, params.hashDigest);
  // }
  // else{
  //     queryId =  "[" + std::to_string(query->query_seq_num()) + ":" +
  //     std::to_string(query->client_id()) + "]";
  // }
  Debug("\n Received Query Request Query[%lu:%lu:%d] (seq:client:ver), "
        "queryId: %s",
        query->query_seq_num(), query->client_id(), query->retry_version(),
        BytesToHex(queryId, 16).c_str());

  // TODO: Ideally check whether already have result or retry version is
  // outdated Before VerifyClientQuery.

  // 3) Check whether retry version still relevant.
  queryMetaDataMap::accessor q;
  bool hasQuery = queryMetaData.find(q, queryId);
  if (hasQuery) {
    QueryMetaData *query_md = q->second;
    bool valid = true;
    if (query->retry_version() < query_md->retry_version) {
      Debug("Retry version for Query Request Query[%lu:%lu:%d] "
            "(seq:client:ver) is outdated. Currently %d",
            query->query_seq_num(), query->client_id(), query->retry_version(),
            query_md->retry_version);
      valid = false;
    }
    if (query->retry_version() ==
        query_md->retry_version) { // TODO: if have result, return result
      // Two cases for which proposed retry version could be == stored
      // retry_version: a) have already received query for this retry version b)
      // have already received a sync for this retry version (and the sync is
      // not waiting for query)
      ////Return if already received query or sync for the retry version, and
      ///sync is not waiting for query. (I.e. no need to process Query) (implies
      ///result will be sent.)
      if (query_md->executed_query ||
          query_md->started_sync && !query_md->waiting_sync) {
        Debug("Already received Sync or Query for Query[%lu:%lu:%d] "
              "(seq:client:ver). Skipping Query",
              query->query_seq_num(), query->client_id(),
              query->retry_version(), query_md->retry_version);
        valid = false;
      }
    }
    if (!valid) {
      delete query;
      if (params.mainThreadDispatching &&
          (!params.dispatchMessageReceive ||
           params.query_params.parallel_queries))
        FreeQueryRequestMessage(&msg);
      return;
    }
  }

  // 4) Authenticate Query Signature if applicable. If invalid, return.
  if (params.query_params
          .signClientQueries) { // TODO: Not sure if sigs necessary:
                                // authenticated channels (for access control)
                                // and hash ids (for
                                // uniqueness/non-equivocation) should suffice.
                                // NOTE: non-equiv only necessary if caching
                                // read set.
    if (!VerifyClientQuery(
            msg, query,
            queryId)) { // Does not really need to be parallelized, since query
                        // handling is probably already on a worker thread.
      delete query;
      if (params.mainThreadDispatching &&
          (!params.dispatchMessageReceive ||
           params.query_params.parallel_queries))
        FreeQueryRequestMessage(&msg);
      return;
    }
  }

  // If PointQuery:
  if (msg.is_point() && !msg.eager_exec()) {
    q.release(); // Release if hold
    // Note: If Point uses Eager Exec --> Just use normal protocol path in order
    // to possibly cache read set etc. //FIXME: Make sure
    // is_designated_For_reply
    ProcessPointQuery(msg.req_id(), query, remote);
    if (params.mainThreadDispatching && (!params.dispatchMessageReceive ||
                                         params.query_params.parallel_queries))
      FreeQueryRequestMessage(&msg);
    return;
  }

<<<<<<< HEAD
  // 5) Buffer Query conent and timestamp (only buffer the first time)

  bool re_check = false;
  // Note: tbb find and insert are not atomic: Find does not take a lock if
  // noQuery; before insert can claim lock another thread might add query.
  //==> Must check whether query is the first -- and if not, must re-check
  //(technically it's the first check since hasQuery must have been false) retry
  //version and sync status
  if (!hasQuery) {
    bool new_insert = queryMetaData.insert(
        q, queryId); // If not first insert -> must re-check.
    if (new_insert) {
      q->second = new QueryMetaData(
          query->query_cmd(), query->timestamp(), remote, msg.req_id(),
          query->query_seq_num(), query->client_id(), &params.query_params);
    }
    re_check = !new_insert;
  }

  QueryMetaData *query_md = q->second;

  if (!query_md
           ->has_query) { // If queryMetaData was inserted by Sync first (i.e.
                          // query has not been processed yet), set query.
    UW_ASSERT(query->has_query_cmd()); // TODO: Could avoid re-sending query_cmd
                                       // in retry messages (but then might have
                                       // to wait for first query attempt in
                                       // case multithreading violates FIFO)
    query_md->SetQuery(query->query_cmd(), query->timestamp(), remote,
                       msg.req_id());
  }

  // //3 Buffer Query content and timestamp (only buffer the first time)
  // queryMetaDataMap::accessor q;
  // bool newQuery = queryMetaData.insert(q, queryId);
  // if(newQuery){
  //     q->second = new QueryMetaData(query->query_cmd(), query->timestamp(),
  //     remote, msg.req_id(), query->query_seq_num(), query->client_id(),
  //     &params.query_params);
  //     //Note: Retry will not contain query_cmd again.
  // }
  // QueryMetaData *query_md = q->second;
  // if(!query_md->has_query){ //If metaData.insert did not return
  // newQuery=true, but query has not been processed yet (e.g. Sync set md
  // first), set query.
  //     newQuery = true;
  //     query_md->SetQuery(query->query_cmd(), query->timestamp(), remote,
  //     msg.req_id());  //TODO: Could avoid re-sending query_cmd if implemented
  //     FIFO (then only first version == 0 needs to have it.)
  // }

  if (re_check) { // must re-check retry-version because tbb lookup and insert
                  // are not atomic...
    // Ignore if retry version old, or we already started sync for this retry
    // version.
    bool valid = true;
    if (query->retry_version() < query_md->retry_version) {
      Debug("Retry version for Query Request Query[%lu:%lu:%d] "
            "(seq:client:ver) is outdated. Currently %d",
            query->query_seq_num(), query->client_id(), query->retry_version(),
            query_md->retry_version);
      valid = false;
    }
    if (query->retry_version() ==
        query_md->retry_version) { // TODO: if have result, return result
      ////Return if already received query or sync for the retry version, and
      ///sync is not waiting for query. (I.e. no need to process Query) (implies
      ///result will be sent.)
      if (query_md->executed_query ||
          query_md->started_sync && !query_md->waiting_sync) {
        Debug("Already received Sync or Query for Query[%lu:%lu:%d] "
              "(seq:client:ver). Skipping Query",
              query->query_seq_num(), query->client_id(),
              query->retry_version(), query_md->retry_version);
        valid = false;
      }
    }
    if (!valid) {
      delete query;
      if (params.mainThreadDispatching &&
          (!params.dispatchMessageReceive ||
           params.query_params.parallel_queries))
        FreeQueryRequestMessage(&msg);
      return;
=======
    bool re_check = false;
            //Note: tbb find and insert are not atomic: Find does not take a lock if noQuery; before insert can claim lock another thread might add query. 
            //==> Must check whether query is the first -- and if not, must re-check (technically it's the first check since hasQuery must have been false) retry version and sync status
    if(!hasQuery){
        bool new_insert = queryMetaData.insert(q, queryId); //If not first insert -> must re-check.  //NOTE: this will unlock and re-lock q
        if(new_insert){
            //UW_ASSERT(query->retry_version() == 0); // We might get them out of order with multi-threading
            q->second = new QueryMetaData(query->query_cmd(), query->timestamp(), remote, msg.req_id(), query->query_seq_num(), query->client_id(), &params.query_params, query->retry_version());
        }
        re_check = !new_insert;
    }
    
    QueryMetaData *query_md = q->second;

    if(!query->query_cmd().empty()){ //If queryMetaData was inserted by Sync first, or we received retry first (i.e. query has not been processed yet), set query.
        //UW_ASSERT(query->has_query_cmd()); 
        //We avoid re-sending query_cmd in retry messages (but might have to wait for first query attempt in case multithreading violates FIFO)
        query_md->SetQuery(query->query_cmd(), query->timestamp(), remote, msg.req_id());  //Keep current req_id if it's greater (i.e. belongs to retry that is waiting for original query)
    }

    // //3 Buffer Query content and timestamp (only buffer the first time)
    // queryMetaDataMap::accessor q;
    // bool newQuery = queryMetaData.insert(q, queryId);
    // if(newQuery){ 
    //     q->second = new QueryMetaData(query->query_cmd(), query->timestamp(), remote, msg.req_id(), query->query_seq_num(), query->client_id(), &params.query_params);
    //     //Note: Retry will not contain query_cmd again.
    // }
    // QueryMetaData *query_md = q->second;
    // if(!query_md->has_query){ //If metaData.insert did not return newQuery=true, but query has not been processed yet (e.g. Sync set md first), set query.
    //     newQuery = true;
    //     query_md->SetQuery(query->query_cmd(), query->timestamp(), remote, msg.req_id());  //TODO: Could avoid re-sending query_cmd if implemented FIFO (then only first version == 0 needs to have it.)
    // }

    if(re_check){ //must re-check retry-version because tbb lookup and insert are not atomic...
        //Ignore if retry version old, or we already started sync for this retry version.
        bool valid = true;
        if(query->retry_version() == 0 && !query_md->has_query){
            //This is the first query mention. This will lead to an execution.
            Debug("Received Query cmd. Query Request[%lu:%lu:%d] (seq:client:ver)", query->query_seq_num(), query->client_id(), query->retry_version(), query_md->retry_version);
        }
        else if(query->retry_version() < query_md->retry_version){
            Debug("Retry version for Query Request Query[%lu:%lu:%d] (seq:client:ver) is outdated. Currently %d", query->query_seq_num(), query->client_id(), query->retry_version(), query_md->retry_version);
            valid = false;
        }
        else if(query->retry_version() == query_md->retry_version){  //TODO: if have result, return result
            ////Return if already received query or sync for the retry version, and sync is not waiting for query. (I.e. no need to process Query) (implies result will be sent.)
            if(query_md->executed_query || query_md->started_sync && !query_md->waiting_sync){ 
                Debug("Already received Sync or Query for Query[%lu:%lu:%d] (seq:client:ver). Skipping Query", query->query_seq_num(), query->client_id(), query->retry_version(), query_md->retry_version);
                valid = false;
            }
        }
        if(!valid){
            delete query;
            if(params.mainThreadDispatching && (!params.dispatchMessageReceive || params.query_params.parallel_queries)) FreeQueryRequestMessage(&msg);
            return;
        }
>>>>>>> 18d17d74
    }
  }

<<<<<<< HEAD
  // 6) Update retry version and reset MetaData if new; skip if old/existing
  // retry version.
  if (query->retry_version() > query_md->retry_version) {
    query_md->ClearMetaData(queryId); // start new sync round
    query_md->req_id = msg.req_id();
    // Delete current missingTxns.   -- NOTE: Currently NOT necessary for
    // correctness, because UpdateWaitingQueries checks whether retry version is
    // still current. But good for garbage collection.
    queryMissingTxns.erase(
        QueryRetryId(queryId, query_md->retry_version,
                     (params.query_params.signClientQueries &&
                      params.query_params.cacheReadSet && params.hashDigest)));
    query_md->retry_version = query->retry_version();
  }
  // else if(query->retry_version() == query_md->retry_version){
  //     // //Return if already received sync for the retry version, and sync is
  //     not waiting for query. (I.e. no need to process Query)
  //     // if(query_md->started_sync && !query_md->waiting_sync){
  //     //     delete query;
  //     //     if(params.mainThreadDispatching &&
  //     (!params.dispatchMessageReceive ||
  //     params.query_params.parallel_queries)) FreeQueryRequestMessage(&msg);
  //     //     return;
  //     // }
  //     //ignore if already processed query once (i.e. don't exec twice per
  //     version) if(!newQuery){
  //         if(query_md->has_result){

  //             Panic("Duplicate query Request for current retry version");
  //             //TODO: FIXME: Reply directly with result for current version.
  //             (or do nothing) delete query; if(params.mainThreadDispatching
  //             && (!params.dispatchMessageReceive ||
  //             params.query_params.parallel_queries))
  //             FreeQueryRequestMessage(&msg); return;
  //         }
  //         else{
  //             Panic("Duplicate query Request for current retry version, but
  //             no result"); //FIXME: Do Nothing. delete query;
  //             if(params.mainThreadDispatching &&
  //             (!params.dispatchMessageReceive ||
  //             params.query_params.parallel_queries))
  //             FreeQueryRequestMessage(&msg); return;
  //         }
  //     }
  // }
  // else{
  //     Panic("Requesting Query with outdating retry version");
  //     return;
  // }
=======
    //6) Update retry version and reset MetaData if new; skip if old/existing retry version.
    if(query->retry_version() > query_md->retry_version){     
        query_md->ClearMetaData(queryId); //start new sync round
        query_md->req_id = msg.req_id();
         //Delete current missingTxns.   -- NOTE: Currently NOT necessary for correctness, because UpdateWaitingQueries checks whether retry version is still current. But good for garbage collection.
        queryMissingTxns.erase(QueryRetryId(queryId, query_md->retry_version, (params.query_params.signClientQueries && params.query_params.cacheReadSet && params.hashDigest)));
        query_md->retry_version = query->retry_version();
    }
    // else if(query->retry_version() == query_md->retry_version){
    //     // //Return if already received sync for the retry version, and sync is not waiting for query. (I.e. no need to process Query)
    //     // if(query_md->started_sync && !query_md->waiting_sync){
    //     //     delete query;
    //     //     if(params.mainThreadDispatching && (!params.dispatchMessageReceive || params.query_params.parallel_queries)) FreeQueryRequestMessage(&msg);
    //     //     return;
    //     // }
    //     //ignore if already processed query once (i.e. don't exec twice per version) 
    //     if(!newQuery){ 
    //         if(query_md->has_result){
                
    //             Panic("Duplicate query Request for current retry version"); //TODO: FIXME: Reply directly with result for current version. (or do nothing)
    //             delete query;
    //             if(params.mainThreadDispatching && (!params.dispatchMessageReceive || params.query_params.parallel_queries)) FreeQueryRequestMessage(&msg);
    //             return;
    //         }
    //         else{
    //             Panic("Duplicate query Request for current retry version, but no result"); //FIXME: Do Nothing.
    //             delete query;
    //             if(params.mainThreadDispatching && (!params.dispatchMessageReceive || params.query_params.parallel_queries)) FreeQueryRequestMessage(&msg);
    //             return;
    //         }
    //     } 
    // }
    // else{
    //     Panic("Requesting Query with outdating retry version");
    //     return;
    // }


     if(!query_md->has_query){ //Wait for command. E.g. when retry version arrives before original version
    //Note: Have updated retry versions and req_id's, but have not started execution
        //q automatically released
        if(params.mainThreadDispatching && (!params.dispatchMessageReceive || params.query_params.parallel_queries)) FreeQueryRequestMessage(&msg);
        return;
    }

    //EXECUTE:

    //If Eager Exec --> Skip sync and just execute on local state --> Call EagerExec function: Calls same exec as HandleSyncCallback (but without materializing snapshot) + SendQueryResult.
    if((msg.designated_for_reply() || params.query_params.cacheReadSet) && msg.has_eager_exec() && msg.eager_exec()){ //Note: If eager exec on && caching read set --> all must execute.
        ExecQueryEagerly(q, query_md, queryId);
        if(params.mainThreadDispatching && (!params.dispatchMessageReceive || params.query_params.parallel_queries)) FreeQueryRequestMessage(&msg);
        return;
    }
>>>>>>> 18d17d74

  // If Eager Exec --> Skip sync and just execute on local state --> Call
  // EagerExec function: Calls same exec as HandleSyncCallback (but without
  // materializing snapshot) + SendQueryResult.
  if ((msg.designated_for_reply() || params.query_params.cacheReadSet) &&
      msg.has_eager_exec() &&
      msg.eager_exec()) { // Note: If eager exec on && caching read set --> all
                          // must execute.
    ExecQueryEagerly(q, query_md, queryId);
    if (params.mainThreadDispatching && (!params.dispatchMessageReceive ||
                                         params.query_params.parallel_queries))
      FreeQueryRequestMessage(&msg);
    return;
  }

  // 7) Record whether current retry version uses optimistic tx-ids or not
  if (msg.has_optimistic_txid())
    query_md->useOptimisticTxId = msg.optimistic_txid();

  // 8) Process Query only if designated for reply; and if there is no Sync
  // already waiting for this retry version
  if (msg.designated_for_reply() && !query_md->waiting_sync) {
    ProcessQuery(q, remote, query, query_md);
  } else { // If not designated for reply, or sync is already waiting -> no need
           // to process query. //TODO: In this case ideally shouldn't send
           // Query separately at all -> Send it together with Sync and add to
           // q_md then.
    delete query;
    if (query_md->waiting_sync) { // Wake waiting Sync
      UW_ASSERT(query_md->merged_ss_msg != nullptr);
      ProcessSync(q, *query_md->original_client, query_md->merged_ss_msg,
                  &queryId, query_md);
    }
  }
  // q automatically released
  if (params.mainThreadDispatching &&
      (!params.dispatchMessageReceive || params.query_params.parallel_queries))
    FreeQueryRequestMessage(&msg);
}

void Server::ProcessPointQuery(const uint64_t &reqId, proto::Query *query,
                               const TransportAddress &remote) {

  Timestamp ts(query->timestamp());

  Debug("PointQuery[%lu:%lu] %s.", query->query_seq_num(), query->client_id(),
        query->query_cmd().c_str());

  if (CheckHighWatermark(ts)) {
    // ignore request if beyond high watermark
    Debug("Point Read timestamp beyond high watermark.");
    delete query;
    return;
  }

  proto::PointQueryResultReply *pointQueryReply =
      GetUnusedPointQueryResultReply();
  pointQueryReply->set_req_id(reqId);
  pointQueryReply->set_replica_id(id);

  // 1) Execute
  proto::Write *write = pointQueryReply->mutable_write();
  const proto::CommittedProof *committedProof;
  std::string enc_primary_key; // TODO: Replace with query->primary_enc_key()

  // If MVTSO: Read prepared, Set RTS
  if (occType == MVTSO) {
    // Sets RTS timestamp. Favors readers commit chances.
    Debug("Set up RTS for PointQuery[%lu:%lu]", query->query_seq_num(),
          query->client_id());
    SetRTS(ts, query->primary_enc_key());
  }

  table_store->ExecPointRead(query->query_cmd(), enc_primary_key, ts, write,
                             committedProof);
  delete query;

  if (write->has_committed_value()) {
    UW_ASSERT(committedProof); // proof must exist
    auto proof_ts = Timestamp(committedProof->txn().timestamp());
    Debug("Querysync-server Proof ts is %lu, %lu", proof_ts.getTimestamp(),
          proof_ts.getID());
    *pointQueryReply->mutable_proof() = *committedProof;
  }

  if (TEST_QUERY) {
    ///////////
    // Toy Transaction
    std::string toy_txn("toy_txn");
    Timestamp toy_ts(0, 2); // set to genesis time.
    sql::QueryResultProtoBuilder queryResultBuilder;
    queryResultBuilder.add_columns({"key_", "val_"});
    std::vector<std::string> result_row = {"alice", "blonde"};
    queryResultBuilder.add_row(result_row.begin(), result_row.end());
    std::string toy_result =
        queryResultBuilder.get_result()->SerializeAsString();

    // Panic("stop here");
    //  //Create Toy prepared Tx
    if (id == 0) {

      write->set_prepared_value(toy_result);
      std::cerr << "SENT PREPARED RESULT: " << write->prepared_value()
                << std::endl;
      write->set_prepared_txn_digest(toy_txn);
      toy_ts.serialize(write->mutable_prepared_timestamp());
    }

    // Create Toy committed Tx with genesis proof
    //  proto::CommittedProof *genesis_proof = new proto::CommittedProof();
    //  genesis_proof->mutable_txn()->set_client_id(0);
    //  genesis_proof->mutable_txn()->set_client_seq_num(0);
    //  toy_ts.serialize(genesis_proof->mutable_txn()->mutable_timestamp());

    // committed.insert(std::make_pair(toy_txn, genesis_proof));  //TODO: Need
    // to move this elsewhere so all servers have it.

    // write->set_committed_value(toy_result);
    // toy_ts.serialize(write->mutable_committed_timestamp());
    // *pointQueryReply->mutable_proof() = *genesis_proof;

    // Create Toy committed Tx with real proof tx -- create toy "real" QC

    sql::QueryResultProtoBuilder queryResultBuilder2;
    queryResultBuilder2.add_columns({"key_", "val_"});
    result_row = {"alice", "black"};
    queryResultBuilder2.add_row(result_row.begin(), result_row.end());
    std::string toy_result2 =
        queryResultBuilder2.get_result()->SerializeAsString();

    Timestamp toy_ts_c(0, 1);

    proto::CommittedProof *real_proof = new proto::CommittedProof();
    proto::Transaction *txn = real_proof->mutable_txn();
    real_proof->mutable_txn()->set_client_id(0);
    real_proof->mutable_txn()->set_client_seq_num(1);
    toy_ts_c.serialize(real_proof->mutable_txn()->mutable_timestamp());
    TableWrite &table_write =
        (*real_proof->mutable_txn()->mutable_table_writes())["datastore"];
    RowUpdates *row = table_write.add_rows();
    row->add_column_values("alice");
    row->add_column_values("black");
    WriteMessage *write_msg = real_proof->mutable_txn()->add_write_set();
    write_msg->set_key("datastore#alice");
    write_msg->mutable_rowupdates()->set_row_idx(0);

    // Add relal qC:
    //  proto::Signatures &sigs = (*real_proof->mutable_p1_sigs())[id];
    //  sigs.add_sigs();
    //  SignMessage()

    // committed[toy_txn]  = real_proof;  //TODO: Need to move this elsewhere so
    // all servers have it.

    write->set_committed_value(toy_result2);

    toy_ts_c.serialize(write->mutable_committed_timestamp());
    *pointQueryReply->mutable_proof() = *real_proof;
  }

  ////////////

  // 2) Sign & Send Reply
  TransportAddress *remoteCopy = remote.clone();

  // auto sendCB = [this, remoteCopy, readReply, c_id = msg.timestamp().id(),
  // req_id=msg.req_id()]() { Debug("Sent ReadReply[%lu:%lu]", c_id, req_id);
  auto sendCB = [this, remoteCopy, pointQueryReply]() {
    this->transport->SendMessage(this, *remoteCopy, *pointQueryReply);
    delete remoteCopy;
    // Panic("stop here");
    FreePointQueryResultReply(pointQueryReply);
  };

  // TODO: This code does not sign a message if there is no value at all (or if
  // verifyDeps == false and there is only a prepared, i.e. no committed, value)
  // -- change it so it always signs.
  if (params.validateProofs && params.signedMessages &&
      (write->has_committed_value() ||
       (params.verifyDeps && write->has_prepared_value()))) {
    write = pointQueryReply->release_write();

    SignSendReadReply(write, pointQueryReply->mutable_signed_write(), sendCB);
  } else {

    sendCB();
  }
}

void Server::ProcessQuery(queryMetaDataMap::accessor &q,
                          const TransportAddress &remote, proto::Query *query,
                          QueryMetaData *query_md) {

  query_md->executed_query = true;

  // Reply object.
  proto::SyncReply *syncReply =
      new proto::SyncReply(); // TODO: change to GetUnused
  syncReply->set_req_id(query_md->req_id);

  // 1) Find Snapshot
  proto::LocalSnapshot *local_ss = syncReply->mutable_local_ss();

  // Set LocalSnapshot
  syncReply->set_optimistic_tx_id(query_md->useOptimisticTxId);
  query_md->snapshot_mgr.InitLocalSnapshot(local_ss, query->query_seq_num(),
                                           query->client_id(), id,
                                           query_md->useOptimisticTxId);

  FindSnapshot(query_md, query);

  query_md->snapshot_mgr
      .SealLocalSnapshot(); // Remove duplicate ids and compress if applicable.
  q.release();

  // 3) Send Snapshot in SyncReply

  // sign & send reply.
  if (params.validateProofs && params.signedMessages) {
    Debug("Sign Query Sync Reply for Query[%lu:%lu:%d]", query->query_seq_num(),
          query->client_id(), query->retry_version());

    if (false) { // params.queryReplyBatch){
      TransportAddress *remoteCopy = remote.clone();
      auto sendCB = [this, remoteCopy, syncReply]() {
        this->transport->SendMessage(this, *remoteCopy, *syncReply);
        delete remoteCopy;
        delete syncReply;
      };
      proto::LocalSnapshot *ls = syncReply->release_local_ss();
      MessageToSign(ls, syncReply->mutable_signed_local_ss(), [sendCB, ls]() {
        sendCB();
        Debug("Sent Signed Query Sync Snapshot for Query[%lu:%lu]",
              ls->query_seq_num(), ls->client_id());
        delete ls;
      });
    } else { // realistically don't ever need to batch query sigs --> batching
             // helps with amortized sig generation, but not with verificiation
             // since client don't forward proofs.
      proto::LocalSnapshot *ls = syncReply->release_local_ss();
      if (params.signatureBatchSize == 1) {
        SignMessage(ls, keyManager->GetPrivateKey(id), id,
                    syncReply->mutable_signed_local_ss());
      } else {
        std::vector<::google::protobuf::Message *> msgs;
        msgs.push_back(ls);
        std::vector<proto::SignedMessage *> smsgs;
        smsgs.push_back(syncReply->mutable_signed_local_ss());
        SignMessages(msgs, keyManager->GetPrivateKey(id), id, smsgs,
                     params.merkleBranchFactor);
      }
      this->transport->SendMessage(this, remote, *syncReply);
      Debug("Sent Signed Query Sync Snapshot for Query[%lu:%lu:%d]",
            ls->query_seq_num(), ls->client_id(), query->retry_version());
      delete syncReply;
      delete ls;
    }
  } else {
    this->transport->SendMessage(this, remote, *syncReply);
  }

  delete query;
}

void Server::FindSnapshot(QueryMetaData *query_md, proto::Query *query) {

  // 1) Parse & Execute Query
  // SQL glue. How to execute from query plan object.
  /////////////////////////////////////////////////////////////
  //                                                         //
  //                                                         //
  //                                                         //
  //
  //              EXEC BLACKBOX -- TBD
  table_store->FindSnapshot(query_md->query_cmd, query_md->ts,
                            query_md->snapshot_mgr);
  //                                                         //
  //                                                         //
  //                                                         //
  //                                                         //
  /////////////////////////////////////////////////////////////

  // 2) Execute all Scans in query --> find txnSet (for each key, last few tx)
  // --   //TODO: Make sure you don't just report the latest tx for a given key,
  // but a couple latest versions (sync merge might lose the latest)

  // Generate Snapshot:Create list of all txn-ids necessary for state
  // if txn exists locally as committed and prepared, only include as committed
  // Use optimistic Tx-ids (= timestamp) if param set

  // How to find txnSet efficiently for key WITH RESPECT to Timestamp. Is
  // scanning the only option?
  // Could already store a whole tx map for each key: map<key, deque<TxnIds>>
  // --? replace tx_ids evertime a newer one comes along (pop front, push_back).
  //  Problem: May come in any TS order. AND: Query with TS only cares about
  //  TxId < TS

  // FindSnapshot(local_ss, query_cmd); //TODO: Function that calls blackbox
  // exec and sets snapshot.

  // FIXME: TOY TX PROOF IN COMMITTED
  if (TEST_SNAPSHOT) {

    std::string test_txn_id = "[test_id_of_length_32 bytes----]";
    proto::CommittedProof *proof = new proto::CommittedProof();
    // Genesis proof: client id + client seq = 0.
    proof->mutable_txn()->set_client_id(0);
    proof->mutable_txn()->set_client_seq_num(0);
    uint64_t ts = 5UL << 32; // timeServer.GetTime();
    proof->mutable_txn()->mutable_timestamp()->set_timestamp(ts);
    proof->mutable_txn()->mutable_timestamp()->set_id(0UL);
    committed[test_txn_id] = proof;

    ts_to_tx.insert(std::make_pair(MergeTimestampId(ts, 0UL), test_txn_id));

    proto::Phase1 p1 = proto::Phase1();
    p1.set_req_id(1);

    std::vector<::google::protobuf::Message *> p1s;
    p1s.push_back(proof->mutable_txn());
    std::vector<proto::SignedMessage *> sp1s;
    sp1s.push_back(p1.mutable_signed_txn());
    SignMessages(p1s, keyManager->GetPrivateKey(keyManager->GetClientKeyId(0)),
                 0, sp1s, params.merkleBranchFactor);

    p1MetaDataMap::accessor c;
    p1MetaData.insert(c, test_txn_id);
    c->second.hasSignedP1 = true;
    c->second.signed_txn = p1.release_signed_txn();
    c.release();

    // FIXME: TOY INSERT TESTING.
    //-- real tx-ids are cryptographic hashes of length 256bit = 32 byte.
    for (auto const &[tx_id, proof] : committed) {
      if (tx_id == "" || tx_id == "toy_txn")
        continue;
      const proto::Transaction *txn = &proof->txn();
      query_md->snapshot_mgr.AddToLocalSnapshot(tx_id, txn, true);
      Debug("Proposing committed txn_id [%s] for local Query Sync "
            "State[%lu:%lu:%d]",
            BytesToHex(tx_id, 16).c_str(), query->query_seq_num(),
            query->client_id(), query->retry_version());

      // Adding some dummy tx to prepared.
      preparedMap::accessor p;
      prepared.insert(p, tx_id);
      Timestamp ts(txn->timestamp());
      p->second = std::make_pair(ts, txn);
      p.release();
    }
    // Not threadsafe, but just for testing purposes.
    for (preparedMap::const_iterator i = prepared.begin(); i != prepared.end();
         ++i) {
      const std::string &tx_id = i->first;
      const proto::Transaction *txn = i->second.second;
      query_md->snapshot_mgr.AddToLocalSnapshot(tx_id, txn, false);
      Debug("Proposing prepared txn_id [%s] for local Query Sync "
            "State[%lu:%lu:%d]",
            BytesToHex(tx_id, 16).c_str(), query->query_seq_num(),
            query->client_id(), query->retry_version());
    }
  }
}

////////////////////Handle Sync
bool Server::VerifyClientSyncProposal(proto::SyncClientProposal &msg,
                                      const std::string &queryId) {
  Debug("Verifying Client Sync Proposal: %s", BytesToHex(queryId, 16).c_str());

  if (!client_verifier->Verify(
          keyManager->GetPublicKey(
              keyManager->GetClientKeyId(msg.signed_merged_ss().process_id())),
          msg.signed_merged_ss().data(), msg.signed_merged_ss().signature())) {
    Debug("Client signatures invalid for sync proposal %s",
          BytesToHex(queryId, 16).c_str());
    return false;
  }

  Debug("Client verification successful for query sync proposal %s",
        BytesToHex(queryId, 16).c_str());
  return true;
}

void Server::HandleSync(const TransportAddress &remote,
                        proto::SyncClientProposal &msg) {
  // 1) Parse Message
  proto::MergedSnapshot *merged_ss;
  const std::string *queryId;
  std::string query_id;

  // 2) Compute query Digest
  // needed locate the query state cached (e.g. local snapshot, intermediate
  // read sets, etc.)
  if (params.query_params.signClientQueries &&
      params.query_params.cacheReadSet) {
    merged_ss = new proto::MergedSnapshot(); // TODO: replace with GetUnused
    merged_ss->ParseFromString(msg.signed_merged_ss().data());
    queryId = merged_ss->mutable_query_digest();
  } else {
    // For now, can also index via (client id, query seq_num) pair. Just define
    // an ordering function for query id pair. (In this case, unique string
    // combination)
    merged_ss = msg.release_merged_ss();
    // query_id =  "[" + std::to_string(merged_ss->query_seq_num()) + ":" +
    // std::to_string(merged_ss->client_id()) + "]"; queryId = &query_id;
    queryId = merged_ss->mutable_query_digest();
  }
  Debug(
      "\n Received Query Sync Proposal for Query[%lu:%lu:%d] (seq:client:ver)",
      merged_ss->query_seq_num(), merged_ss->client_id(),
      merged_ss->retry_version());

  // Only process if below watermark.
  clientQueryWatermarkMap::const_accessor qw;
  if (clientQueryWatermark.find(qw, merged_ss->client_id()) &&
      qw->second >= merged_ss->query_seq_num()) {
    // if(clientQueryWatermark[merged_ss->client_id()] >=
    // merged_ss->query_seq_num()){
    delete merged_ss;
    if (params.mainThreadDispatching && (!params.dispatchMessageReceive ||
                                         params.query_params.parallel_queries))
      FreeSyncClientProposalMessage(&msg);
    return;
  }
  qw.release();

  // 3) Check whether retry version is still relevant
  queryMetaDataMap::accessor q;
  bool hasQuery = queryMetaData.find(q, *queryId);
  if (hasQuery) {
    QueryMetaData *query_md = q->second;
    if (merged_ss->retry_version() < query_md->retry_version ||
        (merged_ss->retry_version() == query_md->retry_version &&
         query_md->started_sync)) {
      Debug("Retry version for Sync Request Query[%lu:%lu:%d] (seq:client:ver) "
            "is outdated (currently %d) OR started sync.",
            merged_ss->query_seq_num(), merged_ss->client_id(),
            merged_ss->retry_version(), query_md->retry_version);
      // TODO: if have result, return result
      // if(query_md->has_result){}    // Note: if already received sync for the
      // retry version then result will be sent...
      delete merged_ss;
      if (params.mainThreadDispatching &&
          (!params.dispatchMessageReceive ||
           params.query_params.parallel_queries))
        FreeSyncClientProposalMessage(&msg);
      return;
    }
  } else {
    Debug("Have not received Query[%lu:%lu:%d] with Id: %s",
          merged_ss->query_seq_num(), merged_ss->client_id(),
          merged_ss->retry_version(), BytesToHex(*queryId, 16).c_str());
  }

  // 4) Authenticate Client Proposal if applicable
  // TODO: need it to be signed not only for read set equiv, but so that only
  // original client can send this request. Authenticated channels may suffice.
  if (params.query_params.signClientQueries &&
      params.query_params.cacheReadSet) {
    if (!VerifyClientSyncProposal(
            msg,
            *queryId)) { // Does not really need to be parallelized, since query
                         // handling is probably already on a worker thread.
      delete merged_ss;
      if (params.mainThreadDispatching &&
          (!params.dispatchMessageReceive ||
           params.query_params.parallel_queries))
        FreeSyncClientProposalMessage(&msg);
      Panic("Invalid client signature"); // Report/blacklist client.
      return;
    }
  }

  // 5) Update meta data if new retry version
  // queryMetaDataMap::accessor q;
  // if(queryMetaData.insert(q, *queryId)){

  bool re_check = false;
  // Note: tbb find and insert are not atomic: Find does not take a lock if
  // noQuery; before insert can claim lock another thread might add query.
  //==> Must check whether query is the first -- and if not, must re-check
  //(technically it's the first check since hasQuery must have been false) retry
  //version and sync status
  if (!hasQuery) {
    re_check = !queryMetaData.insert(q, *queryId);
    if (!re_check) {
      q->second =
          new QueryMetaData(merged_ss->query_seq_num(), merged_ss->client_id(),
                            &params.query_params);
    }
  }
  QueryMetaData *query_md = q->second;

  if (re_check) { // must re-check retry-version because tbb lookup and insert
                  // are not atomic...
    // Ignore if retry version old, or we already started sync for this retry
    // version.
    if (merged_ss->retry_version() < query_md->retry_version ||
        (merged_ss->retry_version() == query_md->retry_version &&
         query_md->started_sync)) {
      Debug("Retry version for Sync Request Query[%lu:%lu:%d] (seq:client:ver) "
            "is outdated (currently %d) OR started sync.",
            merged_ss->query_seq_num(), merged_ss->client_id(),
            merged_ss->retry_version(), query_md->retry_version);
      delete merged_ss;
      if (params.mainThreadDispatching &&
          (!params.dispatchMessageReceive ||
           params.query_params.parallel_queries))
        FreeSyncClientProposalMessage(&msg);
      return;
    }
  }

  if (merged_ss->retry_version() > query_md->retry_version) {
    query_md->ClearMetaData(*queryId);
    query_md->req_id = msg.req_id();
    // Delete current missingTxns.   -- NOTE: Currently NOT necessary for
    // correctness, because UpdateWaitingQueries checks whether retry version is
    // still current. But good for garbage collection.
    queryMissingTxns.erase(
        QueryRetryId(*queryId, query_md->retry_version,
                     (params.query_params.signClientQueries &&
                      params.query_params.cacheReadSet && params.hashDigest)));
    query_md->retry_version = merged_ss->retry_version();
  }

  query_md->started_sync = true;
  query_md->designated_for_reply = msg.designated_for_reply();

  if (query_md->has_query) {
    ProcessSync(q, remote, merged_ss, queryId, query_md);
  } else { // Wait for Query to arrive first. (With FIFO channels Query should
           // arrive first; but with multithreading, sync might be processed
           // first.)
    query_md->RegisterWaitingSync(merged_ss,
                                  remote); // query_md -> waiting_sync = true
  }

  if (params.mainThreadDispatching &&
      (!params.dispatchMessageReceive || params.query_params.parallel_queries))
    FreeSyncClientProposalMessage(&msg);
}

void Server::ProcessSync(queryMetaDataMap::accessor &q,
                         const TransportAddress &remote,
                         proto::MergedSnapshot *merged_ss,
                         const std::string *queryId, QueryMetaData *query_md) {

  query_md->merged_ss_msg = merged_ss;

  // 1) Determine all missing transactions
  // query_md->missing_txns.clear();
  // query_md->missing_ts.clear();
  std::map<uint64_t, proto::RequestMissingTxns> replica_requests = {};

  std::string query_retry_id =
      QueryRetryId(*queryId, query_md->retry_version,
                   (params.query_params.signClientQueries &&
                    params.query_params.cacheReadSet && params.hashDigest));
  Debug("Query id: %s. Query retry id: %s", BytesToHex(*queryId, 16).c_str(),
        BytesToHex(query_retry_id, 24).c_str());
  queryMissingTxnsMap::accessor qm;
  bool first_qm = queryMissingTxns.insert(
      qm,
      query_retry_id); // Note: ClearMetaData: Deletes previous retry_version.
  UW_ASSERT(first_qm); // ProcessSync should never be called twice for one retry
                       // version.
  // In SetWaiting -> add missing to qm->second. (pass qm->second as arg.)
  std::unordered_map<std::string, uint64_t> &missing_txns =
      qm->second.missing_txns; // query_md->missing_txns;
  std::unordered_map<uint64_t, uint64_t> &missing_ts =
      qm->second.missing_ts; // querHandleReqy_md->missing_ts;
  // If missing empty after checking snapshot -> erase again

  // Note: SetWaiting needs to pass query_retry_id, not queryId.

  // Using normal tx-id
  if (!query_md->useOptimisticTxId) {
    // txn_replicas_pair
    for (auto const &[tx_id, replica_list] : merged_ss->merged_txns()) {
      Debug("Snapshot for Query Sync Proposal[%lu:%lu:%d] contains tx_id [%s]",
            merged_ss->query_seq_num(), merged_ss->client_id(),
            merged_ss->retry_version(), BytesToHex(tx_id, 16).c_str());
      // query_md->merged_ss.insert(tx_id); //store snapshot locally.
      // //DEPRECATED -->  now just storing the merged_ss_msg directly

      // i) Check whether replica has the txn.: If not ongoing, and not
      // commit/abort --> then we have not received it yet. (Follows from
      // commit/aborted being updated before erasing from ongoing)
      // CheckPresence(tx_id, merged_ss, queryId);
      ongoingMap::const_accessor o;
      // bool has_txn_locally = ongoing.find(o, tx_id)? true :
      // (committed.find(tx_id) != committed.end() || aborted.find(tx_id) !=
      // aborted.end());

      bool has_txn_locally = ongoing.find(o, tx_id);
      /// o.release();
      if (!has_txn_locally) {
        if (committed.find(tx_id) != committed.end())
          has_txn_locally = true;
        else if (aborted.find(tx_id) !=
                 aborted.end()) { // If Query not ongoing/committed --> Fail
                                  // Query early if aborted.
          has_txn_locally = true;
          // Remove from snapshot.
          merged_ss->mutable_merged_txns()->erase(tx_id);

          // Note: CURRENTLY NOT USING FAILQuery here: An aborted tx in the
          // snapshot might not be on the execution frontier... -> Fail only
          // during exec. Just proceed here (mark tx as "has_locally")
          // FailQuery(query_md);   // PLUS: May actually WANT to not read from
          // the aborted tx. delete merged_ss; return;
        }
      }

      // ii) Register tx that this query is waiting on.
      if (TEST_SYNC || !has_txn_locally) {
        SetWaiting(missing_txns, tx_id, queryId, query_retry_id, replica_list,
                   replica_requests);
      }
      o.release(); // Make sure SetWaiting is set while holding ongoing ==> Then
                   // it is guaranteed that either the Txn has Written back (is
                   // present) or SetWaiting is set before calling UpdateWaiting
                   // (in Commit/abort)
                   //  Case: if ongoing.find = true ==> Then Commit/Abort must
                   //  wait at Clean; --> Call UpdateWaiting only after
                   //  SetWaiting is done. Case: if ongoing.find = false ==>
                   //  Then Commit/Abort has already called Clean --> thus has
                   //  already been added to committed/aborted --> has_locally =
                   //  true
                   // Or: Txn has not been received yet at all.
    }
  }
  // else: Using optimistic tx-id
  if (query_md->useOptimisticTxId) {
    query_md->snapshot_mgr.OpenMergedSnapshot(
        merged_ss); // Decompresses if applicable
    for (auto const &[ts_id, replica_list] : merged_ss->merged_ts()) {
      Debug("Snapshot for Query Sync Proposal[%lu:%lu:%d] contains ts_id [%lu]",
            merged_ss->query_seq_num(), merged_ss->client_id(),
            merged_ss->retry_version(), ts_id);
      // i) Check whether Tx is locally present.
      // transform ts_id to txnDigest if using optimistc ids.. // Check local
      // mapping from Timestamp to TxnDigest
      ts_to_txMap::const_accessor t;
      bool hasTx =
          ts_to_tx.find(t, ts_id); //.. find in map. If yes, add tx_id to
                                   //merged_txns. If no, try to sync on TS.
      if (hasTx) {
        // Add Txn to snapshot if present (and not aborted)
        const std::string &tx_id = t->second;
        if (aborted.find(tx_id) == aborted.end())
          (*query_md->merged_ss_msg
                ->mutable_merged_txns())[tx_id]; //(Just add with default
                                                 //constructor --> empty
                                                 //ReplicaList)
        // query_md->merged_ss.insert(t->second); //store snapshot locally.
        t.release();
      } else {
        t.release();
        SetWaitingTS(missing_ts, ts_id, queryId, query_retry_id, replica_list,
                     replica_requests);
      }
    }
  }

  // Update queryMissingTxns meta data.
  if (!missing_txns.empty() || !missing_ts.empty()) {
    qm->second.query_id =
        *queryId; // Needed to lookup QueryMetaData upon waking.
    qm->second.retry_version = query_md->retry_version;
  } else {
    Debug("No missing txns for Query Retry id %s",
          BytesToHex(query_retry_id, 16).c_str());
    queryMissingTxns.erase(qm); // No missing transactions -> no need to wait.
  }
  qm.release();

  // 2)  //Request any missing transactions (via txid) & add to state

  // NOTE: May want to avoid redundant sync of same Tx-id.
  // TODO: Check waitingQueries map: If it already has an entry for a tx-id,
  // then we DONT need to request it again.. Already in flight. ==> Just update
  // the waitingList Currently processing/verifying duplicate supply messages.
  // HOWEVER: Correlating sync request messages can cause byz independence
  // issues. Different clients could include different f+1 replicas to fetch
  // from (cannot tell which are honest/byz) Can solve this by recording in
  // WaitingQueries from which replicas we requested  //Or for simplicity we can
  // send to all.

  // If no missing_txn ==> already fully synced. Exec callback direclty
  if (replica_requests.empty()) {
    return HandleSyncCallback(q, query_md, *queryId);
  } else { // if there are missng txn, i.e. replica_requests not empty ==> send
           // out sync requests.
    query_md->is_waiting = true; // Note: If query is waiting, but (byz) client
                                 // supplied wrong/insufficient replicas to sync
                                 // from ==> query loses liveness.
    q.release();
    Debug("Sync State incomplete for Query[%lu:%lu:%d]",
          merged_ss->query_seq_num(), merged_ss->client_id(),
          merged_ss->retry_version());
    for (auto const &[replica_idx, replica_req] : replica_requests) {
      if (replica_idx == idx)
        Panic("Should never request from self");
      transport->SendMessageToReplica(this, groupIdx, replica_idx, replica_req);
      Debug("Replica %d Request Data Sync from replica %d",
            replica_req.replica_idx(), replica_idx);
      // for(auto const& txn : replica_req.missing_txn()){ std::cerr <<
      // "Requesting txn : " << (BytesToHex(txn, 16)) << std::endl;}
    }
  }

  // delete merged_ss; //Deleting only upon ClearMetaData or delete query_md
  return;
}

void Server::SetWaiting(
    std::unordered_map<std::string, uint64_t> &missing_txns,
    const std::string &tx_id, const std::string *queryId,
    const std::string &query_retry_id, const proto::ReplicaList &replica_list,
    std::map<uint64_t, proto::RequestMissingTxns> &replica_requests) {
  // Add to waiting data structure.
  waitingQueryMap::accessor w;
  waitingQueries.insert(w, tx_id);
  bool already_requested =
      !w->second
           .empty(); // TODO: if there is already a waiting query, don't need to
                     // request the txn again. Problem: Could have been
                     // requested by a byz client that gave wrong replica_ids...
  // w->second.insert(*queryId);
  w->second.insert(query_retry_id);
  w.release();

  // Wait for up f+1 replies for each missing. (if none successful, then client
  // must have been byz. Vote Early abort (if anything) and report client.)
  missing_txns[tx_id]; //= config.f + 1;  we don't stop waiting for f+1
                       //currently.

  uint64_t count = 0;
  for (auto const &replica_id : replica_list.replicas()) {
    if (count > config.f + 1)
      return; // only send to f+1 --> an honest client will never include more
              // than f+1 replicas to request from. --> can ignore byz request.

    uint64_t replica_idx =
        replica_id % config.n; // since  id = local-groupIdx * config.n + idx
    if (replica_idx != idx) {
      proto::RequestMissingTxns &req_txn = replica_requests[replica_idx];
      req_txn.add_missing_txn(tx_id);
      req_txn.set_replica_idx(idx);
      // std::string *next_txn =
      // replica_requests[replica_idx].add_missing_txn(); *next_txn = tx_id;
      // replica_requests[replica_idx].set_replica_idx(idx);
    }
    count++;
  }
}

void Server::SetWaitingTS(
    std::unordered_map<uint64_t, uint64_t> &missing_ts, const uint64_t &ts_id,
    const std::string *queryId, const std::string &query_retry_id,
    const proto::ReplicaList &replica_list,
    std::map<uint64_t, proto::RequestMissingTxns> &replica_requests) {
  // Panic("Sync on TS-Ids not yet supported");

  // Upon receiving Tx from sync -> need to update merged_ss with txn.
  // Add to waiting data structure.
  waitingQueryTSMap::accessor w;
  waitingQueriesTS.insert(w, ts_id);
  bool already_requested =
      !w->second
           .empty(); // TODO: if there is already a waiting query, don't need to
                     // request the txn again. Problem: Could have been
                     // requested by a byz client that gave wrong replica_ids...
  // w->second.insert(*queryId);
  w->second.insert(query_retry_id);
  w.release();

  // Wait for up f+1 replies for each missing. (if none successful, then client
  // must have been byz. Vote Early abort (if anything) and report client.)
  missing_ts[ts_id]; //= config.f + 1;  we don't stop waiting for f+1 currently.

  uint64_t count = 0;
  for (auto const &replica_id : replica_list.replicas()) {
    if (count > config.f + 1)
      return; // only send to f+1 --> an honest client will never include more
              // than f+1 replicas to request from. --> can ignore byz request.

    uint64_t replica_idx =
        replica_id % config.n; // since  id = local-groupIdx * config.n + idx
    if (replica_idx != idx) {
      proto::RequestMissingTxns &req_txn = replica_requests[replica_idx];
      req_txn.add_missing_txn_ts(ts_id);
      req_txn.set_replica_idx(idx);
    }
    count++;
  }
}

////////////////////////// Replica To Replica Sync exchange

void Server::HandleRequestTx(const TransportAddress &remote,
                             proto::RequestMissingTxns &req_txn) {

  Debug("\n Received RequestMissingTxn from replica %d", req_txn.replica_idx());

  // 1) Parse Message
  proto::SupplyMissingTxns
      supplyMissingTxn; // = new proto::SupplyMissingTxns();
  proto::SupplyMissingTxnsMessage
      supply_txn; // = supplyMissingTxn->mutable_supply_txn(); //TODO: change to
                  // unused operation.
  supply_txn.set_replica_idx(idx);
  //*supplyMissingTxn.mutable_supply_txn() = supply_txn;

  if (idx == req_txn.replica_idx())
    Panic("Received HandleMissingTx from self");

  // 2) Check if requested tx present local (might not be if a byz sent request;
  // or a byz client falsely told an honest replica which replicas have tx)
  //  TODO: If using optimistic TX-id: map from optimistic ID to real txid to
  //  find Txn. (if present)  --> with optimistic ones we cant distinguish
  //  whether the sync client was byz and falsely suggested replica has tx

  // 3) If present, reply to replica with it; If not, reply that it is not
  // present (reply explicitly to catch byz clients). --> Note: byz replica
  // could always report this;
  //  to avoid false reports would need to include signed replica snapshot vote
  //  (if we want to avoid byz replicas falsely requesting, then clients would
  //  also need to include signed snapshot vote. and we would have to forward it
  //  here to...)
  // can log requests, so a byz can request at most once (which is legal
  // anyways)

  // Check requested Tx-ids
  for (auto const &txn_id : req_txn.missing_txn()) {
    Debug("Replica %d is requesting txn_id [%s]", req_txn.replica_idx(),
          BytesToHex(txn_id, 16).c_str());
    proto::TxnInfo &txn_info = (*supply_txn.mutable_txns())[txn_id];
    CheckLocalAvailability(txn_id, txn_info);
    // CheckLocalAvailability(txn_id, supply_txn);
  }

  // Check requested optimistic Tx-ids (TS)
  for (auto const &ts_id : req_txn.missing_txn_ts()) {
    Debug("Replica %d is requesting ts_id [%lu]", req_txn.replica_idx(), ts_id);
    // Translate to tx-id if available -- else, reply stop and reply invalid
    ts_to_txMap::const_accessor t;
    bool hasTx =
        ts_to_tx.find(t, ts_id); //.. find in map. If yes, add tx_id to
                                 //merged_txns. If no, try to sync on TS.
    if (!hasTx) {
      Panic("Replica does not have txn-id for requested timestamp %lu. "
            "Shouldn't happen in testing",
            ts_id);
      if (params.mainThreadDispatching &&
          (!params.dispatchMessageReceive ||
           params.query_params.parallel_queries))
        FreeRequestTxMessage(&req_txn);
      return;
    }
    const std::string &txn_id = t->second;

    proto::TxnInfo &txn_info = (*supply_txn.mutable_txns_ts())[ts_id];
    txn_info.set_txn_id(txn_id);
    CheckLocalAvailability(txn_id, txn_info);
    // CheckLocalAvailability(txn_id, supply_txn, true);
  }

  // 4) Use MAC to authenticate own reply
  if (params.query_params.signReplicaToReplicaSync) {
    const std::string &msgData = supply_txn.SerializeAsString();
    proto::SignedMessage *signedMessage =
        supplyMissingTxn.mutable_signed_supply_txn();
    signedMessage->set_data(msgData);
    signedMessage->set_process_id(idx);
    signedMessage->set_signature(
        crypto::HMAC(msgData, sessionKeys[req_txn.replica_idx()]));
  } else {
    *supplyMissingTxn.mutable_supply_txn() = std::move(supply_txn);
  }

  // 5) Send reply.

  Debug("Trying to Send SupplyTx to replica %d", req_txn.replica_idx());
  transport->SendMessageToReplica(this, groupIdx, req_txn.replica_idx(),
                                  supplyMissingTxn);

  if (params.mainThreadDispatching &&
      (!params.dispatchMessageReceive || params.query_params.parallel_queries))
    FreeRequestTxMessage(&req_txn);
  return;
}

void Server::CheckLocalAvailability(const std::string &txn_id,
                                    proto::TxnInfo &txn_info) {
  // void Server::CheckLocalAvailability(const std::string &txn_id,
  // proto::SupplyMissingTxnsMessage &supply_txn, bool sync_on_ts){

  // proto::TxnInfo &tx_info = (*supply_txn.mutable_txns())[txn_id];

  // 1) If committed attatch certificate
  auto itr = committed.find(txn_id);
  if (!TEST_PREPARE_SYNC && itr != committed.end()) {
    // copy committed Proof from committed list to map of tx replies -- note:
    // committed proof contains txn.
    proto::CommittedProof *commit_proof = itr->second;
    // proto::TxnInfo &tx_info = (*supply_txn.mutable_txns())[txn_id];
    //*tx_info.mutable_commit_proof() = *commit_proof;

    *txn_info.mutable_commit_proof() = *commit_proof;
    //*(*supply_txn.mutable_txns())[txn_id].mutable_commit_proof() =
    //*commit_proof;
    Debug("Supplying committed txn_id %s", BytesToHex(txn_id, 16).c_str());
    return; // continue;
  }

  // 2) if abort --> mark query for abort and reply.
  auto itr2 = aborted.find(txn_id);
  if (itr2 != aborted.end()) {
    // proto::TxnInfo &txn_info = (*supply_txn.mutable_txns())[txn_id];
    txn_info.set_abort(true);
    *txn_info.mutable_abort_proof() = writebackMessages[txn_id];
  }
  // Corner case: If replica voted prepare, but is now abort, what should
  // happen? Should query ReportFail? Or should query just go through without
  // this tx ==> The latter. After all, it is correct to ignore.

  // 3) if Prepared //TODO: check for prepared first, to avoid sending
  // unecessary certs?

  // Note: Should we be checking for ongoing (irrespective of prepared or not)?
  // ==> and include signature if necessary.
  //==> No: A correct replica (instructed by a correct client) will only request
  //the transaction from replicas that DO have it prepared. So checking prepared
  //is enough -- don't need to check ongoing

  preparedMap::const_accessor a;
  bool hasPrepared = prepared.find(a, txn_id);
  if (hasPrepared) {
    // copy txn from prepared list to map of tx replies.
    proto::Phase1 *p1 = txn_info.mutable_p1();
    // proto::Phase1 *p1 = (*supply_txn.mutable_txns())[txn_id].mutable_p1();
    const proto::Transaction *txn = (a->second.second);

    if (params.signClientProposals) {
      p1MetaDataMap::const_accessor c;
      bool hasP1Meta = p1MetaData.find(c, txn_id);
      if (!hasP1Meta)
        Panic("Tx %s is prepared but has no p1MetaData entry (should be "
              "created during ProcessProposal-VerifyClientProposal)",
              BytesToHex(txn_id, 16).c_str());
      if (!c->second.hasSignedP1)
        Panic("No Signed Txn cached for txn %s",
              BytesToHex(txn_id, 16).c_str());
      // NOTE: P1 hasP1 (result) might not be set yet, but signed_txn has been
      // buffered. Note: signature in p1MetaData is only removed AFTER prepared
      // is removed. Thus signed message must be present when we access p1Meta
      // while holding prepared lock.
      // if(c->second.signed_txn == nullptr) Panic("Signed txn is nullptr");
      *p1->mutable_signed_txn() = *(c->second.signed_txn);
      // *p1->mutable_signed_txn()->mutable_data() =
      // c->second.signed_txn->data();
      // *p1->mutable_signed_txn()->mutable_signature() =
      // c->second.signed_txn->signature();
      // p1->mutable_signed_txn()->set_process_id(c->second.signed_txn->process_id());
      c.release();
    } else {
      *p1->mutable_txn() = *txn;
    }
    p1->set_req_id(0);
    p1->set_crash_failure(false);
    p1->set_replica_gossip(
        true); // ensures that no RelayP1 is sent, and no original client is
               // registered for reply upon completion.
    a.release();

    Debug("Supplying prepared txn_id [%s]", BytesToHex(txn_id, 16).c_str());
    return; // continue;
  }
  a.release();

  // 4) if neither --> Mark invalid return, and report byz client
  txn_info.set_invalid(true);
  //(*supply_txn.mutable_txns())[txn_id].set_invalid(true);
  Debug("Falsely requesting tx-id [%s] which replica %lu does not have "
        "committed or prepared locally",
        BytesToHex(txn_id, 16).c_str(), id);
  Panic("Testing Sync: Replica does not have tx.");
  return; // break; //return;  //For debug purposes sending invalid reply.
}

void Server::HandleSupplyTx(const TransportAddress &remote,
                            proto::SupplyMissingTxns &msg) {

  // Note: this will be called on a worker thread -- directly call Query handler
  // callback. Note: SupplyTx can wake up multiple concurrent queries that are
  // waiting on the same tx
  // TODO: Currently just waiting indefinitely. --> how to GC? => Switch to wait
  // for at most f+1 replies?

  // 1) Parse Message & Check
  proto::SupplyMissingTxnsMessage *supply_txn;
  // 2) Check MAC authenticator
  if (params.query_params.signReplicaToReplicaSync) {
    if (!crypto::verifyHMAC(
            msg.signed_supply_txn().data(), msg.signed_supply_txn().signature(),
            sessionKeys[msg.signed_supply_txn().process_id() % config.n])) {
      Debug("Authentication failed for SupplyTxn received from replica %lu.",
            msg.signed_supply_txn().process_id());
      return;
    }
    supply_txn = new proto::SupplyMissingTxnsMessage();
    supply_txn->ParseFromString(msg.signed_supply_txn().data());
  } else {
    supply_txn = msg.mutable_supply_txn();
  }

  Debug("\n Received Supply Txns from Replica %d with %d transactions",
        supply_txn->replica_idx(), supply_txn->txns().size());

  // TODO: To support TS sync: Loop over ts, tx map. Re-factor loop contents
  // into separate function. -- for sync on Tx-id, also add timestamp (happens
  // in ongoing -- ideally report client that equived)
  // TODO: (Request sends TS, Supply replies with map from TS to TX)
  // TODO: Turn supply map into repeated TxnInfo; move tx-id into txninfo; add
  // map from Ts to txinfo
  //  OR: Easier: Add optional tx-id field to tx-info. add map.
  bool stop = false;
  for (auto &[txn_id, txn_info] : *supply_txn->mutable_txns()) {
    Debug("Trying to locally apply tx-id: [%s]",
          BytesToHex(txn_id, 16).c_str());
    ProcessSuppliedTxn(txn_id, txn_info, stop);
    if (stop)
      break;
  }

  for (auto &[txn_ts, txn_info] : *supply_txn->mutable_txns_ts()) {
    UW_ASSERT(txn_info.has_txn_id());
    const std::string &txn_id = txn_info.txn_id();
    Debug("Trying to locally apply tx-id: [%s] from ts-id [%lu]",
          BytesToHex(txn_id, 16).c_str(), txn_ts);
    ProcessSuppliedTxn(txn_id, txn_info, stop);
    if (stop)
      break;
  }

  if (params.query_params.signReplicaToReplicaSync)
    delete supply_txn;
  if (params.mainThreadDispatching && !params.dispatchMessageReceive)
    FreeSupplyTxMessage(&msg);
  return;
}

// Consider moving this to servertools?
// NOTE: All calls to UpdateWaiting must wake waitingQueriesTS too!
void Server::ProcessSuppliedTxn(const std::string &txn_id,
                                proto::TxnInfo &txn_info, bool &stop) {
  // check if locally committed; if not, check cert and apply

  auto itr = committed.find(txn_id);
  if (!TEST_SYNC && itr != committed.end()) {
    Debug("Already have committed tx-id: [%s]", BytesToHex(txn_id, 16).c_str());
    // UpdateWaitingQueries(txn_id);   //Note: Already called in Commit function
    // --> Guarantees that queries wake up as soon as Commit happens, not once
    // Supply happens (RESOLVED) Cornercase: But: Couldve been added to commit
    //only after checking for presence but before being added to WaitingTxn -->
    //thus must wake again.
    return;
  }
  // check if locally aborted; if so, no point in syncing on txn: --> could mark
  // this and reply to client with query fail (include tx that has abort vote +
  // proof
  //--> client can confirm that this is part of snapshot).. query is doomed to
  //fail. BETTER: Just ignore the txn for materialization. After all, not
  // reading from an aborted tx is the serializable decision. Note: As a result
  // of ignoring, some replicas may read it, and some won't ==> this might fail
  // sync, but that's ok: Just retry.

  auto itr2 = aborted.find(txn_id);
  if (itr2 != aborted.end()) {
    Debug("Already have aborted tx-id: %s", BytesToHex(txn_id, 16).c_str());
    // Don't need to wait on this txn (Abort call UpdatedWaitingQueries)
    // UpdateWaitingQueries(txn_id);
    //  Alternatively: Could Mark all waiting queries as doomed.
    //  FailWaitingQueries(txn_id);
    return;
  }

  /// Note (FIXME:?): A Replica that has a prepare but receives an abort proof
  /// might want to remove the tx from the snapshot. TODO: For this reason, may
  /// want to move prepare check after abort proof check.

  // If not committed/aborted ==> Check if locally present.
  // Just check if ongoing. (Ongoing is added before prepare is finished) --
  // Since onging might be a temporary ongoing that gets removed again due to
  // invalidity -> check P1MetaData
  p1MetaDataMap::const_accessor c;
  if (!TEST_SYNC && p1MetaData.find(c, txn_id)) {
    Debug("Already started P1 handling for tx-id: [%s]",
          BytesToHex(txn_id, 16).c_str());
    if (c->second.hasP1) {
      if (c->second.result == proto::ConcurrencyControl::ABORT) {
        // Mark all waiting queries as failed.  ==> Better: Just remove from
        // snapshot.
        // FailWaitingQueries(txn_id);
      }
    }
    return; // Tx already in process of preparing: Will call
            // UpdateWaitingQueries.
  }
  c.release();

  // Check if other replica had aborted (If so, exclude this tx from snapshot;
  // Alternatively could fail sync eagerly, but that seems unecessary)
  if (txn_info.abort()) {
    Debug("Replica indicates that previously prepared Tx is now aborted. "
          "tx-id: %s",
          BytesToHex(txn_id, 16).c_str());
    UW_ASSERT(txn_info.has_abort_proof());
    // Only trust the abort vote if there is a proof attached, or if there is
    // f+1 supply messages that say the same...

    auto f = [this, msg = txn_info.release_abort_proof()]() {
      const TCPTransportAddress dummy_remote =
          TCPTransportAddress(sockaddr_in());
      HandleWriteback(dummy_remote, *msg);
      if (!params.multiThreading &&
          (!params.mainThreadDispatching || params.dispatchMessageReceive))
        FreeWBmessage(msg); // I.e. if ReceiveMsg would not be allocating (See
                            // ManageDispatchWriteback)
      return (void *)true;
    };

    if (!params.query_params.parallel_queries ||
        !params.mainThreadDispatching) { // TODO: Realistically: Always running
                                         // with multiThreading now. Just
                                         // configure parallel_queries?
      // If !parallel_queries.  ==> both Query and Writeback follow the same
      // dispatch rules (either both on network or both on main) if
      // parallel_queries && !mainThreadDispatching  => parallel_queries has no
      // effect. Thus both Query and Writeback follow same dispatch rules
      // (depends on dispatchMessageReceive)
      f();
    } else { // params.mainThreadDispatching = true && parallel_queries == true
             // ==> Query is on worker; writeback is on main
      transport->DispatchTP_main(std::move(f));
    }
    // Dispatch HandleWriteback  //(RESOLVED -- made atomic) Cornercase: Tx was
    // already written back (but only after checking for presence); but didn't
    // wake Waiting (because it wasn't set yet).
    //  Calling Writeback again here will short-circuit and not wait. ==> Can
    //  fix this by switching order of aborted check...

    // UpdateWaitingQueries(txn_id); //Don't need to wait on this txn.
    return;
  }

  // Check if other replica supplied commit
  if (txn_info.has_commit_proof()) {
    // TODO: it's possible for the txn to be in process of committing while
    // entering this branch; that's fine safety wise, but can cause redundant
    // verification. Might want to hold a lock to avoid (if it happens)
    Debug("Trying to commit tx-id: [%s]", BytesToHex(txn_id, 16).c_str());
    proto::CommittedProof *proof = txn_info.release_commit_proof();

    bool valid;
    if (proof->txn().client_id() == 0UL &&
        proof->txn().client_seq_num() == 0UL) {
      // Genesis tx are valid by default. TODO: this is unsafe, but a hack so
      // that we can bootstrap a benchmark without needing to write all existing
      // data with transactions Note: Genesis Tx will NEVER by exchanged by sync
      // since by definition EVERY replica has them (and thus will never request
      // them) -- this branch is only used for testing.
      valid = true;
      Debug("Accepted Genesis tx-id: [%s]", BytesToHex(txn_id, 16).c_str());
      UpdateWaitingQueries(
          txn_id); // Does not seem necessary for Genesis, but shouldn't hurt
      UpdateWaitingQueriesTS(
          MergeTimestampId(proof->txn().timestamp().timestamp(),
                           proof->txn().timestamp().id()),
          txn_id);
    } else {
      // Confirm that replica supplied correct transaction.     //TODO: Note:
      // Since one should do this anyways, there is no point in storing txn_id
      // as part of supply message.
      if (txn_id != TransactionDigest(proof->txn(), params.hashDigest)) {
        Debug("Tx-id: [%s], TxDigest: [%s]", txn_id,
              TransactionDigest(proof->txn(), params.hashDigest));
        Panic("Supplied Wrong Txn for given tx-id");
        delete proof;
        stop = true;
        return; // break; //Can ignore supply msg from this replica (must be
                // byz)
      }
      // Confirm that proof of transaction commit is valid.

      // Synchronous code:
      //  valid = ValidateCommittedProof(*proof, &txn_id, keyManager, &config,
      //  verifier); if(!valid){
      //      delete proof;
      //      Panic("Commit Proof not valid");
      //      return;
      //  }
      //  Debug("Validated Commit Proof for tx-id: [%s]", BytesToHex(txn_id,
      //  16).c_str()); CommitWithProof(txn_id, proof);
      Debug("Verifying commit proof for tx-id: [%s]",
            BytesToHex(txn_id, 16).c_str());
      // Asynchronous code:
      auto mcb = [this, txn_id, proof](void *valid) mutable {
        if (!valid) {
          delete proof;
          Panic("Commit Proof not valid");
          return (void *)false;
        }
        // Note: Mcb will be called on network thread --> dispatch to worker
        // again.
        auto f = [this, txn_id, proof]() mutable {
          Debug("Committing proof for tx-id: [%s]",
                BytesToHex(txn_id, 16).c_str());
          CommitWithProof(txn_id, proof);
          return (void *)true;
        };
        transport->DispatchTP_noCB(std::move(f));
        return (void *)true;
      };
      asyncValidateCommittedProof(
          *proof, &txn_id, keyManager, &config, verifier, std::move(mcb),
          transport, params.multiThreading, params.batchVerification);
    }
    return;
  }

  // 2) Check whether other replica supplies P1 -- If so, try to validate and
  // prepare ourselves Otherwise: Validate ourselves.
  else if (txn_info.has_p1()) {
    // Handle incoming p1 as a normal P1 and Update Waiting Queries. ==> If
    // update waiting queries is done as part of Prepare (whether visible or
    // invisible) nothing else is necessary)

    Debug("Received Phase1 message");
    Debug("Trying to prepare tx-id: [%s]", BytesToHex(txn_id, 16).c_str());

    proto::Phase1 *p1 = txn_info.release_p1();

    proto::Transaction *txn;
    if (params.signClientProposals) {
      txn = new proto::Transaction(); // Note: txn deletion is covered by
                                      // ProcessProposal.
      txn->ParseFromString(p1->signed_txn().data());
    } else {
      txn = p1->mutable_txn();
    }

    if (TEST_PREPARE_SYNC && txn->client_id() == 0UL &&
        txn->client_seq_num() == 0UL) {
      // Genesis tx are valid by default. TODO: this is unsafe, but a hack so
      // that we can bootstrap a benchmark without needing to write all existing
      // data with transactions Note: Genesis Tx will NEVER by exchanged by sync
      // since by definition EVERY replica has them (and thus will never request
      // them) -- this branch is only used for testing.
      Debug("Accepted Genesis Prepared tx-id: [%s]",
            BytesToHex(txn_id, 16).c_str());
      UpdateWaitingQueries(
          txn_id); // Does not seem necessary for Genesis, but shouldn't hurt
      UpdateWaitingQueriesTS(
          MergeTimestampId(txn->timestamp().timestamp(), txn->timestamp().id()),
          txn_id);
      if (params.signClientProposals)
        delete txn;
      delete p1;
      return;
    }

    // Check whether txn matches requested tx-id
    if (txn_id != TransactionDigest(*txn, params.hashDigest)) {
      Debug("Tx-id: [%s], TxDigest: [%s]", BytesToHex(txn_id, 16).c_str(),
            BytesToHex(TransactionDigest(*txn, params.hashDigest), 16).c_str());
      Panic("Supplied Wrong Txn for given tx-id");
      if (params.signClientProposals)
        delete txn;
      delete p1;
      stop = true;
      return;
    }

    //==> Call ProcessProposal.

    // TODO: If using optimistic Ids'
    //  If optimistic ID maps to 2 txn-ids --> report issuing client (do this
    //  when you receive the tx already); vice versa, if we notice 2 optimistic
    //  ID's map to same tx --> report! (Can early abort query to not waste exec
    //  since sync might fail- or optimistically execute and hope for best) -->
    //  won't happen in simulation (unless testing failures)

    auto f = [this, p1, txn, txn_dig = txn_id]() mutable {
      if (params.signClientProposals)
        *txn->mutable_txndigest() =
            txn_dig; // Hack to have access to txnDigest inside TXN later (used
                     // for abstain conflict)

      const TCPTransportAddress *dummy_remote = new TCPTransportAddress(
          sockaddr_in()); // must allocate because ProcessProposal binds ref...
      ProcessProposal(*p1, *dummy_remote, txn, txn_dig,
                      true); // Set gossip to true ==> No reply
      if ((!params.mainThreadDispatching ||
           (params.dispatchMessageReceive && !params.parallel_CCC)) &&
          (!params.multiThreading || !params.signClientProposals)) {
        delete p1; // I.e. if receiveMessage would not be allocating (See
                   // ManageDispatchP1)
        delete dummy_remote;
        // Note: txn deletion is covered by ProcessProposal.
      }
      return (void *)true;
    };

    if (!params.query_params.parallel_queries ||
        !params.mainThreadDispatching) { // TODO: Realistically: Always running
                                         // with multiThreading now. Just
                                         // configure parallel_queries?
      // If !parallel_queries.  ==> both Query and P1 follow the same dispatch
      // rules (either both on network or both on main) if parallel_queries &&
      // !mainThreadDispatching  => parallel_queries has no effect. Thus both
      // Query and P1 follow same dispatch rules (depends on
      // dispatchMessageReceive)
      f();
    } else { // params.mainThreadDispatching = true && parallel_queries == true
             // ==> Query is on worker; but P1 should be on main
      transport->DispatchTP_main(std::move(f));
    }
    return;
  }

  // Check whether supplier reports tx as invalid (wrong Request)
  else if (txn_info.has_invalid()) {
    Panic(
        "Invalid Supply Txn: Replica didn't have requested txn"); // Panicing
                                                                  // for debug
                                                                  // purposes
                                                                  // only. Just
                                                                  // return
                                                                  // normally.
    return;
    // TODO: Let correct replica report the fact that it did not have tx
    // committed/prepared/aborted --> implies that Client formed an invalid sync
    // proposal Note: currently waitingQueries doesn't distinguish individual
    // queries: some may have had honest clients, others not. ==> Could add
    // req_id that invoked Req/Supply
    // Note: We currently receive SupplyTxn for each query separately (even
    // though UpdateWaiting wakes multiple)
  }

  else {
    Panic("Ill-formed supply TxnProof");
  }
}

// Note: Call this only from Network or from MainThread (can do so before
// calling DoOCC)
void Server::CheckWaitingQueries(
    const std::string &txnDigest, const TimestampMessage &ts, bool is_abort,
    bool non_blocking) { // Non_blocking makes it so that the request is
                         // schedules asynchronously, i.e. does not block
                         // calling function
  Debug("Check whether any queries are waiting on txn %s",
        BytesToHex(txnDigest, 16).c_str());
  if (params.query_params
          .optimisticTxID) { // Wake both Queries that use normal tx-ids (e.g.
                             // retries) and queries that use optimistic Id's
    uint64_t txnTS(MergeTimestampId(ts.timestamp(), ts.id()));
    // Wake waiting queries.
    if (params.mainThreadDispatching &&
        (params.query_params.parallel_queries ||
         non_blocking)) { // if mainThreadDispatching = true then
                          // dispatchMessageReceive = false
      // Dispatch job to worker thread (since it may wake and excute sync)
      auto f = [this, txnTS, txnDigest, is_abort]() mutable {
        Debug("Dispatch UpdateWaitingQueries(%s) to a worker thread.",
              BytesToHex(txnDigest, 16).c_str());
        UpdateWaitingQueries(txnDigest, is_abort);
        UpdateWaitingQueriesTS(txnTS, txnDigest, is_abort);
        return (void *)true;
      };
      if (params.query_params.parallel_queries)
        transport->DispatchTP_noCB(std::move(f));
      else if (non_blocking)
        transport->DispatchTP_main(std::move(f));
    } else {
      Debug("Calling UpdateWaitingQueries(%s) on same thread.",
            BytesToHex(txnDigest, 16).c_str());
      UpdateWaitingQueries(txnDigest, is_abort);
      UpdateWaitingQueriesTS(txnTS, txnDigest, is_abort);
    }
  } else {
    // Wake waiting queries.
    if (params.mainThreadDispatching &&
        (params.query_params.parallel_queries ||
         non_blocking)) { // if mainThreadDispatching = true then
                          // dispatchMessageReceive = false
      // Dispatch job to worker thread (since it may wake and excute sync)
      auto f = [this, txnDigest, is_abort]() mutable {
        Debug("Dispatch UpdateWaitingQueries(%s) to a worker thread.",
              BytesToHex(txnDigest, 16).c_str());
        UpdateWaitingQueries(txnDigest, is_abort);
        return (void *)true;
      };
      if (params.query_params.parallel_queries)
        transport->DispatchTP_noCB(std::move(f));
      else if (non_blocking)
        transport->DispatchTP_main(std::move(f));
    } else {
      UpdateWaitingQueries(txnDigest, is_abort);
    }
  }

  // TODO: Alternatively: Could call this in DoOCCCheck -- but then need to
  // account for the fact that it might be called from a worker thread (only on
  // normal case, not fallback)

  // if(!params.mainThreadDispatching || (params.parallel_CCC &&
  // params.query_params.parallel_queries)){  //IF already on worker, stay
  //     UpdateWaitingQueries(txnDigest);
  // }
  // else if(!params.parallel_CCC && params.query_params.parallel_queries){
  //   //Dispatch job to worker thread (since it may wake and excute sync)
  //     auto f = [this, txnDigest]() mutable {
  //       Debug("Dispatch UpdateWaitingQueries(%s) to a worker thread.",
  //       BytesToHex(txnDigest, 16).c_str()); UpdateWaitingQueries(txnDigest);
  //       return (void*) true;
  //     };
  //     transport->DispatchTP_noCB(std::move(f));
  // }
  // else if(params.parallel_CCC && !params.query_params.parallel_queries){
  //     auto f = [this, txnDigest]() mutable {
  //       Debug("Dispatch UpdateWaitingQueries(%s) to a worker thread.",
  //       BytesToHex(txnDigest, 16).c_str()); UpdateWaitingQueries(txnDigest);
  //       return (void*) true;
  //     };
  //     transport->DispatchTP_main(std::move(f));
  // }
}
// TODO: Add ABORT/Delete option.

// TODO: Alternatively, set query_id field in request missing and supply missing
// and wake only respective query. That might be easier to debug.
// TODO: If Tx gets locally committed/prepared/abstained ignore it, and wait for
// SupplyTxn reply anyways ==> This is slower/less optimal, but definitely
// simpler to implement at first.

// void Server::UpdateWaitingQueries(const std::string &txnDigest, bool
// is_abort){
//     //when receiving a requested sync msg, use it to update waiting data
//     structures for all potentially ongoing queries.
//     //waiting queries are registered in map from txn-id to query id:

//      Debug("Checking whether can wake all queries waiting on txn_id %s",
//      BytesToHex(txnDigest, 16).c_str());
//      //Notes on Concurrency liveness:
//         //HandleSync will first lock q (queryMetaData) and then try to lock w
//         (waitingQueries) in an effort to register a waitingQuery
//         //UpdateWaitingQueries will first lock w (waitingQueries) and then
//         try to lock q (queryMetaData) to wake waitingQueries
//         //This does not cause a lock order inversion, because
//         UpdateWaitingQueries only attempts to lock q if waitingQueries
//         contains a registered transaction; which is only possible if
//         HandleSync released both q and w
//         //Note that it is guaranteed for a waitingQuery to wake up, because
//         whenever HandleSync registers a waitingQuery, it also sends out a new
//         RequestTx message. Upon receiving a reply, UpdateWaitingQueries will
//         be called.
//             //This is because a waiting query is registered and RequestTX is
//             sent out even if the tx is locally committed after checking for
//             missing, but before registering.
//        //Cornercase: If HandleSync is called twice, and tries to lock w for a
//        tx that already waits on q, then it can deadlock.
//             //However, this should never happen, as consecutive Sync's Clear
//             the meta data inside missing_txns

//         //Example: Same Query syncs twice. First SS contains tx A, second
//         snapshot also contains A.
//         // Handle Sync locks q, then w to add A->query
//         // UpdateWaiting locks w, then tries to lock query.
//         // Concurrently, second Sync locks q, then tries to re-set w ==>
//         deadlock.
//         //Solutions: a) Separate syncs need to have different q...  => want
//         meta data to still be in the same q. Store <query_verion,
//         missing_txn> in separate map. Hold q while adding to this map (and
//         remove)
//                                                                                                                                                                     //This ensures only one entry per query exists.
//                                                                                                                                                                 // key = hash(query_id, retry_version)
//                                                                                                                                                                 //Then take lock qw which is unique.
//         //           b) If sync fails, remove from waiting -> same deadlock
//         problem. Must remove while not holding q,
//         //           c) for second sync, remember the previously waiting;
//         don't add again. Requires storing all previous versions

//      //1) find queries that were waiting on this txn-id
//     waitingQueryMap::accessor w;
//     bool hasWaiting = waitingQueries.find(w, txnDigest);
//     if(hasWaiting){
//         for(const std::string &waiting_query : w->second){

//             //2) update their missing data structures
//             queryMetaDataMap::accessor q;
//             bool queryActive = queryMetaData.find(q, waiting_query);
//             if(queryActive){
//                 QueryMetaData *query_md = q->second;
//                 bool was_present = query_md->missing_txn.erase(txnDigest);
//                  //Cornercase: What if we clear missing queries (ro Retry
//                  Sync) and then UpdateWaiting triggers. ==> was_present
//                  should be false => won't call Update

//                  Debug("Query[%lu:%lu] is still waiting on (%d)
//                  transactions", query_md->query_seq_num, query_md->client_id,
//                  query_md->missing_txn.size());

//                 //3) if missing data structure is empty for any query: Start
//                 Callback. if(was_present && query_md->is_waiting &&
//                 query_md->missing_txn.empty()){
//                     //Note: was_present -> only call this the first time
//                     missing_txn goes empty: present captures the fact that
//                     map was non-empty before erase.
//                     //Note: is_waiting -> make sure query is waiting. E.g.
//                     missing_txn could be empty because we re-tried the query
//                     and now are not missing any. In this case is_waiting will
//                     be set to false. -> no need to call callback
//                     HandleSyncCallback(query_md, waiting_query); //TODO:
//                     Should this be dispatched again? So that multiple waiting
//                     queries don't execute sequentially?
//                 }
//             }
//             q.release();
//             //w->second.erase(waiting_query); //FIXME: Delete safely while
//             iterating... ==> Just erase all after
//         }
//         //4) remove key from waiting data structure if no more queries
//         waiting on it to avoid key set growing infinitely...
//         waitingQueries.erase(w);
//     }
//     w.release();
// }

void Server::UpdateWaitingQueries(const std::string &txnDigest, bool is_abort) {
  // when receiving a requested sync msg, use it to update waiting data
  // structures for all potentially ongoing queries. waiting queries are
  // registered in map from txn-id to query id:

  Debug("Checking whether can wake all queries waiting on txn_id %s",
        BytesToHex(txnDigest, 16).c_str());
  // Notes on Concurrency liveness:
  // ProcessSync will first lock q (queryMetaData), then qm (queryMissingTxns)
  // and then try to lock w (waitingQueries) in an effort to register a
  // waitingQuery UpdateWaitingQueries will first lock w (waitingQueries) and
  // then try to lock qm (queryMissingTxns) to wake waitingQueries. It wakes
  // queries by locking q (queryMetaData) only after releasing both. This does
  // not cause a lock order inversion, because UpdateWaitingQueries only
  // attempts to lock qm if waitingQueries contains a registered transaction;
  // which is only possible if ProcessSync released both qm and w
  // Note that it is guaranteed for a waitingQuery to wake up, because whenever
  // ProcessSync registers a waitingQuery, it also sends out a new RequestTx
  // message. Upon receiving a reply, UpdateWaitingQueries will be called. This
  // is because a waiting query is registered and RequestTX is sent out even if
  // the tx is locally committed after checking for missing, but before
  // registering.
  // Cornercase: If HandleSync is called twice, and tries to lock w for a tx
  // that already waits on qm, then it can deadlock. However, this should never
  // happen, as Process Sync should only be called exactly once per
  // retry_version.

  // Note also, that consecutive Sync's Clear the meta data of previous
  // retry_versions, thus deleting queryMissingTxns ==> this avoids waking
  // queries on old retry versions. Note: Not strictly necessary -> Could remove
  // ClearMetaData ==> the version to wake will not be valid, and thus no wake
  // happens.

  std::map<std::string, uint64_t> queries_to_wake;
  std::map<std::string, uint64_t>
      queries_to_rm_txn; // All queries (besides the ones we wake anyways) from
                         // whose snapshot we want to remove the txn. Note: This
                         // is just an optimization to not loop twice

  // 1) find queries that were waiting on this txn-id
  waitingQueryMap::accessor w;
  bool hasWaiting = waitingQueries.find(w, txnDigest);
  if (hasWaiting) {
    Debug("Some Queries are waiting on txn_id %s",
          BytesToHex(txnDigest, 16).c_str());
    for (const std::string &waiting_query : w->second) {

      // 2) update their missing data structures
      // Lookup queryMissingTxns ... => mark map of "waking query +
      // retry_version" ==> after releasing w try to lock them all.
      queryMissingTxnsMap::accessor qm;
      if (!queryMissingTxns.find(qm, waiting_query))
        continue; // releases qm implicitly (or rather: qm is not actually held)

      MissingTxns &missingTxns = qm->second;

      bool was_present = missingTxns.missing_txns.erase(txnDigest);
      // Cornercase: What if we clear missing queries (ro Retry Sync) and then
      // UpdateWaiting triggers. ==> was_present should be false => won't call
      // Update

      Debug("QueryId[%s] is still waiting on (%d) transactions",
            BytesToHex(missingTxns.query_id, 16).c_str(),
            missingTxns.missing_txns.size());
      if (was_present && missingTxns.missing_txns.empty()) {
        // Note: was_present -> only call this the first time missing_txn goes
        // empty: present captures the fact that map was non-empty before erase.
        queries_to_wake[missingTxns.query_id] = missingTxns.retry_version;
      } else if (is_abort)
        queries_to_rm_txn[missingTxns.query_id] = missingTxns.retry_version;
      qm.release();
    }
    // 3) remove key from waiting data structure if no more queries waiting on
    // it to avoid key set growing infinitely...
    waitingQueries.erase(w);
  }
  w.release();

  // 4) Try to wake all ready queries.
  for (auto &[queryId, retry_version] : queries_to_wake) {
    queryMetaDataMap::accessor q;
    bool queryActive = queryMetaData.find(q, queryId);
    if (queryActive) {
      QueryMetaData *query_md = q->second;

      // 6) Erase txn from snapshot if abort.
      query_md->merged_ss_msg->mutable_merged_txns()->erase(txnDigest);

      // 5) if query is waiting and retry_version is still current: Start
      // Callback.
      Debug("Stored Query: %s has retry version %lu, and is %s waiting",
            BytesToHex(queryId, 16).c_str(), query_md->retry_version,
            query_md->is_waiting ? "" : "not");
      if (query_md->is_waiting && query_md->retry_version == retry_version) {
        // Note: is_waiting -> make sure query is waiting. E.g. missing_txn
        // could be empty because we re-tried the query and now are not missing
        // any. In this case is_waiting will be set to false. -> no need to call
        // callback
        //  (Note: This is handled by retry_version check now. Can remove
        //  is_waiting.)
        Debug("Waking Query[%lu:%lu:%lu]", query_md->query_seq_num,
              query_md->client_id, query_md->retry_version);
        // Note: is_waiting -> make sure query is waiting. E.g. missing_txn
        // could be empty because we re-tried the query and now are not missing
        // any. In this case is_waiting will be set to false. -> no need to call
        // callback
        HandleSyncCallback(
            q, query_md,
            queryId); // TODO: Should this be dispatched again? So that multiple
                      // waiting queries don't execute sequentially?
      }
    }
    q.release();
  }

  // 6 For all other queries that are still waiting, but not ready to wake:
  // Erase txn from snapshot if abort
  for (auto &[queryId, retry_version] : queries_to_rm_txn) {
    queryMetaDataMap::accessor q;
    bool queryActive = queryMetaData.find(q, queryId);
    if (queryActive) {
      QueryMetaData *query_md = q->second;

      if (query_md->is_waiting && query_md->retry_version == retry_version) {
        // 6) Erase txn from snapshot if abort.
        query_md->merged_ss_msg->mutable_merged_txns()->erase(txnDigest);
      }
    }
    q.release();
  }
}

// Note: For waitingTS: call updateWaitingQueries with Ts:  --> Then: Set
// snapshot for all Ts --> When snapshot ready: All txn_ids are available.
//(Alternatively: Could transform later to save lookups to query_md inside
//UpdateWaitingQueries. But it's less clean if later layers need to be aware of
//TS sync still.) In this case: During sync callback: For every Ts in merged_ts
// ==> lookup tx and add to mergedTS.
void Server::UpdateWaitingQueriesTS(const uint64_t &txnTS,
                                    const std::string &txnDigest,
                                    bool is_abort) {

  Debug("Checking whether can wake all queries waiting on txn_id %s with ts_id "
        "%lu",
        BytesToHex(txnDigest, 16).c_str(), txnTS);

  std::map<std::string, uint64_t> queries_to_wake;
  std::map<std::string, uint64_t>
      queries_to_update_txn; // All queries (besides the ones we wake anyways)
                             // from whose snapshot we want to add/remove the
                             // txn. Note: This is just an optimization to not
                             // loop twice

  // 1) find queries that were waiting on this txn-id
  waitingQueryTSMap::accessor w;
  bool hasWaiting = waitingQueriesTS.find(w, txnTS);
  if (hasWaiting) {
    Debug("Some Queries are waiting on txn_id %s with ts_id %lu",
          BytesToHex(txnDigest, 16).c_str(), txnTS);
    for (const std::string &waiting_query : w->second) {
      Debug("Query_retry_version %s waiting on txn_id %s with ts_id %lu",
            BytesToHex(waiting_query, 16).c_str(),
            BytesToHex(txnDigest, 16).c_str(), txnTS);
      // 2) update their missing data structures
      // Lookup queryMissingTxns ... => mark map of "waking query +
      // retry_version" ==> after releasing w try to lock them all.
      queryMissingTxnsMap::accessor qm;
      if (!queryMissingTxns.find(qm, waiting_query))
        continue; // releases qm implicitly (or rather: qm is not actually held)

      MissingTxns &missingTxns = qm->second;

      bool was_present = missingTxns.missing_ts.erase(txnTS);
      // Cornercase: What if we clear missing queries (ro Retry Sync) and then
      // UpdateWaiting triggers. ==> was_present should be false => won't call
      // Update

      Debug("QueryId[%s] is still waiting on (%d) transactions (TS)",
            BytesToHex(missingTxns.query_id, 16).c_str(),
            missingTxns.missing_ts.size());
      if (was_present && missingTxns.missing_ts.empty()) {
        // Note: was_present -> only call this the first time missing_txn goes
        // empty: present captures the fact that map was non-empty before erase.
        queries_to_wake[missingTxns.query_id] = missingTxns.retry_version;
      } else {
        queries_to_update_txn[missingTxns.query_id] = missingTxns.retry_version;
      }
      qm.release();
    }
    // 3) remove key from waiting data structure if no more queries waiting on
    // it to avoid key set growing infinitely...
    waitingQueriesTS.erase(w);
  }
  w.release();

  // 4) Try to wake all ready queries.
  for (auto &[queryId, retry_version] : queries_to_wake) {
    Debug("Trying to wake Query: %s with retry version %lu",
          BytesToHex(queryId, 16).c_str(), retry_version);
    queryMetaDataMap::accessor q;
    bool queryActive = queryMetaData.find(q, queryId);
    if (queryActive) {
      QueryMetaData *query_md = q->second;

      // 6) Add txn to snapshot, or erase txn from snapshot if abort
      if (is_abort)
        query_md->merged_ss_msg->mutable_merged_txns()->erase(
            txnDigest); // Note: Might have been added to snapshot because TS/Tx
                        // was ongoing/prepared. But now remove since it is
                        // aborted. However: We would never have added the txn
                        // to waiting.
      else {
        (*query_md->merged_ss_msg
              ->mutable_merged_txns())[txnDigest]; //(Just add with default
                                                   //constructor --> empty
                                                   //ReplicaList)
      }

      Debug("Stored Query: %s has retry version %lu, and is %s waiting",
            BytesToHex(queryId, 16).c_str(), query_md->retry_version,
            query_md->is_waiting ? "" : "not");
      // 5) if query is waiting and retry_version is still current: Start
      // Callback.
      if (query_md->is_waiting && query_md->retry_version == retry_version) {
        Debug("Waking Query[%lu:%lu:%lu]", query_md->query_seq_num,
              query_md->client_id, query_md->retry_version);
        query_md->merged_ss_msg
            ->clear_merged_ts(); // These are no longer needed.
        // Note: is_waiting -> make sure query is waiting. E.g. missing_txn
        // could be empty because we re-tried the query and now are not missing
        // any. In this case is_waiting will be set to false. -> no need to call
        // callback
        HandleSyncCallback(
            q, query_md,
            queryId); // TODO: Should this be dispatched again? So that multiple
                      // waiting queries don't execute sequentially?
      }
    }
    q.release();
  }

  // 6 For all other queries that are still waiting, but not ready to wake:
  // Erase txn from snapshot if abort
  for (auto &[queryId, retry_version] : queries_to_update_txn) {
    queryMetaDataMap::accessor q;
    bool queryActive = queryMetaData.find(q, queryId);
    if (queryActive) {
      QueryMetaData *query_md = q->second;

      if (query_md->is_waiting && query_md->retry_version == retry_version) {
        // 6) Erase txn from snapshot if abort.
        if (is_abort)
          query_md->merged_ss_msg->mutable_merged_txns()->erase(
              txnDigest); // Note: Might have been added to snapshot because
                          // TS/Tx was ongoing/prepared. But now remove since it
                          // is aborted. However: We would never have added the
                          // txn to waiting.
        else {
          (*query_md->merged_ss_msg
                ->mutable_merged_txns())[txnDigest]; //(Just add with default
                                                     //constructor --> empty
                                                     //ReplicaList)
        }
      }
    }
    q.release();
  }
  Debug("Completed all possible wake-ups for queries waiting on txn_id %s with "
        "ts_id %lu",
        BytesToHex(txnDigest, 16).c_str(), txnTS);
}

std::string Server::ExecQuery(QueryReadSetMgr &queryReadSetMgr,
                              QueryMetaData *query_md, bool materialize) {
  // TODO: Must take as input some Materialization info... (whether to use a
  // materialized snapshot (details are in query_md), or whether to just use
  // current state)
  // TODO: Must be able to report exec failure (e.g. materialized snapshot
  // inconsistent) -- note that if eagerly executiong (no materialization) there
  // is no concept of failure.

  /////////////////////////////////////////////////////////////
  //                                                         //
  //                                                         //
  //                                                         //
  //
  //              EXEC BLACKBOX -- TBD

  // If MVTSO: Read prepared, Set RTS
  std::string serialized_result;
  if (!materialize)
    serialized_result = table_store->ExecReadQuery(
        query_md->query_cmd, query_md->ts, queryReadSetMgr);
  if (materialize)
    Warning("Do not yet support Snapshot materialization");

  Debug("SERIALIZED RESULT: %lu", std::hash<std::string>{}(serialized_result));

  if (occType == MVTSO && params.rtsMode > 0) {
    Debug("Set up all RTS for Query[%lu:%lu]", query_md->query_seq_num,
          query_md->client_id);
    for (auto &read : queryReadSetMgr.read_set->read_set()) {
      SetRTS(query_md->ts, read.key());
    }
    // TODO: On Abort, Clear RTS.
  }

  //                                                         //
  //                                                         //
  //                                                         //
  //                                                         //
  /////////////////////////////////////////////////////////////
  // TODO: Result should be of protobuf result type: --> can either return
  // serialized value, or result object (probably easiest) -- but need
  // serialized value anyways to check for equality.

  for (auto &read : queryReadSetMgr.read_set->read_set()) {
    Debug("Read key %s with version [%lu:%lu]", read.key().c_str(),
          read.readtime().timestamp(), read.readtime().id());
  }

  if (TEST_READ_SET) {

    for (auto const &[tx_id, proof] : committed) {
      if (tx_id == "toy_txn")
        continue;
      const proto::Transaction *txn = &proof->txn();
      for (auto &write : txn->write_set()) {
        queryReadSetMgr.AddToReadSet(write.key(), txn->timestamp());
        Debug("Added read key %s and ts to read set", write.key().c_str());
      }
      // queryReadSetMgr.AddToDepSet(tx_id, query_md->useOptimisticTxId,
      // txn->timestamp());
    }

    // Creating Dummy keys for testing
    for (int i = 5; i > 0; --i) {
      TimestampMessage ts;
      ts.set_id(query_md->ts.getID());
      ts.set_timestamp(query_md->ts.getTimestamp());
      std::string dummy_key = groupIdx == 0
                                  ? "dummy_key_g1_" + std::to_string(i)
                                  : "dummy_key_g2_" + std::to_string(i);

      queryReadSetMgr.AddToReadSet(dummy_key, ts);
      // query_md->read_set[dummy_key] = ts; //query_md->ts;
      // replaced with repeated field -> directly in result object.

      // ReadMessage *read =
      // query_md->queryResultReply->mutable_result()->mutable_query_read_set()->add_read_set();
      // //ReadMessage *read =
      // query_md->queryResult->mutable_query_read_set()->add_read_set();
      // read->set_key(dummy_key);
      // *read->mutable_readtime() = ts;
    }
    // Creating Dummy deps for testing

    // Write to Query Result; Release/Re-allocate temporarily if not sending;
    // For caching:
    //  Cache the deps --> During CC: look through the data structure.
    // For non-caching:
    //  Add the deps to SyncReply --> Let client choose whether to include them
    //  (only if proposed them in merge; marked as prep) --> During CC: Look
    //  through the included deps.

    // During execution only read prepared if depth allowed.
    //   i.e. if (params.maxDepDepth == -1 || DependencyDepth(txn) <=
    //   params.maxDepDepth)  (maxdepth = -1 means no limit)
    if (params.query_params.readPrepared && params.maxDepDepth > -2) {

      // JUST FOR TESTING.
      for (preparedMap::const_iterator i = prepared.begin();
           i != prepared.end(); ++i) {
        const std::string &tx_id = i->first;
        const proto::Transaction *txn = i->second.second;

        queryReadSetMgr.AddToDepSet(tx_id, txn->timestamp());

        // proto::Dependency *add_dep =
        // query_md->queryResultReply->mutable_result()->mutable_query_read_set()->add_deps();
        // add_dep->set_involved_group(groupIdx);
        // add_dep->mutable_write()->set_prepared_txn_digest(tx_id);
        // Debug("Adding Dep: %s",
        // BytesToHex(add_dep->write().prepared_txn_digest(), 16).c_str());
        // //Note: Send merged TS.
        // if(query_md->useOptimisticTxId){
        //     //MergeTimestampId(txn->timestamp().timestamp(),
        //     txn->timestamp().id()
        //     add_dep->mutable_write()->mutable_prepared_timestamp()->set_timestamp(txn->timestamp().timestamp());
        //     add_dep->mutable_write()->mutable_prepared_timestamp()->set_id(txn->timestamp().id());
        // }
      }
    }
  }

  // Just for testing: Creating Dummy result
  if (TEST_QUERY) {

    std::string test_result_string =
        "success" + std::to_string(query_md->query_seq_num);
    std::vector<std::string> result_row;
    result_row.push_back(test_result_string);
    sql::QueryResultProtoBuilder queryResultBuilder;
    queryResultBuilder.add_column("result");
    queryResultBuilder.add_row(result_row.begin(), result_row.end());

    std::string dummy_result =
        queryResultBuilder.get_result()->SerializeAsString();
    return dummy_result;
  }

  return serialized_result;
}

void Server::ExecQueryEagerly(queryMetaDataMap::accessor &q,
                              QueryMetaData *query_md,
                              const std::string &queryId) {

  query_md->executed_query = true;

  Debug("Eagerly Execute Query[%lu:%lu:%lu].", query_md->query_seq_num,
        query_md->client_id, query_md->retry_version);
  QueryReadSetMgr queryReadSetMgr(
      query_md->queryResultReply->mutable_result()->mutable_query_read_set(),
      groupIdx, false);

  std::string result(ExecQuery(queryReadSetMgr, query_md, false));

  Debug("Got result for Query[%lu:%lu:%lu].", query_md->query_seq_num,
        query_md->client_id, query_md->retry_version);

  if (TEST_QUERY) {
    std::string toy_txn("toy_txn");
    Timestamp toy_ts(0, 2); // set to genesis time.
    sql::QueryResultProtoBuilder queryResultBuilder;
    queryResultBuilder.add_columns({"key_", "val_"});
    std::vector<std::string> result_row = {"alice", "blonde"};
    queryResultBuilder.add_row(result_row.begin(), result_row.end());
    result = queryResultBuilder.get_result()->SerializeAsString();
  }

  query_md->has_result = true;

  if (query_md->designated_for_reply) {
    query_md->queryResultReply->mutable_result()->set_query_result(result);
    // query_md->queryResult->set_query_result(dummy_result); //TODO: replace
    // with real result
  } else {
    query_md->queryResultReply->mutable_result()->set_query_result(
        result); // set for non-query manager.
    // query_md->queryResult->set_query_result(dummy_result);
  }

  SendQueryReply(query_md);
  uint64_t retry_version = query_md->retry_version;
  q.release();

  // After executing and caching read set -> Try to wake possibly subscribed
  // transaction that has started to prepare, but was blocked waiting on it's
  // cached read set.
  if (params.query_params.cacheReadSet)
    wakeSubscribedTx(queryId,
                     retry_version); // TODO: Instead of passing it along, just
                                     // store the queryId...
}

// Note: WARNING: must be called while holding a lock on query_md.
void Server::HandleSyncCallback(queryMetaDataMap::accessor &q,
                                QueryMetaData *query_md,
                                const std::string &queryId) {

  Debug("Sync complete for Query[%lu:%lu]. Starting Execution",
        query_md->query_seq_num, query_md->client_id);
  query_md->is_waiting = false;

  // 1) Materialize Snapshot
  // Materialize all tx in snapshot: Loop through snapshot: If tx in
  // prepared/committed -> do nothing (already implicitly materialized); If not,
  // materialize it from ongoing. During exec --> if trying to use aborted tx
  // ==> FailQuery.
  // Alternatively: Materialize full phyiscal table (instead of virtual as
  // above) from everything in snapshot. ==> exec on that. (Con: Cannot
  // determine whether exec missed newer commit; or read aborted)

  // TODO: Materialize tx from ongoing (doesnt matter if prepared yet) ==>
  // Create another readable map (from key -> {(Timestamp, [value,
  // eligible-list])). After exec, delete from eligible-list -- if empty, remove
  // ts/val pair
  //  Can materialize during sync, or during exec only. Pro of doing it later:
  //  More tx might be prepared/committed/aborted; Con: Another loop.
  // during exec: Check commit/prepare; If not present -> materialize from
  // ongoing. After all, this check + request missing guarantees that tx must be
  // at least ongoing.
  // Note: if its not prepared locally, but is ongoing (i.e. prepare vote =
  // none/abort/abstain) we can immediately add it to state but marked only for
  // query

  // Materialization: Possible solution: During OCC check, Also "prepare" all tx
  // that are locally abstained --> that way we can directly detect them as not
  // necessary for sync. Mark them "invisible" by default. Garbage collect for
  // good from prepared map once it is aborted. -- Ignore Aborted Tx during
  // materialization (We already remove them from snapshot during ProcessSync
  // and UpdateWaiting) Note: There might still be prepared Abstained/Aborted tx
  // - but we currently do read those, since we call UpdateWaiting before the
  // prepare result
  // Alternative: During exec, materialize all remaining items in snapshot.

  // 2) Execute Query & Construct Read Set
  // Execute Query -- Go through store, and check if latest tx in store is
  // present in syncList. If it is missing one (committed) --> reply EarlyAbort
  // (tx cannot succeed). If prepared is missing, ignore, skip to next
  // Build Read Set while executing; Add dependencies on demand as we observe
  // uncommitted txn touched.
  // read set = map from key-> versions  //Note: Convert Timestamp to
  // TimestampMessage

  QueryReadSetMgr queryReadSetMgr(
      query_md->queryResultReply->mutable_result()->mutable_query_read_set(),
      groupIdx, query_md->useOptimisticTxId);

  std::string result(ExecQuery(queryReadSetMgr, query_md, true));
  query_md->has_result = true;

  // Note: Blackbox might do multi-replica coordination to compute result and
  // full read-set (though read set can actually be reported directly by each
  // shard...) Client waits to receive SyncReply from all shards ==> with read
  // set, or read set hash. ==> in Tx_manager (marked by query) reply also
  // include the result Always callback from shardclient to client, but only
  // call-up from client to app if a) result has been received, b) all shards
  // replied with read-set (or read-set hash)
  //-- want to do this so that Exec can be a better blackbox: This way data
  //exchange might just be a small intermediary data, yet client learns full
  //read set. In this case, read set hash from a shard is not enough to prove
  // integrity to another shard (since less data than full read set might be
  // exchanged)

  bool exec_success =
      !(TEST_FAIL_QUERY &&
        query_md->retry_version ==
            0); // Global Test var to simulate a retry once. //FIXME: Remove
  if (exec_success) {
    query_md->failure = false;

    if (query_md->designated_for_reply) {
      query_md->queryResultReply->mutable_result()->set_query_result(result);
      // query_md->queryResult->set_query_result(dummy_result); //TODO: replace
      // with real result
    } else {
      query_md->queryResultReply->mutable_result()->set_query_result(
          result); // set for non-query manager.
      // query_md->queryResult->set_query_result(dummy_result);
    }

    SendQueryReply(query_md);
  } else {
    FailQuery(query_md);
    TEST_FAIL_QUERY = false;
  }

  uint64_t retry_version = query_md->retry_version;
  q.release();

  // After executing and caching read set -> Try to wake possibly subscribed
  // transaction that has started to prepare, but was blocked waiting on it's
  // cached read set.
  if (params.query_params.cacheReadSet)
    wakeSubscribedTx(queryId,
                     retry_version); // TODO: Instead of passing it along, just
                                     // store the queryId...
}

void Server::SendQueryReply(QueryMetaData *query_md) {

  Debug("SendQuery Reply for Query[%lu:%lu:%lu]. ", query_md->query_seq_num,
        query_md->client_id, query_md->retry_version);

  proto::QueryResultReply *queryResultReply = query_md->queryResultReply;
  proto::QueryResult *result = queryResultReply->mutable_result();
  proto::ReadSet *query_read_set;

  // proto::LocalDeps *query_local_deps; //Deprecated --> made deps part of read
  // set
  Debug("QueryResult[%lu:%lu:%lu]: %s", query_md->query_seq_num,
        query_md->client_id, query_md->retry_version,
        BytesToHex(result->query_result(), 16).c_str());
  // Testing:
  //

  // query_result::QueryResult *p_queryResult = new
  // sql::QueryResultProtoWrapper(result->query_result());
  //   std::cerr << "IS empty?: " << (p_queryResult->empty()) << std::endl;
  //     std::cerr << "num cols:" <<  (p_queryResult->num_columns()) <<
  //     std::endl; std::cerr << "num rows written:" <<
  //     (p_queryResult->rows_affected()) << std::endl; std::cerr << "num rows
  //     read:" << (p_queryResult->size()) << std::endl;
  // std::string out;
  // size_t nbytes;
  // std::string output_row;
  // for(int j = 0; j < p_queryResult->size(); ++j){
  //        std::stringstream p_ss(std::ios::in | std::ios::out |
  //        std::ios::binary); for(int i = 0; i<p_queryResult->num_columns();
  //        ++i){
  //            out = p_queryResult->get(j, i, &nbytes);
  //           std::string p_output(out, nbytes);
  //           p_ss << p_output;
  //           output_row;
  //           {
  //             cereal::BinaryInputArchive iarchive(p_ss); // Create an input
  //             archive iarchive(output_row); // Read the data from the archive
  //           }
  //           std::cerr << "Row: " <<j << " Col " << i << ": " << output_row <<
  //           std::endl;
  //        }

  // }

  //

  // 3) Generate Merkle Tree over Read Set, (optionally can also make it be over
  // result, query id)

  bool testing_hash = false; // note, if this is on, the client will crash since
                             // it expects a read set but does not get one.
  if (testing_hash || params.query_params.cacheReadSet) {
    try {
      std::sort(result->mutable_query_read_set()->mutable_read_set()->begin(),
                result->mutable_query_read_set()->mutable_read_set()->end(),
                sortReadSetByKey);
    } catch (...) {
      Panic("Trying to send QueryReply with two different reads for the same "
            "key");
    }

    // Note: Sorts by key to ensure all replicas create the same hash. (Note:
    // Not necessary if using ordered map)
    result->set_query_result_hash(
        generateReadSetSingleHash(result->query_read_set()));
    // Temporarily release read-set and deps: This way we don't send it.
    // Afterwards, re-allocate it. This avoid copying.
    query_read_set = result->release_query_read_set();
    // query_local_deps = result->release_query_local_deps();
    Debug("Read-set hash: %s",
          BytesToHex(result->query_result_hash(), 16).c_str());

    // query_md->result_hash =
    // std::move(generateReadSetSingleHash(query_md->read_set));
    // query_md->result_hash =
    // std::move(generateReadSetMerkleRoot(query_md->read_set,
    // params.merkleBranchFactor)); //by default: merkleBranchFactor = 2 ==>
    // might want to use flatter tree to minimize hashes.
    // TODO: Can avoid hashing leaves by making them unique strings?
    // "[key:version]" should do the trick?
    // Debug("Read-set hash: %s", BytesToHex(query_md->result_hash,
    // 16).c_str());
  }

  // 4) If Caching Read Set: Buffer Read Set (map: query_digest -> <result_hash,
  // read set>) ==> implicitly done by storing read set + result hash in
  // query_md

  // 5) Create Result reply --  // only include result if chosen for reply.

  result->set_query_seq_num(
      query_md->query_seq_num); // FIXME: put this directly when instantiating.
  result->set_client_id(
      query_md->client_id); // FIXME: set this directly when instantiating.
  result->set_replica_id(id);

  queryResultReply->set_req_id(query_md->req_id);

  // 6) (Sign and) send reply

  if (params.validateProofs && params.signedMessages) {
    // Debug("Sign Query Result Reply for Query[%lu:%lu]",
    // query_reply->query_seq_num(), query_reply->client_id());
    Debug("Sign Query Result Reply for Query[%lu:%lu]", result->query_seq_num(),
          result->client_id());

    result =
        queryResultReply
            ->release_result(); // Temporarily release result in order to sign.
    if (false) {                // params.queryReplyBatch){
      TransportAddress *remoteCopy = query_md->original_client->clone();
      auto sendCB = [this, remoteCopy, queryResultReply]() {
        this->transport->SendMessage(this, *remoteCopy, *queryResultReply);
        delete remoteCopy;
        // delete queryResultReply;
      };

      // TODO: if this is already called from a worker, no point in dispatching
      // it again. Add a Flag to MessageToSign that specifies "already worker"
      MessageToSign(
          result, queryResultReply->mutable_signed_result(),
          [this, sendCB, result, queryResultReply,
           query_read_set]() mutable { // query_local_deps
            sendCB();
            Debug("Sent Signed Query Result for Query[%lu:%lu]",
                  result->query_seq_num(), result->client_id());

            if (params.query_params
                    .cacheReadSet) { // Restore read set and deps to be cached
              result->set_allocated_query_read_set(query_read_set);
              // result->set_allocated_query_local_deps(query_local_deps);
            }
            queryResultReply->set_allocated_result(
                result); // NOTE: This returns the unsigned result, including
                         // the readset. If we want to cache the signature,
                         // would have to change this code.

            // delete res;
          });

    } else { // realistically don't ever need to batch query sigs --> batching
             // helps with amortized sig generation, but not with verificiation
             // since client don't forward proofs.

      if (params.signatureBatchSize == 1) {
        SignMessage(result, keyManager->GetPrivateKey(id), id,
                    queryResultReply->mutable_signed_result());
      } else {
        std::vector<::google::protobuf::Message *> msgs;
        msgs.push_back(result);
        std::vector<proto::SignedMessage *> smsgs;
        smsgs.push_back(queryResultReply->mutable_signed_result());
        SignMessages(msgs, keyManager->GetPrivateKey(id), id, smsgs,
                     params.merkleBranchFactor);
      }

      this->transport->SendMessage(this, *query_md->original_client,
                                   *queryResultReply);
      Debug("Sent Signed Query Result for Query[%lu:%lu]",
            result->query_seq_num(), result->client_id());
      // delete queryResultReply;

      if (params.query_params
              .cacheReadSet) { // Restore read set and deps to be cached
        result->set_allocated_query_read_set(query_read_set);
        // result->set_allocated_query_local_deps(query_local_deps);
      }
      queryResultReply->set_allocated_result(
          result); // NOTE: This returns the unsigned result, including the
                   // readset. If we want to cache the signature, would have to
                   // change this code.
      // delete res;
    }
  } else {
    this->transport->SendMessage(this, *query_md->original_client,
                                 *queryResultReply);
    Debug("Sent Signed Query Result (no sigs) for Query[%lu:%lu]",
          result->query_seq_num(), result->client_id());
    // Note: In this branch result is still part of queryResultReply; thus it
    // suffices to only allocate back to result.
    if (params.query_params
            .cacheReadSet) { // Restore read set and deps to be cached
      result->set_allocated_query_read_set(query_read_set);
      // result->set_allocated_query_local_deps(query_local_deps);
    }
  }

  if (TEST_READ_SET) {
    Debug("BEGIN READ SET:"); // just for testing

    for (auto &read : result->query_read_set().read_set()) {
      // for(auto &[key, ts] : read_set){
      // std::cerr << "key: " << key << std::endl;
      Debug("Cached Read key %s with version [%lu:%lu]", read.key().c_str(),
            read.readtime().timestamp(), read.readtime().id());
      // Debug("[group %d] Read key %s with version [%lu:%lu]", group,
      // key.c_str(), ts.timestamp(), ts.id());
    }

    Debug("END READ SET.");
  }

  return;
}

// TODO: DONT USE THIS. It aborts queries whenever a snapshot contains an
// aborted tx. But maybe this aborted tx is not part of frontier, so it does not
// matter.
void Server::FailWaitingQueries(const std::string &txnDigest) {

  Debug("All queries waiting on txn_id %s are invalid, because %s is abort.",
        BytesToHex(txnDigest, 16).c_str());

  // 1) find queries that were waiting on this txn-id
  waitingQueryMap::accessor w;
  bool hasWaiting = waitingQueries.find(w, txnDigest);
  if (hasWaiting) {
    for (const std::string &waiting_query : w->second) {

      // 2) update their missing data structures
      queryMetaDataMap::accessor q;
      bool queryActive = queryMetaData.find(q, waiting_query);
      if (queryActive) {
        QueryMetaData *query_md = q->second;
        FailQuery(query_md);
      }
      q.release();
      // w->second.erase(waiting_query); //FIXME: Delete safely while
      // iterating... ==> Just erase all after
    }
    // 4) remove key from waiting data structure since no more queries are
    // waiting on it
    waitingQueries.erase(w);
  }
  w.release();
}

void Server::FailQuery(QueryMetaData *query_md) {

  query_md->failure = true;
  query_md->has_result = false;

  proto::FailQuery failQuery;
  failQuery.set_req_id(query_md->req_id);
  failQuery.mutable_fail()->set_replica_id(id);

  if (params.validateProofs && params.signedMessages) {
    Debug("Sign Query Fail Reply for Query[%lu:%lu:%lu]",
          query_md->query_seq_num, query_md->client_id,
          query_md->retry_version);
    proto::FailQueryMsg *failQueryMsg = failQuery.release_fail();

    if (params.signatureBatchSize == 1) {
      SignMessage(failQueryMsg, keyManager->GetPrivateKey(id), id,
                  failQuery.mutable_signed_fail());
    } else {
      std::vector<::google::protobuf::Message *> msgs;
      msgs.push_back(failQueryMsg);
      std::vector<proto::SignedMessage *> smsgs;
      smsgs.push_back(failQuery.mutable_signed_fail());
      SignMessages(msgs, keyManager->GetPrivateKey(id), id, smsgs,
                   params.merkleBranchFactor);
    }
  }

  transport->SendMessage(this, *query_md->original_client, failQuery);

  return;
}

// TODO: Compile CleanQueries.

// TODO: Clean Query as part of HandleAbort
//  -> handle abort should specify list of query_ids to just be deleted. (erase
//  fully)

void Server::CleanQueries(proto::Transaction *txn, bool is_commit) {
  // Move read sets into txn + Remove QueryMd completely. Store a map:
  // <client-id, timestamp> disallowing clients to issue requests to the past
  // (this way old/late queries won't be accepted anymore.)

  if (!txn->has_last_query_seq())
    return;
  Debug("Clean all Query Md associated with txn");

  clientQueryWatermarkMap::accessor qw;
  clientQueryWatermark.insert(qw, txn->client_id());
  if (txn->last_query_seq() > qw->second)
    qw->second = txn->last_query_seq();
  qw.release();
  // clientQueryWatermark[txn->client_id()] = txn->last_query_seq(); //only
  // update timestamp for commit if greater than last one... //To do this
  // atomically need hashmap lock.

  // For every query in txn:
  for (proto::QueryResultMetaData &tx_query_md : *txn->mutable_query_set()) {
    queryMetaDataMap::accessor q;
    bool hasQuery = queryMetaData.find(q, tx_query_md.query_id());
    if (hasQuery) {
      QueryMetaData *local_query_md = q->second; // Local query_md

      // Move read set if caching. Note: Don't need to move read_set_hash -> tx
      // already stores it.
      if (is_commit && params.query_params.cacheReadSet) {
        proto::QueryGroupMeta &query_group_meta =
            (*tx_query_md.mutable_group_meta())[groupIdx];
        // Note: only move if read_set hash matches. It might not. But at least
        // 2f+1 correct replicas do have it matching.
        if (query_group_meta.read_set_hash() ==
            local_query_md->queryResultReply->result().query_result_hash()) {
          proto::ReadSet *read_set =
              local_query_md->queryResultReply->mutable_result()
                  ->release_query_read_set();
          query_group_meta.set_allocated_query_read_set(read_set);
        }
        // Try to clear RTS in case it was moved:  //TODO: For commit: Could
        // optimize RTS GC to remove all RTS >= committed TS (see CommitToStore)
        ClearRTS(query_group_meta.query_read_set().read_set(),
                 local_query_md->ts);
      } else if (params.query_params
                     .cacheReadSet) { // Try to clear RTS in case it was cached
        ClearRTS(local_query_md->queryResultReply->result()
                     .query_read_set()
                     .read_set(),
                 local_query_md->ts);
      } else { // Try to clear RTS in case tx had it all along:
        proto::QueryGroupMeta &query_group_meta =
            (*tx_query_md.mutable_group_meta())[groupIdx];
        ClearRTS(query_group_meta.query_read_set().read_set(),
                 local_query_md->ts);
      }

      // erase current retry version from missing (Note: all previous ones must
      // have been deleted via ClearMetaData)
      queryMissingTxns.erase(QueryRetryId(
          tx_query_md.query_id(), q->second->retry_version,
          (params.query_params.signClientQueries &&
           params.query_params.cacheReadSet && params.hashDigest)));

      if (local_query_md != nullptr)
        delete local_query_md;
      // local_query_md = nullptr;
      queryMetaData.erase(q);
    }
    // Don't erase Md entry --> Keeping it disallows future queries. ==> Improve
    // by adding the client TS map forcing monotonic queries. (Map size
    // O(clients) instead of O(queries))
    // queryMetaData.erase(tx_query_md.query_id())
    q.release();

    // Delete any possibly subscribed queries.
    subscribedQuery.erase(tx_query_md.query_id());
  }

  // TODO: Fallback;:
  //  Ideally: Use mergedReadSet.. However, can't prove the validity of it to
  //  other replicas.
  //       Note: Don't want to send mergedReadSet //Note: If you send Txn that
  //       includes queries while Cache query params is on => will ignore the
  //       sent ones. Notably: queries are not part of txnDigest. //If one
  //       receives a forwarded Txn ==> check that supplied read sets match
  //       hashes. Then either cache read-sets ourselves. Or process directly
  //       (more efficient)
  //   I.e. even if caching is enabled and thus replicas don't expect tx to
  //   contain read set ==> if it is forwarded, DO look for it's read set.
}

// void Server::FindSnapshot(){

// }

// void Server::Materialize(){

// }

// void Server::ExecuteQuery(){

// }

// void Server::ParseQuery(){

// }

} // namespace pequinstore<|MERGE_RESOLUTION|>--- conflicted
+++ resolved
@@ -107,7 +107,8 @@
     query = msg.release_query(); // mutable_query()
   }
 
-  // Only process if above watermark. I.e. ignore old queries
+  // Only process if above watermark. I.e. ignore old queries from the same
+  // client
   clientQueryWatermarkMap::const_accessor qw;
   if (clientQueryWatermark.find(qw, query->client_id()) &&
       qw->second >= query->query_seq_num()) {
@@ -120,67 +121,10 @@
   }
   qw.release();
 
-<<<<<<< HEAD
   // 2) Compute unique hash ID
   std::string queryId = QueryDigest(
       *query, (params.query_params.signClientQueries &&
                params.query_params.cacheReadSet && params.hashDigest));
-=======
-    //Only process if above watermark. I.e. ignore old queries from the same client
-    clientQueryWatermarkMap::const_accessor qw;
-    if(clientQueryWatermark.find(qw, query->client_id()) && qw->second >= query->query_seq_num()){
-    //if(clientQueryWatermark[query->client_id()] >= query->query_seq_num()){
-        delete query;
-        if(params.mainThreadDispatching && (!params.dispatchMessageReceive || params.query_params.parallel_queries)) FreeQueryRequestMessage(&msg);
-        return;
-    }
-    qw.release();
-
-     // 2) Compute unique hash ID 
-    std::string queryId = QueryDigest(*query, (params.query_params.signClientQueries && params.query_params.cacheReadSet && params.hashDigest)); 
-    
-    // std::string queryId;
-    // if(params.query_params.signClientQueries && params.query_params.cacheReadSet){ //TODO: when to use hash id? always?
-    //     queryId = QueryDigest(*query, params.hashDigest); 
-    // }
-    // else{
-    //     queryId =  "[" + std::to_string(query->query_seq_num()) + ":" + std::to_string(query->client_id()) + "]";
-    // }
-     Debug("\n Received Query Request Query[%lu:%lu:%d] (seq:client:ver), queryId: %s", query->query_seq_num(), query->client_id(), query->retry_version(), BytesToHex(queryId, 16).c_str());
-   
-    //TODO: Ideally check whether already have result or retry version is outdated Before VerifyClientQuery.
-
-    //3) Check whether retry version still relevant.
-    queryMetaDataMap::accessor q;
-    bool hasQuery = queryMetaData.find(q, queryId);
-    if(hasQuery){
-        QueryMetaData *query_md = q->second;
-        bool valid = true;
-        if(query->retry_version() == 0 && !query_md->has_query){
-            //This is the first query mention. This will lead to an execution.
-            Debug("Received Query cmd. Query Request[%lu:%lu:%d] (seq:client:ver)", query->query_seq_num(), query->client_id(), query->retry_version(), query_md->retry_version);
-        }
-        else if(query->retry_version() < query_md->retry_version){
-            Debug("Retry version for Query Request Query[%lu:%lu:%d] (seq:client:ver) is outdated. Currently %d", query->query_seq_num(), query->client_id(), query->retry_version(), query_md->retry_version);
-            valid = false;
-        }
-        else if(query->retry_version() == query_md->retry_version){ //TODO: if have result, return result
-            //Two cases for which proposed retry version could be == stored retry_version:
-                //a) have already received query for this retry version 
-                //b) have already received a sync for this retry version (and the sync is not waiting for query)
-            ////Return if already received query or sync for the retry version, and sync is not waiting for query. (I.e. no need to process Query) (implies result will be sent.)
-            if(query_md->executed_query || query_md->started_sync && !query_md->waiting_sync){ 
-                Debug("Already received Sync or Query for Query[%lu:%lu:%d] (seq:client:ver). Skipping Query", query->query_seq_num(), query->client_id(), query->retry_version(), query_md->retry_version);
-                valid = false;
-            }
-        }
-        if(!valid){
-            delete query;
-            if(params.mainThreadDispatching && (!params.dispatchMessageReceive || params.query_params.parallel_queries)) FreeQueryRequestMessage(&msg);
-            return;
-        }
-    }
->>>>>>> 18d17d74
 
   // std::string queryId;
   // if(params.query_params.signClientQueries &&
@@ -205,15 +149,19 @@
   if (hasQuery) {
     QueryMetaData *query_md = q->second;
     bool valid = true;
-    if (query->retry_version() < query_md->retry_version) {
+    if (query->retry_version() == 0 && !query_md->has_query) {
+      // This is the first query mention. This will lead to an execution.
+      Debug("Received Query cmd. Query Request[%lu:%lu:%d] (seq:client:ver)",
+            query->query_seq_num(), query->client_id(), query->retry_version(),
+            query_md->retry_version);
+    } else if (query->retry_version() < query_md->retry_version) {
       Debug("Retry version for Query Request Query[%lu:%lu:%d] "
             "(seq:client:ver) is outdated. Currently %d",
             query->query_seq_num(), query->client_id(), query->retry_version(),
             query_md->retry_version);
       valid = false;
-    }
-    if (query->retry_version() ==
-        query_md->retry_version) { // TODO: if have result, return result
+    } else if (query->retry_version() ==
+               query_md->retry_version) { // TODO: if have result, return result
       // Two cases for which proposed retry version could be == stored
       // retry_version: a) have already received query for this retry version b)
       // have already received a sync for this retry version (and the sync is
@@ -274,7 +222,6 @@
     return;
   }
 
-<<<<<<< HEAD
   // 5) Buffer Query conent and timestamp (only buffer the first time)
 
   bool re_check = false;
@@ -285,26 +232,32 @@
   //version and sync status
   if (!hasQuery) {
     bool new_insert = queryMetaData.insert(
-        q, queryId); // If not first insert -> must re-check.
+        q, queryId); // If not first insert -> must re-check.  //NOTE: this will
+                     // unlock and re-lock q
     if (new_insert) {
+      // UW_ASSERT(query->retry_version() == 0); // We might get them out of
+      // order with multi-threading
       q->second = new QueryMetaData(
           query->query_cmd(), query->timestamp(), remote, msg.req_id(),
-          query->query_seq_num(), query->client_id(), &params.query_params);
+          query->query_seq_num(), query->client_id(), &params.query_params,
+          query->retry_version());
     }
     re_check = !new_insert;
   }
 
   QueryMetaData *query_md = q->second;
 
-  if (!query_md
-           ->has_query) { // If queryMetaData was inserted by Sync first (i.e.
-                          // query has not been processed yet), set query.
-    UW_ASSERT(query->has_query_cmd()); // TODO: Could avoid re-sending query_cmd
-                                       // in retry messages (but then might have
-                                       // to wait for first query attempt in
-                                       // case multithreading violates FIFO)
-    query_md->SetQuery(query->query_cmd(), query->timestamp(), remote,
-                       msg.req_id());
+  if (!query->query_cmd()
+           .empty()) { // If queryMetaData was inserted by Sync first, or we
+                       // received retry first (i.e. query has not been
+                       // processed yet), set query.
+    // UW_ASSERT(query->has_query_cmd());
+    // We avoid re-sending query_cmd in retry messages (but might have to wait
+    // for first query attempt in case multithreading violates FIFO)
+    query_md->SetQuery(
+        query->query_cmd(), query->timestamp(), remote,
+        msg.req_id()); // Keep current req_id if it's greater (i.e. belongs to
+                       // retry that is waiting for original query)
   }
 
   // //3 Buffer Query content and timestamp (only buffer the first time)
@@ -331,15 +284,19 @@
     // Ignore if retry version old, or we already started sync for this retry
     // version.
     bool valid = true;
-    if (query->retry_version() < query_md->retry_version) {
+    if (query->retry_version() == 0 && !query_md->has_query) {
+      // This is the first query mention. This will lead to an execution.
+      Debug("Received Query cmd. Query Request[%lu:%lu:%d] (seq:client:ver)",
+            query->query_seq_num(), query->client_id(), query->retry_version(),
+            query_md->retry_version);
+    } else if (query->retry_version() < query_md->retry_version) {
       Debug("Retry version for Query Request Query[%lu:%lu:%d] "
             "(seq:client:ver) is outdated. Currently %d",
             query->query_seq_num(), query->client_id(), query->retry_version(),
             query_md->retry_version);
       valid = false;
-    }
-    if (query->retry_version() ==
-        query_md->retry_version) { // TODO: if have result, return result
+    } else if (query->retry_version() ==
+               query_md->retry_version) { // TODO: if have result, return result
       ////Return if already received query or sync for the retry version, and
       ///sync is not waiting for query. (I.e. no need to process Query) (implies
       ///result will be sent.)
@@ -359,68 +316,9 @@
            params.query_params.parallel_queries))
         FreeQueryRequestMessage(&msg);
       return;
-=======
-    bool re_check = false;
-            //Note: tbb find and insert are not atomic: Find does not take a lock if noQuery; before insert can claim lock another thread might add query. 
-            //==> Must check whether query is the first -- and if not, must re-check (technically it's the first check since hasQuery must have been false) retry version and sync status
-    if(!hasQuery){
-        bool new_insert = queryMetaData.insert(q, queryId); //If not first insert -> must re-check.  //NOTE: this will unlock and re-lock q
-        if(new_insert){
-            //UW_ASSERT(query->retry_version() == 0); // We might get them out of order with multi-threading
-            q->second = new QueryMetaData(query->query_cmd(), query->timestamp(), remote, msg.req_id(), query->query_seq_num(), query->client_id(), &params.query_params, query->retry_version());
-        }
-        re_check = !new_insert;
-    }
-    
-    QueryMetaData *query_md = q->second;
-
-    if(!query->query_cmd().empty()){ //If queryMetaData was inserted by Sync first, or we received retry first (i.e. query has not been processed yet), set query.
-        //UW_ASSERT(query->has_query_cmd()); 
-        //We avoid re-sending query_cmd in retry messages (but might have to wait for first query attempt in case multithreading violates FIFO)
-        query_md->SetQuery(query->query_cmd(), query->timestamp(), remote, msg.req_id());  //Keep current req_id if it's greater (i.e. belongs to retry that is waiting for original query)
-    }
-
-    // //3 Buffer Query content and timestamp (only buffer the first time)
-    // queryMetaDataMap::accessor q;
-    // bool newQuery = queryMetaData.insert(q, queryId);
-    // if(newQuery){ 
-    //     q->second = new QueryMetaData(query->query_cmd(), query->timestamp(), remote, msg.req_id(), query->query_seq_num(), query->client_id(), &params.query_params);
-    //     //Note: Retry will not contain query_cmd again.
-    // }
-    // QueryMetaData *query_md = q->second;
-    // if(!query_md->has_query){ //If metaData.insert did not return newQuery=true, but query has not been processed yet (e.g. Sync set md first), set query.
-    //     newQuery = true;
-    //     query_md->SetQuery(query->query_cmd(), query->timestamp(), remote, msg.req_id());  //TODO: Could avoid re-sending query_cmd if implemented FIFO (then only first version == 0 needs to have it.)
-    // }
-
-    if(re_check){ //must re-check retry-version because tbb lookup and insert are not atomic...
-        //Ignore if retry version old, or we already started sync for this retry version.
-        bool valid = true;
-        if(query->retry_version() == 0 && !query_md->has_query){
-            //This is the first query mention. This will lead to an execution.
-            Debug("Received Query cmd. Query Request[%lu:%lu:%d] (seq:client:ver)", query->query_seq_num(), query->client_id(), query->retry_version(), query_md->retry_version);
-        }
-        else if(query->retry_version() < query_md->retry_version){
-            Debug("Retry version for Query Request Query[%lu:%lu:%d] (seq:client:ver) is outdated. Currently %d", query->query_seq_num(), query->client_id(), query->retry_version(), query_md->retry_version);
-            valid = false;
-        }
-        else if(query->retry_version() == query_md->retry_version){  //TODO: if have result, return result
-            ////Return if already received query or sync for the retry version, and sync is not waiting for query. (I.e. no need to process Query) (implies result will be sent.)
-            if(query_md->executed_query || query_md->started_sync && !query_md->waiting_sync){ 
-                Debug("Already received Sync or Query for Query[%lu:%lu:%d] (seq:client:ver). Skipping Query", query->query_seq_num(), query->client_id(), query->retry_version(), query_md->retry_version);
-                valid = false;
-            }
-        }
-        if(!valid){
-            delete query;
-            if(params.mainThreadDispatching && (!params.dispatchMessageReceive || params.query_params.parallel_queries)) FreeQueryRequestMessage(&msg);
-            return;
-        }
->>>>>>> 18d17d74
-    }
-  }
-
-<<<<<<< HEAD
+    }
+  }
+
   // 6) Update retry version and reset MetaData if new; skip if old/existing
   // retry version.
   if (query->retry_version() > query_md->retry_version) {
@@ -470,61 +368,18 @@
   //     Panic("Requesting Query with outdating retry version");
   //     return;
   // }
-=======
-    //6) Update retry version and reset MetaData if new; skip if old/existing retry version.
-    if(query->retry_version() > query_md->retry_version){     
-        query_md->ClearMetaData(queryId); //start new sync round
-        query_md->req_id = msg.req_id();
-         //Delete current missingTxns.   -- NOTE: Currently NOT necessary for correctness, because UpdateWaitingQueries checks whether retry version is still current. But good for garbage collection.
-        queryMissingTxns.erase(QueryRetryId(queryId, query_md->retry_version, (params.query_params.signClientQueries && params.query_params.cacheReadSet && params.hashDigest)));
-        query_md->retry_version = query->retry_version();
-    }
-    // else if(query->retry_version() == query_md->retry_version){
-    //     // //Return if already received sync for the retry version, and sync is not waiting for query. (I.e. no need to process Query)
-    //     // if(query_md->started_sync && !query_md->waiting_sync){
-    //     //     delete query;
-    //     //     if(params.mainThreadDispatching && (!params.dispatchMessageReceive || params.query_params.parallel_queries)) FreeQueryRequestMessage(&msg);
-    //     //     return;
-    //     // }
-    //     //ignore if already processed query once (i.e. don't exec twice per version) 
-    //     if(!newQuery){ 
-    //         if(query_md->has_result){
-                
-    //             Panic("Duplicate query Request for current retry version"); //TODO: FIXME: Reply directly with result for current version. (or do nothing)
-    //             delete query;
-    //             if(params.mainThreadDispatching && (!params.dispatchMessageReceive || params.query_params.parallel_queries)) FreeQueryRequestMessage(&msg);
-    //             return;
-    //         }
-    //         else{
-    //             Panic("Duplicate query Request for current retry version, but no result"); //FIXME: Do Nothing.
-    //             delete query;
-    //             if(params.mainThreadDispatching && (!params.dispatchMessageReceive || params.query_params.parallel_queries)) FreeQueryRequestMessage(&msg);
-    //             return;
-    //         }
-    //     } 
-    // }
-    // else{
-    //     Panic("Requesting Query with outdating retry version");
-    //     return;
-    // }
-
-
-     if(!query_md->has_query){ //Wait for command. E.g. when retry version arrives before original version
-    //Note: Have updated retry versions and req_id's, but have not started execution
-        //q automatically released
-        if(params.mainThreadDispatching && (!params.dispatchMessageReceive || params.query_params.parallel_queries)) FreeQueryRequestMessage(&msg);
-        return;
-    }
-
-    //EXECUTE:
-
-    //If Eager Exec --> Skip sync and just execute on local state --> Call EagerExec function: Calls same exec as HandleSyncCallback (but without materializing snapshot) + SendQueryResult.
-    if((msg.designated_for_reply() || params.query_params.cacheReadSet) && msg.has_eager_exec() && msg.eager_exec()){ //Note: If eager exec on && caching read set --> all must execute.
-        ExecQueryEagerly(q, query_md, queryId);
-        if(params.mainThreadDispatching && (!params.dispatchMessageReceive || params.query_params.parallel_queries)) FreeQueryRequestMessage(&msg);
-        return;
-    }
->>>>>>> 18d17d74
+
+  if (!query_md->has_query) { // Wait for command. E.g. when retry version
+                              // arrives before original version
+    // Note: Have updated retry versions and req_id's, but have not started
+    // execution q automatically released
+    if (params.mainThreadDispatching && (!params.dispatchMessageReceive ||
+                                         params.query_params.parallel_queries))
+      FreeQueryRequestMessage(&msg);
+    return;
+  }
+
+  // EXECUTE:
 
   // If Eager Exec --> Skip sync and just execute on local state --> Call
   // EagerExec function: Calls same exec as HandleSyncCallback (but without
@@ -604,9 +459,6 @@
 
   if (write->has_committed_value()) {
     UW_ASSERT(committedProof); // proof must exist
-    auto proof_ts = Timestamp(committedProof->txn().timestamp());
-    Debug("Querysync-server Proof ts is %lu, %lu", proof_ts.getTimestamp(),
-          proof_ts.getID());
     *pointQueryReply->mutable_proof() = *committedProof;
   }
 
