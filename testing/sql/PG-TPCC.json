--- conflicted
+++ resolved
@@ -19,16 +19,13 @@
   "benchmark_schema_file_path": "/users/shir/benchmark_data/sql-tpcc-tables-schema.json",
   
    "_NOTE: Set this to 15 if using 5 warehouses + no ASAN. 60 if ASAN true. 95 with 20 wh + ASAN":false,
-<<<<<<< HEAD
    "server_load_time": 60,
-=======
-   "server_load_time": 30,
->>>>>>> 4e25efe9
   
  
   "_TPCC_SQL_ARGS_" :0,
   	  "_note: parititoner is unused currently": 0,
 	  "partitioner": "warehouse",
+	  "tpcc_num_warehouses": 20,
 	  "tpcc_num_warehouses": 20,
 	  
 	  "tpcc_stock_level_ratio": 4,
