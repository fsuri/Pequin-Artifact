--- conflicted
+++ resolved
@@ -322,10 +322,7 @@
 DEFINE_int32(max_attempts, -1, "max number of attempts per transaction (or -1"
     " for unlimited).");
 DEFINE_int32(message_timeout, 10000, "length of timeout for messages in ms.");
-<<<<<<< HEAD
 DEFINE_int32(max_backoff, 5000, "max time to sleep after aborting.");
-=======
->>>>>>> 106ef1fb
 
 /**
  * Retwis settings.
