#include "store/pequinstore/table_store_interface_peloton.h"
#include "lib/message.h"
#include "query-engine/traffic_cop/traffic_cop.h"
#include <atomic>
#include <sched.h>
#include <utility>

#include "store/common/query_result/query_result.h"

namespace pequinstore {

std::string GetResultValueAsString(const std::vector<peloton::ResultValue> &result, size_t index) {
  std::string value(result[index].begin(), result[index].end());
  return value;
}

void UtilTestTaskCallback(void *arg) {
  std::atomic_int *count = static_cast<std::atomic_int *>(arg);
  count->store(0);
}

void ContinueAfterComplete(std::atomic_int &counter_) {
  while (counter_.load() == 1) {
    usleep(10);
  }
}

///////////////////// CLASS FUNCTIONS ///////////////////////////

PelotonTableStore::PelotonTableStore(int num_threads)
    : unnamed_statement("unnamed"), unnamed_variable(false) {
  // Init Peloton default DB
  Init(num_threads);
}

PelotonTableStore::PelotonTableStore(std::string &table_registry_path,
                                     find_table_version &&find_table_version,
                                     read_prepared_pred &&read_prepared_pred,
                                     int num_threads)
    : TableStore(table_registry_path, std::move(find_table_version), std::move(read_prepared_pred)),
      unnamed_statement("unnamed"), unnamed_variable(false) {
  // Init Peloton default DB
  Init(num_threads);
}

PelotonTableStore::~PelotonTableStore() {

  // Release all allocated cops
  size_t cop_count = traffic_cops.size_approx();
  while (cop_count) {
    cop_count--;

    std::pair<peloton::tcop::TrafficCop *, std::atomic_int *> cop_pair;
    bool found = traffic_cops.try_dequeue(cop_pair);

    if (found) {
      delete cop_pair.first;
      delete cop_pair.second;
    }
  }

  size_t cops_left = traffic_cops_.size();
  while (cops_left > 0) {
    std::pair<peloton::tcop::TrafficCop *, std::atomic_int *> cop_pair;
    cop_pair = traffic_cops_.back();
    traffic_cops_.pop_back();

    delete cop_pair.first;
    delete cop_pair.second;
    cops_left--;
  }

  Latency_t sum_read;
  _Latency_Init(&sum_read, "total_read");
  for (unsigned int i = 0; i < readLats.size(); i++) {
    Latency_Sum(&sum_read, &readLats[i]);
  }
  Latency_t sum_write;
  _Latency_Init(&sum_write, "total_write");
  for (unsigned int i = 0; i < writeLats.size(); i++) {
    Latency_Sum(&sum_write, &writeLats[i]);
  }

  Latency_Dump(&sum_read);
  Latency_Dump(&sum_write);
}

void PelotonTableStore::Init(int num_threads) {
  // Init Peloton default DB
  auto &txn_manager =
      peloton::concurrency::TransactionManagerFactory::GetInstance();
  auto txn = txn_manager.BeginTransaction();
  peloton::catalog::Catalog::GetInstance()->CreateDatabase(txn,
                                                           DEFAULT_DB_NAME);
  txn_manager.CommitTransaction(txn);
  // traffic_cop_ = peloton::tcop::TrafficCop(UtilTestTaskCallback, &counter_);

  if (num_threads > 0) {
    is_recycled_version_ = false;
    for (int i = 0; i < num_threads; i++) {
      std::atomic_int *counter = new std::atomic_int();
      peloton::tcop::TrafficCop *new_cop =
          new peloton::tcop::TrafficCop(UtilTestTaskCallback, counter);
      traffic_cops_.push_back({new_cop, counter});
    }
  }

  for(int i=0; i< num_threads; ++i){
      Latency_t readLat;
      Latency_t writeLat;
      readLats.push_back(readLat);
      writeLats.push_back(writeLat);
      _Latency_Init(&readLats.back(), "read");
      _Latency_Init(&writeLats.back(), "write");
    }
}

////////////////  Helper Functions //////////////////////////
std::shared_ptr<peloton::Statement>
PelotonTableStore::ParseAndPrepare(const std::string &query_statement,
                                   peloton::tcop::TrafficCop *tcop) {

  std::cout << "Beginning of parse and prepare" << std::endl;
  // prepareStatement
  auto &peloton_parser = peloton::parser::PostgresParser::GetInstance();
  auto sql_stmt_list = peloton_parser.BuildParseTree(query_statement);
  // PELOTON_ASSERT(sql_stmt_list);
  if (!sql_stmt_list->is_valid) {
    Panic("SQL command not valid"); // return peloton::ResultType::FAILURE;
  }

  std::cout << "Parsed create table statement" << std::endl;
  auto statement = tcop->PrepareStatement(unnamed_statement, query_statement,
                                          std::move(sql_stmt_list));
  if (statement.get() == nullptr) {
    tcop->setRowsAffected(0);
    Panic("SQL command not valid"); // return peloton::ResultType::FAILURE;
  }
  std::cout << "After preparing the statement" << std::endl;
  return statement;
}

void PelotonTableStore::GetResult(peloton::ResultType &status,
                                  peloton::tcop::TrafficCop *tcop,
                                  std::atomic_int *c) {
  // busy loop until result is ready. TODO: Change into callback style to avoid
  // busy loop.
  if (tcop->GetQueuing()) {
    ContinueAfterComplete(*c);
    tcop->ExecuteStatementPlanGetResult();
    status = tcop->ExecuteStatementGetResult();
    tcop->SetQueuing(false);
  }
}

// std::string
// PelotonTableStore::TransformResult(std::vector<peloton::FieldInfo>
// &tuple_descriptor, std::vector<peloton::ResultValue> &result){
std::string PelotonTableStore::TransformResult(
    peloton::ResultType &status, std::shared_ptr<peloton::Statement> statement,
    std::vector<peloton::ResultValue> &result) {

  std::vector<peloton::FieldInfo> tuple_descriptor;
  if (status == peloton::ResultType::SUCCESS) {
    tuple_descriptor = statement->GetTupleDescriptor();
    Debug("Query Read successful");
  } else {
    Panic("Query read failure");
  }

  sql::QueryResultProtoBuilder queryResultBuilder;
  // Add columns
  for (unsigned int i = 0; i < tuple_descriptor.size(); i++) {
    std::string column_name = std::get<0>(tuple_descriptor[i]);
    queryResultBuilder.add_column(column_name);
  }
  // Add rows
  unsigned int rows = result.size() / tuple_descriptor.size();
  for (unsigned int i = 0; i < rows; i++) {
    RowProto *row = queryResultBuilder.new_row();
    for (unsigned int j = 0; j < tuple_descriptor.size(); j++) {
      // TODO: Use interface addtorow, and pass in field to that row
      queryResultBuilder.AddToRow(row, result[i * tuple_descriptor.size() + j]);
      auto r = result[i * tuple_descriptor.size() + j];
      std::cerr << "Col/Row" << j << " : " << r << std::endl;
    }
  }

  return queryResultBuilder.get_result()->SerializeAsString();
}

std::pair<peloton::tcop::TrafficCop *, std::atomic_int *>
PelotonTableStore::GetCop() {
  if (!is_recycled_version_) {
    int t_id = sched_getcpu();
    // std::cout << "Thread id is " << t_id << std::endl;
    if (t_id >= traffic_cops_.size()) {
      Panic("Not enough traffic cops allocated for the number of cores");
    }
    return traffic_cops_.at(t_id);
  } else {
    return GetUnusedTrafficCop();
  }
}

std::pair<peloton::tcop::TrafficCop *, std::atomic_int *>
PelotonTableStore::GetUnusedTrafficCop() {
  std::pair<peloton::tcop::TrafficCop *, std::atomic_int *> cop_pair;
  bool found = traffic_cops.try_dequeue(cop_pair);

  if (found) {
    cop_pair.first->Reset(); // Reset traffic cop
    return cop_pair;
  }

  std::atomic_int *counter = new std::atomic_int();
  peloton::tcop::TrafficCop *new_cop =
      new peloton::tcop::TrafficCop(UtilTestTaskCallback, counter);
  return {new_cop, counter};
}

void PelotonTableStore::ReleaseTrafficCop(
    std::pair<peloton::tcop::TrafficCop *, std::atomic_int *> cop_pair) {
  traffic_cops.enqueue(cop_pair);
}

/////////////////// INTERFACE FUNCTIONS //////////////////////////////

// Execute a statement directly on the Table backend, no questions asked, no
// output
void PelotonTableStore::ExecRaw(const std::string &sql_statement) {
  // Execute on Peloton  //Note -- this should be a synchronous call. I.e.
  // ExecRaw should not return before the call is done.

  std::cout << "Beginning of exec raw" << std::endl;
  std::pair<peloton::tcop::TrafficCop *, std::atomic_int *> cop_pair = GetCop();
  std::cout << "Got the cop" << std::endl;

  std::atomic_int *counter = cop_pair.second;
  peloton::tcop::TrafficCop *tcop = cop_pair.first;
  bool unamed;

  // prepareStatement
  std::cout << "Before parse and prepare" << std::endl;
  auto statement = ParseAndPrepare(sql_statement, tcop);

  // ExecuteStatment
  std::vector<peloton::type::Value> param_values;
  std::vector<peloton::ResultValue> result;
  std::vector<int> result_format(statement->GetTupleDescriptor().size(), 0);

  // counter_.store(1); // SetTrafficCopCounter();
  /*auto status = traffic_cop_.ExecuteStatement(statement, param_values,
     unnamed, result_format, result);*/

  counter->store(1);
  auto status = tcop->ExecuteStatement(statement, param_values, unamed,
                                       result_format, result);

  Debug("Made it after status");
  // GetResult(status);
  GetResult(status, tcop, counter);

  if (status == peloton::ResultType::SUCCESS)
    Debug("RawExec success");
  else
    Debug("RawExec failure");
}

void PelotonTableStore::LoadTable(const std::string &load_statement,
                                  const std::string &txn_digest,
                                  const Timestamp &ts,
                                  const proto::CommittedProof *committedProof) {
  // When calling the LoadStatement: We'll want to initialize all rows to be
  // committed and have genesis proof (see server) Call statement (of type Copy
  // or Insert) and set meta data accordingly (bool commit = true,
  // committedProof, txn_digest, ts)

  std::pair<peloton::tcop::TrafficCop *, std::atomic_int *> cop_pair = GetCop();

  std::atomic_int *counter = cop_pair.second;
  peloton::tcop::TrafficCop *tcop = cop_pair.first;
  bool unamed;

  std::shared_ptr<std::string> txn_dig(std::make_shared<std::string>(
      txn_digest)); // Turn txn_digest into a shared_ptr, write everywhere it is
                    // needed.

  // execute the query using tcop
  // prepareStatement
  auto statement = ParseAndPrepare(load_statement, tcop);

  // ExecuteStatment
  std::vector<peloton::type::Value> param_values;
  std::vector<int> result_format(statement->GetTupleDescriptor().size(), 0);
  std::vector<peloton::ResultValue> result;

  counter->store(1); // SetTrafficCopCounter();
  auto status = tcop->ExecuteStatement(statement, param_values, unamed,
                                       result_format, result);

  GetResult(status, tcop, counter);

  if (status == peloton::ResultType::SUCCESS)
    Debug("Load success");
  else
    Debug("RawExec failure");
}

// Execute a read query statement on the Table backend and return a
// query_result/proto (in serialized form) as well as a read set (managed by
// readSetMgr)
std::string PelotonTableStore::ExecReadQuery(const std::string &query_statement,
                                             const Timestamp &ts,
                                             QueryReadSetMgr &readSetMgr) {
  
  // UW_ASSERT(ts.getTimestamp() >= 0 && ts.getID() >= 0);

  Debug("Execute ReadQuery: %s. TS: [%lu:%lu]", query_statement.c_str(),
        ts.getTimestamp(), ts.getID());
    
  Debug("Begin readLat on core: %d", sched_getcpu());
  Latency_Start(&readLats[sched_getcpu()]);

  // Execute on Peloton (args: query, Ts, readSetMgr, this->can_read_prepared,
  // this->set_table_version) --> returns peloton result --> transform into
  // protoResult

  // TRY TO CREATE SEPARATE TRAFFIC COP
  // auto [traffic_cop, counter] = GetUnusedTrafficCop();
  //  std::atomic_int counter;
  //  peloton::tcop::TrafficCop traffic_cop(UtilTestTaskCallback, &counter);
  // traffic_cop_.Reset();
  std::pair<peloton::tcop::TrafficCop *, std::atomic_int *> cop_pair = GetCop();

  std::atomic_int *counter = cop_pair.second;
  peloton::tcop::TrafficCop *tcop = cop_pair.first;
  bool unamed;

  // TRY TO SET A THREAD ID
  // size_t t_id = std::hash<std::thread::id>{}(std::this_thread::get_id()); //
  // % 4; std::cout << "################################# STARTING ExecReadQuery
  // ############################## on Thread: " < t_id << std::endl;

  // std::cout << query_statement << std::endl;

  // prepareStatement
  auto statement = ParseAndPrepare(query_statement, tcop);

  // ExecuteStatment
  std::vector<peloton::type::Value> param_values;
  std::vector<int> result_format(statement->GetTupleDescriptor().size(), 0);
  std::vector<peloton::ResultValue> result;

  // SetTrafficCopCounter();
  // counter_.store(1);
  counter->store(1);

  // execute the query using tcop
  auto status = tcop->ExecuteReadStatement(
      statement, param_values, unamed, result_format, result, ts, readSetMgr,
      this->record_table_version, this->can_read_prepared);

  // GetResult(status);
  GetResult(status, tcop, counter);

  

  // std::string result_string = TransformResult(status, statement, result);
  // //Testing:
  // //TODO: turn result into protowrapper and read it out.
  // query_result::QueryResult *res = new
  // sql::QueryResultProtoWrapper(result_string);
  // //TODO: what type are the result values? does the transformation shomehow
  // need to mention this.

  //   std::cerr << "IS empty?: " << (res->empty()) << std::endl;
  //   std::cerr << "num cols:" <<  (res->num_columns()) << std::endl;
  //   std::cerr << "num rows written:" <<  (res->rows_affected()) << std::endl;
  //   std::cerr << "num rows read:" << (res->size()) << std::endl;

  //  size_t nbytes;
  //  const char* out;
  // std::string output_row;

  // for(int j = 0; j < res->size(); ++j){
  //    std::stringstream p_ss(std::ios::in | std::ios::out | std::ios::binary);
  //   for(int i = 0; i<res->num_columns(); ++i){
  //     out = res->get(j, i, &nbytes);
  //     std::string p_output(out, nbytes);
  //     p_ss << p_output;
  //     output_row;
  //     {
  //       cereal::BinaryInputArchive iarchive(p_ss); // Create an input archive
  //       iarchive(output_row); // Read the data from the archive
  //     }
  //     std::cerr << "Query Result. Col " << i << ": " << output_row <<
  //     std::endl;
  //   }
  // }

  // delete res;

  // Transform PelotonResult into ProtoResult
  std::string && res(TransformResult(status, statement, result));

  Debug("End readLat on core: %d", sched_getcpu());
  Latency_End(&readLats[sched_getcpu()]);
  return std::move(res); //return TransformResult(status, statement, result)
}

// Execute a point read on the Table backend and return a query_result/proto (in
// serialized form) as well as a commitProof (note, the read set is implicit)
void PelotonTableStore::ExecPointRead(
    const std::string &query_statement, std::string &enc_primary_key,
    const Timestamp &ts, proto::Write *write,
    const proto::CommittedProof *committedProof) {
  Panic("Currently not using");

  // Client sends query statement, and expects a Query Result for the given key,
  // a timestamp, and a proof (if it was a committed value it read) Note:
  // Sending a query statement (even though it is a point request) allows us to
  // handle complex Select operators (like Count, Max, or just some subset of
  // rows, etc) without additional parsing Since the CC-store holds no data, the
  // server would have to generate a statement anyways --> so it's easiest to
  // just send it from the client as is (rather than assembling it from the
  // encoded key )

  // Read prepared predicate will evaluate to true if a) prepared reads are
  // enabled, AND b) the dependency depth of a prepared value is within the
  // threshold. Pass down a Lambda function that takes in txn_digest and checks
  // whether is readable (Like passing an electrical probe down the ocean)

  // TODO: If no write/read exists (result == empty) -> send empty result (i.e.
  // no fields in write are set), read_time = 0 by default
  //  WARNING: Don't set prepared or committed -- let client side default
  //  handling take care of it. (optional TODO:) For optimal CC we'd ideally
  //  send the time of last delete (to minimize conflict window) rather than
  //  default to 0
  //- but then we have to send it as committed (with proof) or as prepared (with
  // value = empty result) Client will have to check proof txn ==> lookup that
  // key exists in Writeset was marked as delete. Note: For Query reads that
  // would technically be the best too --> the coarse lock of the Table Version
  // helps simulate it.

  // Note: Don't read TableVersion for PointReads -- they do not care about what
  // other rows exist

  Debug("Begin readLat on core: %d", sched_getcpu());
  Latency_Start(&readLats[sched_getcpu()]);
  std::pair<peloton::tcop::TrafficCop *, std::atomic_int *> cop_pair = GetCop();

  std::atomic_int *counter = cop_pair.second;
  peloton::tcop::TrafficCop *tcop = cop_pair.first;
  bool unamed;

  // prepareStatement
  auto statement = ParseAndPrepare(query_statement, tcop);

  // ExecuteStatment
  std::vector<peloton::type::Value> param_values;
  std::vector<peloton::ResultValue> result;
  std::vector<int> result_format(statement->GetTupleDescriptor().size(), 0);

  counter->store(1); // SetTrafficCopCounter();

  Timestamp committed_timestamp;
  Timestamp prepared_timestamp;         // TODO: Change into write subparts.
  std::shared_ptr<std::string> txn_dig; // prepared dependency

  // Execute PointQueryStatement on Peloton using traffic_cop
  // args: query, Ts, this->can_read_prepared ; commit: (result1, timestamp1,
  // proof), prepared: (result2, timestamp2, txn_digest), key (optional) Read
  // latest committed (return committedProof) + Read latest prepared (if >
  // committed)
  auto status = tcop->ExecutePointReadStatement(
      statement, param_values, unamed, result_format, result, ts,
      this->can_read_prepared, &committed_timestamp, committedProof,
      &prepared_timestamp, txn_dig, write);

  // GetResult(status);
  GetResult(status, tcop, counter);
  

  TransformPointResult(write, committed_timestamp, prepared_timestamp, txn_dig,
                       status, statement, result);

  Debug("End readLat on core: %d", sched_getcpu());
  Latency_End(&readLats[sched_getcpu()]);

  return;
}
// Note: Could execute PointRead via ExecReadQuery (Eagerly) as well.
//  ExecPointRead should translate enc_primary_key into a query_statement to be
//  exec by ExecReadQuery.
//(Alternatively: Could already send a Sql command from the client) ==> Should
// do it at the client, so that we can keep whatever Select specification, e.g.
// * or specific cols...

void PelotonTableStore::TransformPointResult(
    proto::Write *write, Timestamp &committed_timestamp,
    Timestamp &prepared_timestamp, std::shared_ptr<std::string> txn_dig,
    peloton::ResultType &status, std::shared_ptr<peloton::Statement> statement,
    std::vector<peloton::ResultValue> &result) {

  std::vector<peloton::FieldInfo> tuple_descriptor;
  if (status == peloton::ResultType::SUCCESS) {
    tuple_descriptor = statement->GetTupleDescriptor();
  }

  // write->set_committed_value()
  /*std::cout << "Commit proof client id: "
            << traffic_cop_.commit_proof_->txn().client_id()
            << " : sequence number: "
            << traffic_cop_.commit_proof_->txn().client_seq_num() <<
     std::endl;*/

  // Change Peloton result into query proto.

  unsigned int rows = result.size() / tuple_descriptor.size();
  UW_ASSERT(rows <= 2); // There should be at most 2 rows: One committed, and
                        // one prepared. The committed one always comes last.

  if (rows == 0)
    return; // Empty result: No tuple exists for the supplied Row-key

  // Committed
  sql::QueryResultProtoBuilder queryResultBuilder;
  RowProto *row = queryResultBuilder.new_row();

  for (unsigned int i = 0; i < tuple_descriptor.size(); i++) {
    std::string &column_name = std::get<0>(tuple_descriptor[i]);
    queryResultBuilder.add_column(column_name);
    queryResultBuilder.AddToRow(
        row, result[rows - 1 * tuple_descriptor.size() +
                    i]); // Note: rows-1 == last row == Committed
  }

  write->set_committed_value(
      queryResultBuilder.get_result()
          ->SerializeAsString()); // Note: This "clears" the builder
  committed_timestamp.serialize(write->mutable_committed_timestamp());

  // Prepared
  if (rows < 2)
    return; // no prepared

  row = queryResultBuilder.new_row();
  for (unsigned int i = 0; i < tuple_descriptor.size(); i++) {
    std::string &column_name = std::get<0>(tuple_descriptor[i]);
    queryResultBuilder.add_column(column_name);
    queryResultBuilder.AddToRow(
        row, result[0 * tuple_descriptor.size() +
                    i]); // Note: first row == Prepared (if present)
  }

  write->set_prepared_value(
      queryResultBuilder.get_result()
          ->SerializeAsString()); // Note: This "clears" the builder
  prepared_timestamp.serialize(write->mutable_prepared_timestamp());
  write->set_prepared_txn_digest(*txn_dig);

  return;
}

//////////////////////// WRITE STATEMENTS

// void ExecWrite(std::string &write_statement, const Timestamp &ts, const
// std::string &txn_digest,
//     const proto::CommittedProof *commit_proof, bool commit_or_prepare)

// Apply a set of Table Writes (versioned row creations) to the Table backend
void PelotonTableStore::ApplyTableWrite(
    const std::string &table_name, const TableWrite &table_write,
    const Timestamp &ts, const std::string &txn_digest,
    const proto::CommittedProof *commit_proof, bool commit_or_prepare) {
  // Note: These are "no questions asked writes", i.e. they should always
  // succeed/be applied, because they don't care about any semantics
  //  TODO: can add boolean to allow a use of this function that DOES respect
  //  Insert/Update/Delete semantics -- however those can just go through
  //  ExecRaw (and wait for the result)

  // Ensure that ApplyTableWrite is synchronous -- i.e. only returns after all
  // writes are applied. => currently this is achieved by waiting for the Write
  // Result If we don't want to wait for the Write Result, then must call
  // SetTableVersion as callback from within Peloton once it is done to set the
  // TableVersion (Currently, it is being set right after ApplyTableWrite()
  // returns)
  Debug("Begin writeLat on core: %d", sched_getcpu());
  Latency_Start(&writeLats[sched_getcpu()]);

  // UW_ASSERT(ts.getTimestamp() >= 0 && ts.getID() >= 0);
  Debug("Apply TableWrite for txn %s. TS [%lu:%lu]",
        BytesToHex(txn_digest, 16).c_str(), ts.getTimestamp(), ts.getID());

  if (table_write.rows().empty())
    return;

  std::pair<peloton::tcop::TrafficCop *, std::atomic_int *> cop_pair = GetCop();

  std::atomic_int *counter = cop_pair.second;
  peloton::tcop::TrafficCop *tcop = cop_pair.first;
  bool unamed;

  // Turn txn_digest into a shared_ptr, write everywhere it is needed.
  std::shared_ptr<std::string> txn_dig(
      std::make_shared<std::string>(txn_digest));

  std::string write_statement; // empty if no writes
  //  std::string delete_statement; //empty if no deletes
  std::vector<std::string> delete_statements;
  sql_interpreter.GenerateTableWriteStatement(
      write_statement, delete_statements, table_name, table_write);

  std::cout << write_statement << std::endl;

  // Execute Writes and Deletes on Peloton
  std::vector<peloton::ResultValue> result;

  // Debug("Delete statements: %s", fmt::join(delete_statements, "|"));

 
  // Execute Write Statement
  if (!write_statement.empty()) {

    Debug("Write statement: %s", write_statement.c_str());
    // prepareStatement
    auto statement = ParseAndPrepare(write_statement, tcop);

    // ExecuteStatment
    std::vector<peloton::type::Value> param_values;
    size_t t_id =
        0; // std::hash<std::thread::id>{}(std::this_thread::get_id());

    std::vector<int> result_format(statement->GetTupleDescriptor().size(), 0);

    // counter_.store(1); // SetTrafficCopCounter();
    /*auto status = traffic_cop_.ExecuteWriteStatement(
        statement, param_values, unnamed, result_format, result, ts, txn_dig,
        commit_proof, commit_or_prepare, t_id);*/

    counter->store(1);
    auto status = tcop->ExecuteWriteStatement(
        statement, param_values, unamed, result_format, result, ts, txn_dig,
        commit_proof, commit_or_prepare, t_id);

    // GetResult(status);
    GetResult(status, tcop, counter);

    if (status == peloton::ResultType::SUCCESS)
      Debug("Write successful");
    else
      Panic("Write failure");
  }

  // Execute Delete Statement
  // Note: Peloton does not support WHERE IN syntax in Delete statements. Thus
  // we have to represent multi deletes as indidivdual statements -- which is
  // quite inefficient

  // if (!delete_statement.empty()) {
  for (auto &delete_statement :
       delete_statements) { // TODO: Find a way to parallelize these statement
                            // calls (they don't conflict)
    Debug("Delete statement: %s", delete_statement.c_str());
    std::cout << "Delete statement is " << delete_statement << std::endl;
    // prepare Statement
    auto statement = ParseAndPrepare(delete_statement, tcop);
    // ExecuteStatment
    std::vector<peloton::type::Value> param_values; // param_values.clear();

    std::vector<int> result_format(statement->GetTupleDescriptor().size(), 0);

    // counter_.store(1); // SetTrafficCopCounter();
    /*auto status = traffic_cop_.ExecuteWriteStatement(
        statement, param_values, unnamed, result_format, result, ts, txn_dig,
        commit_proof, commit_or_prepare);*/
    auto status = tcop->ExecuteWriteStatement(
        statement, param_values, unamed, result_format, result, ts, txn_dig,
        commit_proof, commit_or_prepare);

    // GetResult(status);
    GetResult(status, tcop, counter);

    if (status == peloton::ResultType::SUCCESS)
      Debug("Delete successful");
    else
      Panic("Delete failure");
  }

  Debug("End writeLat on core: %d", sched_getcpu());
  Latency_End(&writeLats[sched_getcpu()]);
}

void PelotonTableStore::PurgeTableWrite(const std::string &table_name,
                                        const TableWrite &table_write,
                                        const Timestamp &ts,
                                        const std::string &txn_digest) {
  if (table_write.rows().empty())
    return;

  Debug("Begin writeLat on core: %d", sched_getcpu());
  Latency_Start(&writeLats[sched_getcpu()]);
  // Purge statement is a "special" delete statement:
  //  it deletes existing row insertions for the timestamp, but it also undoes
  //  existing deletes for the timestamp

  // Simple implementation: Check Versioned linked list and delete row with
  // Timestamp ts. Return if ts > current WARNING: ONLY Purge Rows/Tuples that
  // are prepared. Do NOT purge committed ones. Note: Since Delete does not
  // impact Indexes no other changes are necessary. MUST delete even if not in
  // index Note: Purging Prepared Inserts will not clean up Index updates,
  // i.e. the aborted transaction may leave behind a false positive index
  // entry. Removing this false positive would require modifying the Peloton
  // internals, so we will ignore this issue since it only affects efficiency
  // and not results.
  //  I.e. a hit to the false positive will just result in a wasted lookup.

  //==> Effectively it is "aborting" all previously suggested (prepared) table
  // writes.

  std::pair<peloton::tcop::TrafficCop *, std::atomic_int *> cop_pair = GetCop();

  std::atomic_int *counter = cop_pair.second;
  peloton::tcop::TrafficCop *tcop = cop_pair.first;
  bool unamed;

  std::shared_ptr<std::string> txn_dig(
      std::make_shared<std::string>(txn_digest));

<<<<<<< HEAD
  std::string purge_statement; // empty if no writes/deletes (i.e. nothing
  // to abort)
  std::vector<std::string> purge_statements;
  /*sql_interpreter.GenerateTablePurgeStatement(purge_statements, table_name,
                                              table_write);*/
  sql_interpreter.GenerateTableWriteStatement(purge_statement, purge_statements,
                                              table_name, table_write);

  purge_statements.push_back(purge_statement);
  if (purge_statements.empty())
    return; // Nothing to undo.
=======
  std::string purge_statement; //empty if no writes/deletes (i.e. nothing to abort)
  sql_interpreter.GenerateTablePurgeStatement_NEW(purge_statement, table_name, table_write);
  //std::vector<std::string> purge_statements;
  //sql_interpreter.GenerateTablePurgeStatement(purge_statements, table_name, table_write);

  if (purge_statement.empty()) return; // Nothing to undo.
>>>>>>> d9ba83f8

  Debug("Purge statement: %s", purge_statement);
  //Debug("Purge statements: %s", fmt::join(purge_statements, "|"));

  std::vector<peloton::ResultValue> result;
  std::vector<peloton::FieldInfo> tuple_descriptor;

  //for (auto &purge_statement : purge_statements) {
    // prepareStatement
    auto statement = ParseAndPrepare(purge_statement, tcop);
    std::cout << purge_statement << std::endl;

    std::vector<peloton::type::Value> param_values; // param_values.clear();
    std::vector<int> result_format(statement->GetTupleDescriptor().size(), 0);

    counter->store(1); // SetTrafficCopCounter();
    auto status = tcop->ExecutePurgeStatement(
        statement, param_values, unamed, result_format, result, ts, txn_dig, true); //!purge_statements.empty());

    // GetResult(status);
    GetResult(status, tcop, counter);

    if (status == peloton::ResultType::SUCCESS)
      Debug("Delete successful");
    else
      Panic("Delete failure");
  //}

  Debug("End writeLat on core: %d", sched_getcpu());
  Latency_End(&writeLats[sched_getcpu()]);
}

///////////////////// Snapshot Protocol Support

// Partially execute a read query statement (reconnaissance execution) and
// return the snapshot state (managed by ssMgr)
void PelotonTableStore::FindSnapshot(std::string &query_statement,
                                     const Timestamp &ts,
                                     SnapshotManager &ssMgr) {

                                      //TODO: Snapshotting & materialize latencies

  // Generalize the PointRead interface:
  // Read k latest prepared.
  // Use the same prepare predicate to determine whether to read or ignore a
  // prepared version

  // TODO: Execute on Peloton
  // Note: Don't need to return a result
  // Note: Ideally execution is "partial" and only executes the leaf scan
  // operations.
}

// Materialize a snapshot on the Table backend and execute on said snapshot.
void PelotonTableStore::MaterializeSnapshot(
    const std::string &query_retry_id, const proto::MergedSnapshot &merged_ss,
    const std::set<proto::Transaction *> &ss_txns) {
  // Note: Not sure whether we should materialize full snapshot on demand, or
  // continuously as we sync on Tx

  // TODO: Apply all txn in snapshot to Table backend as a "view" that is only
  // visible to query_id
  // FIXME: The merged_ss argument only holds the txn_ids. --> instead, call
  // Materialize Snapshot on a set of transactions... ==> if doing it
  // continuously might need to call this function often.
}

std::string PelotonTableStore::ExecReadOnSnapshot(
    const std::string &query_retry_id, std::string &query_statement,
    const Timestamp &ts, QueryReadSetMgr &readSetMgr, bool abort_early) {
  // TODO: Execute on the snapshot for query_id/retry_version

  //--> returns peloton result
  // TODO: Change peloton result into query proto:

  sql::QueryResultProtoBuilder queryResultBuilder;
  // queryResultBuilder.add_column("result");
  // queryResultBuilder.add_row(result_row.begin(), result_row.end());

  return queryResultBuilder.get_result()->SerializeAsString();
}

} // namespace pequinstore<|MERGE_RESOLUTION|>--- conflicted
+++ resolved
@@ -9,7 +9,9 @@
 
 namespace pequinstore {
 
-std::string GetResultValueAsString(const std::vector<peloton::ResultValue> &result, size_t index) {
+std::string
+GetResultValueAsString(const std::vector<peloton::ResultValue> &result,
+                       size_t index) {
   std::string value(result[index].begin(), result[index].end());
   return value;
 }
@@ -37,7 +39,8 @@
                                      find_table_version &&find_table_version,
                                      read_prepared_pred &&read_prepared_pred,
                                      int num_threads)
-    : TableStore(table_registry_path, std::move(find_table_version), std::move(read_prepared_pred)),
+    : TableStore(table_registry_path, std::move(find_table_version),
+                 std::move(read_prepared_pred)),
       unnamed_statement("unnamed"), unnamed_variable(false) {
   // Init Peloton default DB
   Init(num_threads);
@@ -70,7 +73,7 @@
     cops_left--;
   }
 
-  Latency_t sum_read;
+  /*Latency_t sum_read;
   _Latency_Init(&sum_read, "total_read");
   for (unsigned int i = 0; i < readLats.size(); i++) {
     Latency_Sum(&sum_read, &readLats[i]);
@@ -82,7 +85,7 @@
   }
 
   Latency_Dump(&sum_read);
-  Latency_Dump(&sum_write);
+  Latency_Dump(&sum_write);*/
 }
 
 void PelotonTableStore::Init(int num_threads) {
@@ -105,14 +108,14 @@
     }
   }
 
-  for(int i=0; i< num_threads; ++i){
-      Latency_t readLat;
-      Latency_t writeLat;
-      readLats.push_back(readLat);
-      writeLats.push_back(writeLat);
-      _Latency_Init(&readLats.back(), "read");
-      _Latency_Init(&writeLats.back(), "write");
-    }
+  /*for (int i = 0; i < num_threads; ++i) {
+    Latency_t readLat;
+    Latency_t writeLat;
+    readLats.push_back(readLat);
+    writeLats.push_back(writeLat);
+    _Latency_Init(&readLats.back(), "read");
+    _Latency_Init(&writeLats.back(), "write");
+  }*/
 }
 
 ////////////////  Helper Functions //////////////////////////
@@ -313,14 +316,14 @@
 std::string PelotonTableStore::ExecReadQuery(const std::string &query_statement,
                                              const Timestamp &ts,
                                              QueryReadSetMgr &readSetMgr) {
-  
+
   // UW_ASSERT(ts.getTimestamp() >= 0 && ts.getID() >= 0);
 
   Debug("Execute ReadQuery: %s. TS: [%lu:%lu]", query_statement.c_str(),
         ts.getTimestamp(), ts.getID());
-    
+
   Debug("Begin readLat on core: %d", sched_getcpu());
-  Latency_Start(&readLats[sched_getcpu()]);
+  // Latency_Start(&readLats[sched_getcpu()]);
 
   // Execute on Peloton (args: query, Ts, readSetMgr, this->can_read_prepared,
   // this->set_table_version) --> returns peloton result --> transform into
@@ -363,8 +366,6 @@
 
   // GetResult(status);
   GetResult(status, tcop, counter);
-
-  
 
   // std::string result_string = TransformResult(status, statement, result);
   // //Testing:
@@ -402,11 +403,11 @@
   // delete res;
 
   // Transform PelotonResult into ProtoResult
-  std::string && res(TransformResult(status, statement, result));
+  std::string &&res(TransformResult(status, statement, result));
 
   Debug("End readLat on core: %d", sched_getcpu());
-  Latency_End(&readLats[sched_getcpu()]);
-  return std::move(res); //return TransformResult(status, statement, result)
+  // Latency_End(&readLats[sched_getcpu()]);
+  return std::move(res); // return TransformResult(status, statement, result)
 }
 
 // Execute a point read on the Table backend and return a query_result/proto (in
@@ -447,7 +448,7 @@
   // other rows exist
 
   Debug("Begin readLat on core: %d", sched_getcpu());
-  Latency_Start(&readLats[sched_getcpu()]);
+  // Latency_Start(&readLats[sched_getcpu()]);
   std::pair<peloton::tcop::TrafficCop *, std::atomic_int *> cop_pair = GetCop();
 
   std::atomic_int *counter = cop_pair.second;
@@ -480,13 +481,12 @@
 
   // GetResult(status);
   GetResult(status, tcop, counter);
-  
 
   TransformPointResult(write, committed_timestamp, prepared_timestamp, txn_dig,
                        status, statement, result);
 
   Debug("End readLat on core: %d", sched_getcpu());
-  Latency_End(&readLats[sched_getcpu()]);
+  // Latency_End(&readLats[sched_getcpu()]);
 
   return;
 }
@@ -587,7 +587,7 @@
   // TableVersion (Currently, it is being set right after ApplyTableWrite()
   // returns)
   Debug("Begin writeLat on core: %d", sched_getcpu());
-  Latency_Start(&writeLats[sched_getcpu()]);
+  // Latency_Start(&writeLats[sched_getcpu()]);
 
   // UW_ASSERT(ts.getTimestamp() >= 0 && ts.getID() >= 0);
   Debug("Apply TableWrite for txn %s. TS [%lu:%lu]",
@@ -619,7 +619,6 @@
 
   // Debug("Delete statements: %s", fmt::join(delete_statements, "|"));
 
- 
   // Execute Write Statement
   if (!write_statement.empty()) {
 
@@ -689,7 +688,7 @@
   }
 
   Debug("End writeLat on core: %d", sched_getcpu());
-  Latency_End(&writeLats[sched_getcpu()]);
+  // Latency_End(&writeLats[sched_getcpu()]);
 }
 
 void PelotonTableStore::PurgeTableWrite(const std::string &table_name,
@@ -700,10 +699,10 @@
     return;
 
   Debug("Begin writeLat on core: %d", sched_getcpu());
-  Latency_Start(&writeLats[sched_getcpu()]);
-  // Purge statement is a "special" delete statement:
-  //  it deletes existing row insertions for the timestamp, but it also undoes
-  //  existing deletes for the timestamp
+  // Latency_Start(&writeLats[sched_getcpu()]);
+  //  Purge statement is a "special" delete statement:
+  //   it deletes existing row insertions for the timestamp, but it also undoes
+  //   existing deletes for the timestamp
 
   // Simple implementation: Check Versioned linked list and delete row with
   // Timestamp ts. Return if ts > current WARNING: ONLY Purge Rows/Tuples that
@@ -728,56 +727,47 @@
   std::shared_ptr<std::string> txn_dig(
       std::make_shared<std::string>(txn_digest));
 
-<<<<<<< HEAD
-  std::string purge_statement; // empty if no writes/deletes (i.e. nothing
-  // to abort)
-  std::vector<std::string> purge_statements;
-  /*sql_interpreter.GenerateTablePurgeStatement(purge_statements, table_name,
-                                              table_write);*/
-  sql_interpreter.GenerateTableWriteStatement(purge_statement, purge_statements,
-                                              table_name, table_write);
-
-  purge_statements.push_back(purge_statement);
-  if (purge_statements.empty())
+  std::string
+      purge_statement; // empty if no writes/deletes (i.e. nothing to abort)
+  sql_interpreter.GenerateTablePurgeStatement_NEW(purge_statement, table_name,
+                                                  table_write);
+  // std::vector<std::string> purge_statements;
+  // sql_interpreter.GenerateTablePurgeStatement(purge_statements, table_name,
+  // table_write);
+
+  if (purge_statement.empty())
     return; // Nothing to undo.
-=======
-  std::string purge_statement; //empty if no writes/deletes (i.e. nothing to abort)
-  sql_interpreter.GenerateTablePurgeStatement_NEW(purge_statement, table_name, table_write);
-  //std::vector<std::string> purge_statements;
-  //sql_interpreter.GenerateTablePurgeStatement(purge_statements, table_name, table_write);
-
-  if (purge_statement.empty()) return; // Nothing to undo.
->>>>>>> d9ba83f8
 
   Debug("Purge statement: %s", purge_statement);
-  //Debug("Purge statements: %s", fmt::join(purge_statements, "|"));
+  // Debug("Purge statements: %s", fmt::join(purge_statements, "|"));
 
   std::vector<peloton::ResultValue> result;
   std::vector<peloton::FieldInfo> tuple_descriptor;
 
-  //for (auto &purge_statement : purge_statements) {
-    // prepareStatement
-    auto statement = ParseAndPrepare(purge_statement, tcop);
-    std::cout << purge_statement << std::endl;
-
-    std::vector<peloton::type::Value> param_values; // param_values.clear();
-    std::vector<int> result_format(statement->GetTupleDescriptor().size(), 0);
-
-    counter->store(1); // SetTrafficCopCounter();
-    auto status = tcop->ExecutePurgeStatement(
-        statement, param_values, unamed, result_format, result, ts, txn_dig, true); //!purge_statements.empty());
-
-    // GetResult(status);
-    GetResult(status, tcop, counter);
-
-    if (status == peloton::ResultType::SUCCESS)
-      Debug("Delete successful");
-    else
-      Panic("Delete failure");
+  // for (auto &purge_statement : purge_statements) {
+  //  prepareStatement
+  auto statement = ParseAndPrepare(purge_statement, tcop);
+  std::cout << purge_statement << std::endl;
+
+  std::vector<peloton::type::Value> param_values; // param_values.clear();
+  std::vector<int> result_format(statement->GetTupleDescriptor().size(), 0);
+
+  counter->store(1); // SetTrafficCopCounter();
+  auto status = tcop->ExecutePurgeStatement(
+      statement, param_values, unamed, result_format, result, ts, txn_dig,
+      true); //! purge_statements.empty());
+
+  // GetResult(status);
+  GetResult(status, tcop, counter);
+
+  if (status == peloton::ResultType::SUCCESS)
+    Debug("Delete successful");
+  else
+    Panic("Delete failure");
   //}
 
   Debug("End writeLat on core: %d", sched_getcpu());
-  Latency_End(&writeLats[sched_getcpu()]);
+  // Latency_End(&writeLats[sched_getcpu()]);
 }
 
 ///////////////////// Snapshot Protocol Support
@@ -788,7 +778,7 @@
                                      const Timestamp &ts,
                                      SnapshotManager &ssMgr) {
 
-                                      //TODO: Snapshotting & materialize latencies
+  // TODO: Snapshotting & materialize latencies
 
   // Generalize the PointRead interface:
   // Read k latest prepared.
