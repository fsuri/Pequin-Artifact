--- conflicted
+++ resolved
@@ -28,16 +28,11 @@
 #define AUCTIONMARK_UTILS_H
 
 #include <random>
-#include <chrono>
 #include <sys/time.h>
 #include "store/benchmark/async/sql/auctionmark/auctionmark_params.h"
 
 namespace auctionmark
 {
-<<<<<<< HEAD
-=======
-  using timestamp_t = std::chrono::system_clock::time_point;
-
   class GaussGenerator {
     std::mt19937_64 &gen;
     std::normal_distribution<double> distribution;
@@ -61,7 +56,6 @@
     }
 };
 
->>>>>>> bf734cb8
   std::string RandomAString(size_t x, size_t y, std::mt19937_64 &gen);
 
   uint64_t GetScaledTimestamp(uint64_t benchmark_start, uint64_t client_start, uint64_t current);
