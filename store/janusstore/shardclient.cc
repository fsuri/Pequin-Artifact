--- conflicted
+++ resolved
@@ -172,15 +172,9 @@
 	// aggregate replies for this transaction
 	if (this->accept_replies.count(txn_id)) {
 		// key already exists, so append to list
-<<<<<<< HEAD
-		// key already exists, so append to list
 		std::vector<janusstore::proto::Reply> list;
 		list = this->accept_replies.at(txn_id);
 		list.push_back(reply);
-=======
-		// TODO may need to explicitly retrieve list, pushback, and set in map
-		//this->accept_replies[txn_id].push_back(reply);
->>>>>>> 9a6527a1
 	} else {
 		this->accept_replies[txn_id] = std::vector<janusstore::proto::Reply>({reply});
 	}
