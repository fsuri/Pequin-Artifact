--- conflicted
+++ resolved
@@ -73,12 +73,7 @@
   uint32_t freq = 0;
   std::chrono::steady_clock::time_point now = std::chrono::steady_clock::now();
 
-<<<<<<< HEAD
-  //every 10 seconds issue Check-winning Bid
-  if (std::chrono::duration_cast<std::chrono::seconds>(now - last_check_winning_bids).count() >= 10) {
-=======
   if (need_close_auctions && std::chrono::duration_cast<std::chrono::seconds>(now - last_close_auctions).count() >= CLOSE_AUCTIONS_INTERVAL / TIME_SCALE_FACTOR) {
->>>>>>> 9f38263e
     lastOp = "check_winning_bids";
     last_close_auctions = now;
     post_auction_items = {};
@@ -87,19 +82,7 @@
     post_auction_ib_ids = {};
     return new CheckWinningBids(GetTimeout(), 0, 1, post_auction_items, post_auction_sellers, 
       post_auction_buyers, post_auction_ib_ids, gen);
-<<<<<<< HEAD
-  } 
-  //Issue Post_auction right after check winning bid
-  else if (lastOp == "check_winning_bids") {
-    lastOp = "post_auction";
-    return new PostAuction(GetTimeout(), post_auction_items, post_auction_sellers, 
-      post_auction_buyers, post_auction_ib_ids, gen);
-  } 
-  //Otherwise: Pick from the remaining transactions following the distribution specified in auctionmark_params.h
-  else if (ttype < (freq = NEW_USER_RATIO)) {
-=======
   } else if (ttype < (freq = NEW_USER_RATIO)) {
->>>>>>> 9f38263e
     lastOp = "new_user";
     uint64_t u_r_id = std::uniform_int_distribution<uint64_t>(1, N_REGIONS)(gen);
     std::vector<std::string> attributes;
