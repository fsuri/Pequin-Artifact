syntax = "proto2";

import "store/common/common-proto.proto";

package indicusstore.proto;

message SignedMessage {
  required string msg = 1;
  required string type = 2;
  required uint64 process_id = 3;
  required bytes signature = 4;
}

message SignedMessages {
  repeated SignedMessage msgs = 1;
}

message Read {
  required uint64 req_id = 1;
  required string key = 2;
}

message SignedRead {
  required Read read = 1;
  required uint64 client_id = 2;
  required bytes signature = 3;
}

message WriteProof {
  // TODO merkel tree could make more efficient
  required TransactionMessage write_txn = 1;
  required TimestampMessage write_txn_timestamp = 2;
  required Writeback tx_writeback = 3;
}

message ReadReply {
  required uint64 req_id = 1;
  required int32 status = 2;
  required string key = 3;
  optional string value = 4;
  optional TimestampMessage timestamp = 5;
  optional WriteProof proof = 6;
}

message SignedReadReply {
  required ReadReply read_reply = 1;
  required uint64 replica_id = 2;
  required bytes signature = 3;
}

// Phase 1
message Transaction {
  repeated ReadMessage readset = 1;
  repeated WriteMessage writeset = 2;
  optional TimestampMessage timestamp = 3;
}

message Phase1 {
  required uint64 txn_id = 1;
  required Transaction txn = 2;
}

message SignedTransaction {
  required Phase1 phase1 = 1;
  required bytes signature = 2;
  required uint64 client_id = 3;
}

message Phase1Reply {
  enum ConcurrencyCheckResult {
      COMMIT = 0;
      ABORT = 1;
      ABSTAIN = 2;
      RETRY = 3;
  }
  required ConcurrencyCheckResult ccr = 1;
  required bytes txn_digest = 2;
}

<<<<<<< HEAD
message SignedPhase1Reply {
  required Phase1Reply p1_reply = 1;
=======
message Prepare1Replies {
  repeated Prepare1Reply replies = 1;
}

message SignedPrepare1Reply {
  required Prepare1Reply p1_reply = 1;
>>>>>>> b5d33dbc
  required uint64 replica_id = 2;
  required bytes signature = 3;
}

enum TxnDecision {
  COMMIT = 0;
  ABORT = 1;
}

message Phase2 {
  required TxnDecision decision = 1;
  required bytes txn_digest = 2;
<<<<<<< HEAD
  repeated SignedPhase1Reply p1_replies = 3;
=======
  oneof p1_replies_oneof {
    Prepare1Replies p1_replies = 3;
    SignedMessages signed_p1_replies = 4;
  }
>>>>>>> b5d33dbc
}

message SignedPhase2 {
  required Phase2 phase2 = 1;
  required uint64 client_id = 2;
  required bytes signature = 3;
}

message Phase2Reply {
  required TxnDecision decision = 1;
  required bytes txdigest = 2;
}

message SignedPhase2Reply {
  required Phase2Reply phase2_reply = 1;
  required uint64 replica_id = 2;
  required bytes signature = 3;
}

message Writeback {
  repeated SignedPhase2Reply p2_replies = 1;
}

message Abort {
}<|MERGE_RESOLUTION|>--- conflicted
+++ resolved
@@ -67,27 +67,24 @@
 }
 
 message Phase1Reply {
+  required int32 status = 1;
   enum ConcurrencyCheckResult {
       COMMIT = 0;
       ABORT = 1;
       ABSTAIN = 2;
       RETRY = 3;
   }
-  required ConcurrencyCheckResult ccr = 1;
-  required bytes txn_digest = 2;
+  required ConcurrencyCheckResult ccr = 2;
+  required bytes txn_digest = 3;
+  required TimestampMessage timestamp = 4;
 }
 
-<<<<<<< HEAD
+message Prepare1Replies {
+  repeated Phase1Reply replies = 1;
+}
+
 message SignedPhase1Reply {
   required Phase1Reply p1_reply = 1;
-=======
-message Prepare1Replies {
-  repeated Prepare1Reply replies = 1;
-}
-
-message SignedPrepare1Reply {
-  required Prepare1Reply p1_reply = 1;
->>>>>>> b5d33dbc
   required uint64 replica_id = 2;
   required bytes signature = 3;
 }
@@ -100,14 +97,10 @@
 message Phase2 {
   required TxnDecision decision = 1;
   required bytes txn_digest = 2;
-<<<<<<< HEAD
-  repeated SignedPhase1Reply p1_replies = 3;
-=======
   oneof p1_replies_oneof {
     Prepare1Replies p1_replies = 3;
     SignedMessages signed_p1_replies = 4;
   }
->>>>>>> b5d33dbc
 }
 
 message SignedPhase2 {
