--- conflicted
+++ resolved
@@ -43,11 +43,7 @@
               cpu_set_t cpuset;
               sched_getaffinity(0, sizeof(cpuset), &cpuset);
               fprintf(stderr, "cpu_count  %d \n", CPU_COUNT(&cpuset));
-<<<<<<< HEAD
-=======
-               fprintf(stderr, "get_nprocs  %d \n", get_nprocs());
-
->>>>>>> 73d6d631
+              fprintf(stderr, "get_nprocs  %d \n", get_nprocs());
 
   //could pre-allocate some Events and EventInfos for a Hotstart
   if(server){
@@ -81,21 +77,12 @@
        //Use defaults. First core is messagine (inactive in threadpool), second is Main Logic Thread, remainder are workers (crypto/reads/asynchronous handling)
     } 
     else if (mode == 1){ //TxHotstuff
-<<<<<<< HEAD
-      int num_core_for_hotstuff;
+      int num_core_for_hotstuff; // Maybe can just set this to 0
       if (total_processes <= 2) {
           num_core_for_hotstuff = 1;
       } else {
           num_core_for_hotstuff = 0;
       }
-=======
-      int num_core_for_hotstuff = 0;
-      // if (total_processes <= 2) {
-      //     num_core_for_hotstuff = 1;
-      // } else {
-      //     num_core_for_hotstuff = 0;
-      // }
->>>>>>> 73d6d631
       end = end - num_core_for_hotstuff; //use last core for Hotstuff only
     }
     else if(mode == 2){ //TxBFTSmart
