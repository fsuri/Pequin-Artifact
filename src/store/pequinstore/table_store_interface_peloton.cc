#include "store/pequinstore/table_store_interface_peloton.h"
#include <sstream>
#include <thread>

// TODO: Include whatever Peloton Deps

namespace pequinstore {

std::string
GetResultValueAsString(const std::vector<peloton::ResultValue> &result,
                       size_t index) {
  std::string value(result[index].begin(), result[index].end());
  return value;
}

void UtilTestTaskCallback(void *arg) {
  std::atomic_int *count = static_cast<std::atomic_int *>(arg);
  count->store(0);
}

void ContinueAfterComplete(std::atomic_int &counter_) {
  while (counter_.load() == 1) {
    usleep(10);
  }
}

<<<<<<< HEAD
std::pair<peloton::tcop::TrafficCop *, std::atomic_int *>
PelotonTableStore::GetUnusedTrafficCop() {
  std::pair<peloton::tcop::TrafficCop *, std::atomic_int *> cop_pair;
  bool found = traffic_cops.try_dequeue(cop_pair);

  if (found) {
    cop_pair.first->Reset(); // Reset traffic cop
    return cop_pair;
  }

  std::atomic_int *counter = new std::atomic_int();
  peloton::tcop::TrafficCop *new_cop =
      new peloton::tcop::TrafficCop(UtilTestTaskCallback, counter);
  return {new_cop, counter};
}

void PelotonTableStore::ReleaseTrafficCop(
    std::pair<peloton::tcop::TrafficCop *, std::atomic_int *> cop_pair) {
  traffic_cops.enqueue(cop_pair);
}

PelotonTableStore::PelotonTableStore()
    : traffic_cop_(UtilTestTaskCallback, &counter_),
      unnamed_statement("unnamed"), unnamed(false) {

  // Init Peloton default DB
  /*auto &txn_manager =
      peloton::concurrency::TransactionManagerFactory::GetInstance();
=======

///////////////////// CLASS FUNCTIONS ///////////////////////////

PelotonTableStore::PelotonTableStore(): traffic_cop_(UtilTestTaskCallback, &counter_), unnamed_statement("unnamed"), unnamed(false) {
  
  //Init Peloton default DB
  auto &txn_manager = peloton::concurrency::TransactionManagerFactory::GetInstance();
>>>>>>> a368369a
  auto txn = txn_manager.BeginTransaction();
  peloton::catalog::Catalog::GetInstance()->CreateDatabase(txn,
                                                           DEFAULT_DB_NAME);
  txn_manager.CommitTransaction(txn);*/
  // traffic_cop_ = peloton::tcop::TrafficCop(UtilTestTaskCallback, &counter_);
}

PelotonTableStore::~PelotonTableStore() {

  // Release all allocated cops
  size_t cop_count = traffic_cops.size_approx();
  while (cop_count) {
    cop_count--;

    std::pair<peloton::tcop::TrafficCop *, std::atomic_int *> cop_pair;
    bool found = traffic_cops.try_dequeue(cop_pair);

    if (found) {
      delete cop_pair.first;
      delete cop_pair.second;
    }
  }
}

<<<<<<< HEAD
// Execute a statement directly on the Table backend, no questions asked, no
// output
void PelotonTableStore::ExecRaw(const std::string &sql_statement) {

  // TODO: Execute on Peloton  //Note -- this should be a synchronous call. I.e.
  // ExecRaw should not return before the call is done.

  // TODO: When calling the LoadStatement: We'll want to initialize all rows to
  // be committed and have genesis proof (see server)

  std::vector<peloton::ResultValue> result;
  std::vector<peloton::FieldInfo> tuple_descriptor;

  // execute the query using tcop
  // prepareStatement
  // LOG_TRACE("Query: %s", query.c_str());
  auto &peloton_parser = peloton::parser::PostgresParser::GetInstance();
  auto sql_stmt_list = peloton_parser.BuildParseTree(sql_statement);
  // PELOTON_ASSERT(sql_stmt_list);
  if (!sql_stmt_list->is_valid) {
    // return peloton::ResultType::FAILURE;
  }
  auto statement = traffic_cop_.PrepareStatement(
      unnamed_statement, sql_statement, std::move(sql_stmt_list));
  if (statement.get() == nullptr) {
    traffic_cop_.setRowsAffected(0);
    // return peloton::ResultType::FAILURE;
  }
  // ExecuteStatment
  std::vector<peloton::type::Value> param_values;

  std::vector<int> result_format(statement->GetTupleDescriptor().size(), 0);

  // SetTrafficCopCounter();
  counter_.store(1);
  auto status = traffic_cop_.ExecuteStatement(statement, param_values, unnamed,
                                              result_format, result);
  std::cout << "Made it after status" << std::endl;
  if (traffic_cop_.GetQueuing()) {
    ContinueAfterComplete(counter_);
    traffic_cop_.ExecuteStatementPlanGetResult();
    status = traffic_cop_.ExecuteStatementGetResult();
    traffic_cop_.SetQueuing(false);
  }
  std::cout << "Check if status is success" << std::endl;
  if (status == peloton::ResultType::SUCCESS) {
    tuple_descriptor = statement->GetTupleDescriptor();
  }

  std::cout << "End of exec raw" << std::endl;
}

void PelotonTableStore::LoadTable(const std::string &load_statement,
                                  const std::string &txn_digest,
                                  const Timestamp &ts,
                                  const proto::CommittedProof *committedProof) {
  // Turn txn_digest into a shared_ptr, write everywhere it is needed.
  std::shared_ptr<std::string> txn_dig(
      std::make_shared<std::string>(txn_digest));

  // Call statement (of type Copy or Insert) and set meta data accordingly (bool
  // commit = true, committedProof, txn_digest, ts)
  std::vector<peloton::ResultValue> result;
  std::vector<peloton::FieldInfo> tuple_descriptor;

  // execute the query using tcop
  // prepareStatement
  // LOG_TRACE("Query: %s", query.c_str());
  auto &peloton_parser = peloton::parser::PostgresParser::GetInstance();
  auto sql_stmt_list = peloton_parser.BuildParseTree(load_statement);
  // PELOTON_ASSERT(sql_stmt_list);
  if (!sql_stmt_list->is_valid) {
    // return peloton::ResultType::FAILURE;
  }
  auto statement = traffic_cop_.PrepareStatement(
      unnamed_statement, load_statement, std::move(sql_stmt_list));
  if (statement.get() == nullptr) {
    traffic_cop_.setRowsAffected(0);
    // return peloton::ResultType::FAILURE;
  }
  // ExecuteStatment
  std::vector<peloton::type::Value> param_values;

  std::vector<int> result_format(statement->GetTupleDescriptor().size(), 0);
  // SetTrafficCopCounter();
  counter_.store(1);
  // pequinstore::proto::ReadSet read_set_one;

  // pequinstore::QueryReadSetMgr query_read_set_mgr_one(&read_set_one, 1,
  // false);
  auto status = traffic_cop_.ExecuteStatement(statement, param_values, unnamed,
                                              result_format, result);

  if (traffic_cop_.GetQueuing()) {
    ContinueAfterComplete(counter_);
    traffic_cop_.ExecuteStatementPlanGetResult();
    status = traffic_cop_.ExecuteStatementGetResult();
    traffic_cop_.SetQueuing(false);
  }
  if (status == peloton::ResultType::SUCCESS) {
    tuple_descriptor = statement->GetTupleDescriptor();
  }
}

// Execute a read query statement on the Table backend and return a
// query_result/proto (in serialized form) as well as a read set (managed by
// readSetMgr)
std::string PelotonTableStore::ExecReadQuery(const std::string &query_statement,
                                             const Timestamp &ts,
                                             QueryReadSetMgr &readSetMgr) {

  // args: query, Ts, readSetMgr, this->can_read_prepared,
  // this->set_table_version
  // TODO: Execute on Peloton --> returns peloton result

  size_t t_id =
      std::hash<std::thread::id>{}(std::this_thread::get_id()); // % 4;
  std::cout << "################################# STARTING  ExecReadQuery "
               "############################## on Thread: "
            << t_id << std::endl;
  // args: query, Ts, readSetMgr, this->can_read_prepared,
  // this->set_table_version
  // TODO: Execute on Peloton --> returns peloton result
  std::vector<peloton::ResultValue> result;
  std::vector<peloton::FieldInfo> tuple_descriptor;

  // execute the query using tcop
  // prepareStatement
  // LOG_TRACE("Query: %s", query.c_str());
  auto &peloton_parser = peloton::parser::PostgresParser::GetInstance();
  auto sql_stmt_list = peloton_parser.BuildParseTree(query_statement);
  // PELOTON_ASSERT(sql_stmt_list);
  if (!sql_stmt_list->is_valid) {
    // return peloton::ResultType::FAILURE;
  }

  // TRY TO CREATE SEPARATE TRAFFIC COP
  // auto [traffic_cop, counter] = GetUnusedTrafficCop();
  //  std::atomic_int counter;
  //  peloton::tcop::TrafficCop traffic_cop(UtilTestTaskCallback, &counter);
  // traffic_cop_.Reset(); //This works...

  auto statement = traffic_cop_.PrepareStatement(
      unnamed_statement, query_statement, std::move(sql_stmt_list));
  if (statement.get() == nullptr) {
    traffic_cop_.setRowsAffected(0);
    // return peloton::ResultType::FAILURE;
  }
  // ExecuteStatment
  std::vector<peloton::type::Value> param_values;

  // TODO: Pass in predicate here as well, table_version not for point read
  // only readquery, done before touching indexes
  std::vector<int> result_format(statement->GetTupleDescriptor().size(), 0);
  // SetTrafficCopCounter();
  counter_.store(1);
  auto status = traffic_cop_.ExecuteReadStatement(
      statement, param_values, unnamed, result_format, result, ts, readSetMgr,
      this->record_table_version, this->can_read_prepared, t_id);

  if (traffic_cop_.GetQueuing()) {
    ContinueAfterComplete(counter_);
    traffic_cop_.ExecuteStatementPlanGetResult();
    status = traffic_cop_.ExecuteStatementGetResult();
    traffic_cop_.SetQueuing(false);
  }

  if (status == peloton::ResultType::SUCCESS) {
    tuple_descriptor = statement->GetTupleDescriptor();
  }

  // Change Peloton result into query proto.
  // std::cout << "Tuple descriptor size is " << tuple_descriptor.size() <<
  // std::endl;
  sql::QueryResultProtoBuilder queryResultBuilder;
  // Add columns
  for (unsigned int i = 0; i < tuple_descriptor.size(); i++) {
    std::string column_name = std::get<0>(tuple_descriptor[i]);
    queryResultBuilder.add_column(column_name);
  }

  // Add rows
  unsigned int rows = result.size() / tuple_descriptor.size();
  for (unsigned int i = 0; i < rows; i++) {
    RowProto *row = queryResultBuilder.new_row();
    for (unsigned int j = 0; j < tuple_descriptor.size(); j++) {
      // TODO: Use interface addtorow, and pass in field to that row
      queryResultBuilder.AddToRow(row, result[i * tuple_descriptor.size() + j]);
    }
  }

  return queryResultBuilder.get_result()->SerializeAsString();
}

// Execute a point read on the Table backend and return a query_result/proto (in
// serialized form) as well as a commitProof (note, the read set is implicit)
void PelotonTableStore::ExecPointRead(
    const std::string &query_statement, std::string &enc_primary_key,
    const Timestamp &ts, proto::Write *write,
    const proto::CommittedProof *committedProof) {

  // Client sends query statement, and expects a Query Result for the given key,
  // a timestamp, and a proof (if it was a committed value it read) Sending a
  // query statement (even though it is a point request) allows us to handle
  // complex Select operators (like Count, Max, or just some subset of rows,
  // etc) without additional parsing Since the CC-store holds no data, we have
  // to generate a statement otherwise anyways --> so it's easiest to just send
  // it from the client as is (rather than assembling it from the encoded key )
  //  std::string table_name;
  //  std::vector<std::string> primary_key_column_values;
  //  DecodeTableRow(enc_primary_key, table_name, primary_key_column_values);

  // TODO: If read_prepared = true read both committed/prepared read
  //  if true --> After execution check txn_digest of prepared_value (if exist).
  //  Check dependency depth. for txn_digest. If too deep, remove it.
  // FIXME: to have access to this: need server (pass as this in constructor?)
  // ==> No, do this stuff inside the ProcessPointQuery level.
  // TODO: If no write/read exists (result == empty) -> send empty result (i.e.
  // no fields in write are set), read_time = 0 by default
  //  WARNING: Don't set prepared or committed -- let client side default
  //  handling take care of it.

  // (optional TODO:) For optimal CC we'd ideally send the time of last delete
  // (to minimize conflict window)
  //- but then we have to send it as committed (with proof) or as prepared (with
  // value = empty result) Client will have to check proof txn ==> lookup that
  // key exists in Writeset was marked as delete. Note: For Query reads that
  // would technically be the best too --> the coarse lock of the Table Version
  // helps simulate it.

  // Alternatively:
  // Since we also need to avoid reading prepared for the normal queries:
  // Pass down a Lambda function that takes in txn_digest and checks whether is
  // readable (Like passing an electrical probe down the ocean)
  // Don't read TableVersion (quetion: how do we read table version for normal
  // query? --> let it return table name and then look up?)

  // args: query, Ts, this->can_read_prepared ; commit: (result, timestamp,
  // proof), prepared: (result, timestamp, txn_digest), key (optional)
  // TODO: Execute QueryStatement on Peloton. -> returns peloton result
  // TODO: Read latest committed (return committedProof) + Read latest prepared
  // (if > committed)

  // TODO: Extract proof/version from CC-store. --> return ReadReply + value =
  // serialized proto result.

  // TODO: use add row interface for serialization //
  // DecodeTableRow(enc_primary_key, table_name, primary_key_column_values);
  std::vector<peloton::ResultValue> result;
  std::vector<peloton::FieldInfo> tuple_descriptor;

  // execute the query using tcop
  // prepareStatement
  // LOG_TRACE("Query: %s", query.c_str());
  auto &peloton_parser = peloton::parser::PostgresParser::GetInstance();
  auto sql_stmt_list = peloton_parser.BuildParseTree(query_statement);
  // PELOTON_ASSERT(sql_stmt_list);
  if (!sql_stmt_list->is_valid) {
    // return peloton::ResultType::FAILURE;
  }
  auto statement = traffic_cop_.PrepareStatement(
      unnamed_statement, query_statement, std::move(sql_stmt_list));
  if (statement.get() == nullptr) {
    traffic_cop_.setRowsAffected(0);
    // return peloton::ResultType::FAILURE;
  }
  // ExecuteStatment
  std::vector<peloton::type::Value> param_values;

  std::vector<int> result_format(statement->GetTupleDescriptor().size(), 0);
  // SetTrafficCopCounter();
  counter_.store(1);

  Timestamp committed_timestamp;
  Timestamp prepared_timestamp;
  std::shared_ptr<std::string> txn_dig;

  auto status = traffic_cop_.ExecutePointReadStatement(
      statement, param_values, unnamed, result_format, result, ts,
      this->can_read_prepared, &committed_timestamp, committedProof,
      &prepared_timestamp, txn_dig, write);
  if (traffic_cop_.GetQueuing()) {
    ContinueAfterComplete(counter_);
    traffic_cop_.ExecuteStatementPlanGetResult();
    status = traffic_cop_.ExecuteStatementGetResult();
    traffic_cop_.SetQueuing(false);
  }
  if (status == peloton::ResultType::SUCCESS) {
    tuple_descriptor = statement->GetTupleDescriptor();
  }

  // write->set_committed_value()
  std::cout << "Commit proof client id: "
            << traffic_cop_.commit_proof_->txn().client_id()
            << " : sequence number: "
            << traffic_cop_.commit_proof_->txn().client_seq_num() << std::endl;

  // TODO: Change Peloton result into query proto.
  sql::QueryResultProtoBuilder queryResultBuilder;
  // queryResultBuilder.add_column("result");
  // queryResultBuilder.add_row(result_row.begin(), result_row.end());
  std::cout << "Before adding columns" << std::endl;
  // Add columns
  for (unsigned int i = 0; i < tuple_descriptor.size(); i++) {
    std::string column_name = std::get<0>(tuple_descriptor[i]);
    queryResultBuilder.add_column(column_name);
  }

  // std::cout << "Before adding rows" << std::endl;
  // std::cout << "Tuple descriptor size is " << tuple_descriptor.size()
  //<< std::endl;
  bool read_prepared = false;
  bool already_read_prepared = false;

  // Add rows
  unsigned int rows = result.size() / tuple_descriptor.size();
  for (unsigned int i = 0; i < rows; i++) {
    // std::string row_string = "Row " + std::to_string(i) + ": ";
    // std::cout << "Row index is " << i << std::endl;
    // queryResultBuilder.add_empty_row();
    RowProto *row = queryResultBuilder.new_row();
    std::string row_string = "";

    // queryResultBuilder.add_empty_row();
    for (unsigned int j = 0; j < tuple_descriptor.size(); j++) {
      // queryResultBuilder.AddToRow(row, result[i*tuple_descriptor.size()+j]);
      // std::cout << "Get field value" << std::endl;
      // FieldProto *field = row->add_fields();
      // std::string field_value = GetResultValueAsString(result, i *
      // tuple_descriptor.size() + j);
      queryResultBuilder.AddToRow(row, result[i * tuple_descriptor.size() + j]);
      // field->set_data(queryResultBuilder.serialize(field_value));
      // field->set_data(result[i*tuple_descriptor.size()+j]);
      // std::cout << "After" << std::endl;
      // row_string += field_value + " ";

      // queryResultBuilder.update_field_in_row(i, j, field_value);
      // row_string += GetResultValueAsString(result, i *
      // tuple_descriptor.size() + j);

      // std::cout << "Inside j loop" << std::endl;
      // std::cout << GetResultValueAsString(result, i * tuple_descriptor.size()
      // + j) << std::endl;
    }
    if (read_prepared && !already_read_prepared) {
      write->set_prepared_value(row_string);
      std::cout << "Prepared value is " << row_string << std::endl;
      write->set_prepared_txn_digest(*txn_dig.get());
      std::cout << "Prepared txn digest is " << *txn_dig.get() << std::endl;
      // write->set_allocated_prepared_timestamp(TimestampMessage{prepared_timestamp.getID(),
      // prepared_timestamp.getTimestamp()});
      std::cout << "Prepared timestamp is " << prepared_timestamp.getTimestamp()
                << ", " << prepared_timestamp.getID() << std::endl;

      already_read_prepared = true;
    }

    write->set_committed_value(row_string);
    std::cout << "Committed value is " << row_string << std::endl;
    //  write->set_allocated_committed_timestamp(TimestampMessage(committed_timestamp));
    std::cout << "Commit timestamp is " << committed_timestamp.getTimestamp()
              << ", " << committed_timestamp.getID() << std::endl;
  }
  // write->set_allocated_proof(traffic_cop_.commit_proof_->SerializeAsString());

  std::cout << "Result from query result builder is " << std::endl;
  std::cout << queryResultBuilder.get_result()->SerializeAsString()
            << std::endl;

  // return queryResultBuilder.get_result()->SerializeAsString();

  return;
}
// Note: Could execute PointRead via ExecReadQuery (Eagerly) as well.
//  ExecPointRead should translate enc_primary_key into a query_statement to be
//  exec by ExecReadQuery.
//(Alternatively: Could already send a Sql command from the client) ==> Should
// do it at the client, so that we can keep whatever Select specification, e.g.
// * or specific cols...

// Apply a set of Table Writes (versioned row creations) to the Table backend
void PelotonTableStore::ApplyTableWrite(
    const std::string &table_name, const TableWrite &table_write,
    const Timestamp &ts, const std::string &txn_digest,
    const proto::CommittedProof *commit_proof, bool commit_or_prepare, int i) {

  std::cout << "In apply table write" << std::endl;

  if (table_write.rows().empty())
    return;

  // Turn txn_digest into a shared_ptr, write everywhere it is needed.
  std::shared_ptr<std::string> txn_dig(
      std::make_shared<std::string>(txn_digest));
  std::stringstream ss;
  ss << "INSERT INTO test VALUES (" << i << ", " << (i + 100) << ")";

  std::string write_statement = ss.str(); // empty if no writes
  // std::string delete_statement; //empty if no deletes
  std::vector<std::string> delete_statements;
  // NOTE: This line is causing issues when using multi threads
  // sql_interpreter.GenerateTableWriteStatement(
  // write_statement, delete_statements, table_name, table_write);

  // TODO: Check whether there is a more efficient way than creating SQL
  // commands for each.

  // TODO: Execute on Peloton
  // Exec write
  // if(has_delete) Exec delete
  std::vector<peloton::ResultValue> result;
  std::vector<peloton::FieldInfo> tuple_descriptor;

  std::cout << "The write statement is: " << write_statement << std::endl;
  std::cout << "The delete statements are: " << std::endl;
  for (auto &delete_statement : delete_statements) {
    std::cout << delete_statement << std::endl;
  }

  if (!write_statement.empty()) {
    // execute the query using tcop
    // prepareStatement
    // LOG_TRACE("Query: %s", query.c_str());
    auto &peloton_parser = peloton::parser::PostgresParser::GetInstance();
    auto sql_stmt_list = peloton_parser.BuildParseTree(write_statement);
    //  PELOTON_ASSERT(sql_stmt_list);
    if (!sql_stmt_list->is_valid) {
      // return peloton::ResultType::FAILURE;
    }
    auto statement = traffic_cop_.PrepareStatement(
        unnamed_statement, write_statement, std::move(sql_stmt_list));
    if (statement.get() == nullptr) {
      traffic_cop_.setRowsAffected(0);
      // return peloton::ResultType::FAILURE;
    }
    // ExecuteStatment
    std::vector<peloton::type::Value> param_values;

    size_t t_id = std::hash<std::thread::id>{}(std::this_thread::get_id());

=======
////////////////  Helper Functions //////////////////////////
std::shared_ptr<peloton::Statement> PelotonTableStore::ParseAndPrepare(const std::string &query_statement){
     // prepareStatement
    auto &peloton_parser = peloton::parser::PostgresParser::GetInstance();
    auto sql_stmt_list = peloton_parser.BuildParseTree(query_statement);
    // PELOTON_ASSERT(sql_stmt_list);
    if (!sql_stmt_list->is_valid) {
        Panic("SQL command not valid"); // return peloton::ResultType::FAILURE;
    }

    auto statement = traffic_cop_.PrepareStatement(unnamed_statement, query_statement, std::move(sql_stmt_list));
    if (statement.get() == nullptr) {
        traffic_cop_.setRowsAffected(0);
         Panic("SQL command not valid"); // return peloton::ResultType::FAILURE;
    }
    return statement;
}

void PelotonTableStore::GetResult(peloton::ResultType &status){
    //busy loop until result is ready. TODO: Change into callback style to avoid busy loop.
    if (traffic_cop_.GetQueuing()) {
        ContinueAfterComplete(counter_);
        traffic_cop_.ExecuteStatementPlanGetResult();
        status = traffic_cop_.ExecuteStatementGetResult();
        traffic_cop_.SetQueuing(false);
    }
}

//std::string PelotonTableStore::TransformResult(std::vector<peloton::FieldInfo> &tuple_descriptor, std::vector<peloton::ResultValue> &result){
std::string PelotonTableStore::TransformResult(peloton::ResultType &status, std::shared_ptr<peloton::Statement> statement, std::vector<peloton::ResultValue> &result){

    std::vector<peloton::FieldInfo> tuple_descriptor;
    if (status == peloton::ResultType::SUCCESS) {
        tuple_descriptor = statement->GetTupleDescriptor();
    }
    
    sql::QueryResultProtoBuilder queryResultBuilder;
    // Add columns
    for (unsigned int i = 0; i < tuple_descriptor.size(); i++) {
        std::string column_name = std::get<0>(tuple_descriptor[i]);
        queryResultBuilder.add_column(column_name);
    }
    // Add rows
    unsigned int rows = result.size() / tuple_descriptor.size();
    for (unsigned int i = 0; i < rows; i++) {
        RowProto *row = queryResultBuilder.new_row();
        for (unsigned int j = 0; j < tuple_descriptor.size(); j++) {
        // TODO: Use interface addtorow, and pass in field to that row
            queryResultBuilder.AddToRow(row, result[i * tuple_descriptor.size() + j]);
        }
    }

    return queryResultBuilder.get_result()->SerializeAsString();
}

std::pair<peloton::tcop::TrafficCop*, std::atomic_int*> PelotonTableStore::GetUnusedTrafficCop(){
    std::pair<peloton::tcop::TrafficCop*, std::atomic_int*> cop_pair;
    bool found = traffic_cops.try_dequeue(cop_pair);

    if(found){
        cop_pair.first->Reset(); //Reset traffic cop
        return cop_pair;
    } 

    std::atomic_int* counter = new std::atomic_int();
    peloton::tcop::TrafficCop *new_cop = new peloton::tcop::TrafficCop(UtilTestTaskCallback, counter);
    return {new_cop, counter};
}

void PelotonTableStore::ReleaseTrafficCop(std::pair<peloton::tcop::TrafficCop*, std::atomic_int*> cop_pair){
    traffic_cops.enqueue(cop_pair);
}

/////////////////// INTERFACE FUNCTIONS //////////////////////////////

//Execute a statement directly on the Table backend, no questions asked, no output
void PelotonTableStore::ExecRaw(const std::string &sql_statement){
    //Execute on Peloton  //Note -- this should be a synchronous call. I.e. ExecRaw should not return before the call is done.

    // prepareStatement
    auto statement = ParseAndPrepare(sql_statement);
   
    // ExecuteStatment
    std::vector<peloton::type::Value> param_values;
    std::vector<peloton::ResultValue> result;
    std::vector<int> result_format(statement->GetTupleDescriptor().size(), 0);
    
    counter_.store(1); // SetTrafficCopCounter();
    auto status = traffic_cop_.ExecuteStatement(statement, param_values, unnamed, result_format, result);
    
    Debug("Made it after status");
    GetResult(status);
    
    if (status == peloton::ResultType::SUCCESS) Debug("RawExec success");
    else Debug("RawExec failure");

}

void PelotonTableStore::LoadTable(const std::string &load_statement, const std::string &txn_digest, const Timestamp &ts, const proto::CommittedProof *committedProof){
    //When calling the LoadStatement: We'll want to initialize all rows to be committed and have genesis proof (see server)
    //Call statement (of type Copy or Insert) and set meta data accordingly (bool commit = true, committedProof, txn_digest, ts)
    
    std::shared_ptr<std::string> txn_dig(std::make_shared<std::string>(txn_digest)); //Turn txn_digest into a shared_ptr, write everywhere it is needed.
   
    // execute the query using tcop
    // prepareStatement
    auto statement = ParseAndPrepare(load_statement);

    // ExecuteStatment
    std::vector<peloton::type::Value> param_values;
    std::vector<int> result_format(statement->GetTupleDescriptor().size(), 0);
    std::vector<peloton::ResultValue> result;
    
    counter_.store(1); // SetTrafficCopCounter();
    auto status = traffic_cop_.ExecuteStatement(statement, param_values, unnamed,result_format, result);

    GetResult(status);

    if (status == peloton::ResultType::SUCCESS) Debug("Load success");
    else Debug("RawExec failure");
}


//Execute a read query statement on the Table backend and return a query_result/proto (in serialized form) as well as a read set (managed by readSetMgr)
std::string PelotonTableStore::ExecReadQuery(const std::string &query_statement, const Timestamp &ts, QueryReadSetMgr &readSetMgr){
    //Execute on Peloton (args: query, Ts, readSetMgr, this->can_read_prepared, this->set_table_version) --> returns peloton result --> transform into protoResult

    //TRY TO CREATE SEPARATE TRAFFIC COP
        //auto [traffic_cop, counter] = GetUnusedTrafficCop();
        // std::atomic_int counter; 
        // peloton::tcop::TrafficCop traffic_cop(UtilTestTaskCallback, &counter);
        //traffic_cop_.Reset(); 

    //TRY TO SET A THREAD ID
    size_t t_id = std::hash<std::thread::id>{}(std::this_thread::get_id()); // % 4;
    std::cout << "################################# STARTING  ExecReadQuery ############################## on Thread: " << t_id << std::endl;
    
    // prepareStatement
    auto statement = ParseAndPrepare(query_statement);

    // ExecuteStatment
    std::vector<peloton::type::Value> param_values;
>>>>>>> a368369a
    std::vector<int> result_format(statement->GetTupleDescriptor().size(), 0);
    std::vector<peloton::ResultValue> result;

    // SetTrafficCopCounter();
    counter_.store(1);
<<<<<<< HEAD
    auto status = traffic_cop_.ExecuteWriteStatement(
        statement, param_values, unnamed, result_format, result, ts, txn_dig,
        commit_proof, commit_or_prepare, t_id);
    if (traffic_cop_.GetQueuing()) {
      ContinueAfterComplete(counter_);
      traffic_cop_.ExecuteStatementPlanGetResult();
      status = traffic_cop_.ExecuteStatementGetResult();
      traffic_cop_.SetQueuing(false);
    }
    if (status == peloton::ResultType::SUCCESS) {
      tuple_descriptor = statement->GetTupleDescriptor();
    }

    // TODO: Change Peloton result into query proto.
    sql::QueryResultProtoBuilder queryResultBuilder;
    // queryResultBuilder.add_column("result");
    // queryResultBuilder.add_row(result_row.begin(), result_row.end());
    std::cout << "Before adding columns" << std::endl;
    // Add columns
    for (unsigned int i = 0; i < tuple_descriptor.size(); i++) {
      std::string column_name = std::get<0>(tuple_descriptor[i]);
      queryResultBuilder.add_column(column_name);
    }
  }

  // execute the query using tcop
  // prepareStatement
  // LOG_TRACE("Query: %s", query.c_str());
  /*std::string unnamed_statement = "unnamed";
  auto &peloton_parser = peloton::parser::PostgresParser::GetInstance();
  auto sql_stmt_list = peloton_parser.BuildParseTree(write_statement);
  //PELOTON_ASSERT(sql_stmt_list);
  if (!sql_stmt_list->is_valid) {
  //return peloton::ResultType::FAILURE;
  }
  auto statement = traffic_cop_.PrepareStatement(unnamed_statement,
  write_statement, std::move(sql_stmt_list)); if (statement.get() == nullptr) {
          traffic_cop_.setRowsAffected(0);
          //return peloton::ResultType::FAILURE;
  }
  // ExecuteStatment
  std::vector<peloton::type::Value> param_values;

  std::vector<int> result_format(statement->GetTupleDescriptor().size(), 0);
  // SetTrafficCopCounter();
  counter_.store(1);
  auto status = traffic_cop_.ExecuteWriteStatement(statement, param_values,
  unnamed, result_format, result, ts, txn_dig, commit_proof, commit_or_prepare);
  if (traffic_cop_.GetQueuing()) {
          ContinueAfterComplete(counter_);
          traffic_cop_.ExecuteStatementPlanGetResult();
          status = traffic_cop_.ExecuteStatementGetResult();
          traffic_cop_.SetQueuing(false);
  }
  if (status == peloton::ResultType::SUCCESS) {
          tuple_descriptor = statement->GetTupleDescriptor();
  }

  //TODO: Change Peloton result into query proto.
  sql::QueryResultProtoBuilder queryResultBuilder;
  // queryResultBuilder.add_column("result");
  // queryResultBuilder.add_row(result_row.begin(), result_row.end());
  std::cout << "Before adding columns" << std::endl;
  // Add columns
  for (unsigned int i = 0; i < tuple_descriptor.size(); i++) {
          std::string column_name = std::get<0>(tuple_descriptor[i]);
          queryResultBuilder.add_column(column_name);
  }*/

  // TODO: Replace has_delete with !delete_statement.empty()
  // if(has_delete) Exec delete

  // if (!delete_statement.empty()) {
  for (auto &delete_statement : delete_statements) {
    auto &peloton_parser = peloton::parser::PostgresParser::GetInstance();
    auto sql_stmt_list = peloton_parser.BuildParseTree(delete_statement);

    // PELOTON_ASSERT(sql_stmt_list);
    if (!sql_stmt_list->is_valid) {
      // return peloton::ResultType::FAILURE;
    }
    auto statement = traffic_cop_.PrepareStatement(
        unnamed_statement, delete_statement, std::move(sql_stmt_list));
    if (statement.get() == nullptr) {
      traffic_cop_.setRowsAffected(0);
      // return peloton::ResultType::FAILURE;
    }
    // ExecuteStatment
    std::vector<peloton::type::Value> param_values;
    param_values.clear();

    std::vector<int> result_format(statement->GetTupleDescriptor().size(), 0);
    // SetTrafficCopCounter();
    counter_.store(1);
    auto status = traffic_cop_.ExecuteWriteStatement(
        statement, param_values, unnamed, result_format, result, ts, txn_dig,
        commit_proof, commit_or_prepare);
    if (traffic_cop_.GetQueuing()) {
      ContinueAfterComplete(counter_);
      traffic_cop_.ExecuteStatementPlanGetResult();
      status = traffic_cop_.ExecuteStatementGetResult();
      traffic_cop_.SetQueuing(false);
    }
=======
     // execute the query using tcop
    auto status = traffic_cop_.ExecuteReadStatement(statement, param_values, unnamed, result_format, result, ts, readSetMgr, this->record_table_version, this->can_read_prepared, t_id);
    
    GetResult(status);

    //Transform PelotonResult into ProtoResult
    return TransformResult(status, statement, result);
}



//Execute a point read on the Table backend and return a query_result/proto (in serialized form) as well as a commitProof (note, the read set is implicit)
void PelotonTableStore::ExecPointRead(const std::string &query_statement, std::string &enc_primary_key, const Timestamp &ts, proto::Write *write, const proto::CommittedProof *committedProof){

    //Client sends query statement, and expects a Query Result for the given key, a timestamp, and a proof (if it was a committed value it read)
        //Note: Sending a query statement (even though it is a point request) allows us to handle complex Select operators (like Count, Max, or just some subset of rows, etc) without additional parsing
        //Since the CC-store holds no data, the server would have to generate a statement anyways --> so it's easiest to just send it from the client as is (rather than assembling it from the encoded key )
                                                                                                                                    
    //Read prepared predicate will evaluate to true if a) prepared reads are enabled, AND b) the dependency depth of a prepared value is within the threshold. 
              //Pass down a Lambda function that takes in txn_digest and checks whether is readable (Like passing an electrical probe down the ocean)

    //TODO: If no write/read exists (result == empty) -> send empty result (i.e. no fields in write are set), read_time = 0 by default
        // WARNING: Don't set prepared or committed -- let client side default handling take care of it.                 
        // (optional TODO:) For optimal CC we'd ideally send the time of last delete (to minimize conflict window) rather than default to 0
                //- but then we have to send it as committed (with proof) or as prepared (with value = empty result)
                //Client will have to check proof txn ==> lookup that key exists in Writeset was marked as delete.
                    //Note: For Query reads that would technically be the best too --> the coarse lock of the Table Version helps simulate it.
           
                              
    //Note: Don't read TableVersion for PointReads -- they do not care about what other rows exist 
    

    // prepareStatement
    auto statement = ParseAndPrepare(query_statement);
    
    // ExecuteStatment
    std::vector<peloton::type::Value> param_values;
    std::vector<peloton::ResultValue> result;
    std::vector<int> result_format(statement->GetTupleDescriptor().size(), 0);
    
    counter_.store(1);// SetTrafficCopCounter();

    Timestamp committed_timestamp;
    Timestamp prepared_timestamp; //TODO: Change into write subparts.
    std::shared_ptr<std::string> txn_dig; //prepared dependency

    // Execute PointQueryStatement on Peloton using traffic_cop
    //args: query, Ts, this->can_read_prepared ; commit: (result1, timestamp1, proof), prepared: (result2, timestamp2, txn_digest), key (optional)
    //Read latest committed (return committedProof) + Read latest prepared (if > committed)
    auto status = traffic_cop_.ExecutePointReadStatement(statement, param_values, unnamed, result_format, result, ts, this->can_read_prepared, 
                                                        &committed_timestamp, committedProof, &prepared_timestamp, txn_dig, write);

    GetResult(status);

    TransformPointResult(write, committed_timestamp, prepared_timestamp, txn_dig, status, statement, result);

    return;

}
        //Note: Could execute PointRead via ExecReadQuery (Eagerly) as well.
        // ExecPointRead should translate enc_primary_key into a query_statement to be exec by ExecReadQuery. 
        //(Alternatively: Could already send a Sql command from the client) ==> Should do it at the client, so that we can keep whatever Select specification, e.g. * or specific cols...

void PelotonTableStore::TransformPointResult(proto::Write *write, Timestamp &committed_timestamp, Timestamp &prepared_timestamp, std::shared_ptr<std::string> txn_dig, 
                                                peloton::ResultType &status, std::shared_ptr<peloton::Statement> statement, std::vector<peloton::ResultValue> &result)
{

    std::vector<peloton::FieldInfo> tuple_descriptor;
>>>>>>> a368369a
    if (status == peloton::ResultType::SUCCESS) {
      tuple_descriptor = statement->GetTupleDescriptor();
    }

<<<<<<< HEAD
    // TODO: add boolean to sometimes not force writes and deletes
    // Don't need to return anything

    // TODO: Change Peloton result into query proto.
    sql::QueryResultProtoBuilder queryResultBuilder1;
    // queryResultBuilder.add_column("result");
    // queryResultBuilder.add_row(result_row.begin(), result_row.end());
    std::cout << "Before adding columns" << std::endl;
    // Add columns
    for (unsigned int i = 0; i < tuple_descriptor.size(); i++) {
      std::string column_name = std::get<0>(tuple_descriptor[i]);
      queryResultBuilder1.add_column(column_name);
    }
  }

  // TODO: Confirm that ApplyTableWrite is synchronous -- i.e. only returns
  // after all writes are applied. If not, then must call SetTableVersion as
  // callback from within Peloton once it is done to set the TableVersion
  // (Currently, it is being set right after ApplyTableWrite() returns)
}

void PelotonTableStore::PurgeTableWrite(const std::string &table_name,
                                        const TableWrite &table_write,
                                        const Timestamp &ts,
                                        const std::string &txn_digest) {
=======
    // write->set_committed_value()
    std::cout << "Commit proof client id: " << traffic_cop_.commit_proof_->txn().client_id()<< " : sequence number: " << traffic_cop_.commit_proof_->txn().client_seq_num() << std::endl;

    //Change Peloton result into query proto.

    unsigned int rows = result.size() / tuple_descriptor.size();
    UW_ASSERT(rows <= 2); //There should be at most 2 rows: One committed, and one prepared. The committed one always comes last.

    if(rows == 0) return; //Empty result: No tuple exists for the supplied Row-key

    //Committed 
    sql::QueryResultProtoBuilder queryResultBuilder;
    RowProto *row = queryResultBuilder.new_row();

    for (unsigned int i = 0; i < tuple_descriptor.size(); i++) {
        std::string &column_name = std::get<0>(tuple_descriptor[i]);
        queryResultBuilder.add_column(column_name);
        queryResultBuilder.AddToRow(row, result[rows-1 * tuple_descriptor.size() + i]); //Note: rows-1 == last row == Committed
    }

    write->set_committed_value(queryResultBuilder.get_result()->SerializeAsString()); //Note: This "clears" the builder
    committed_timestamp.serialize(write->mutable_committed_timestamp());
    

    //Prepared
    if(rows < 2) return; // no prepared

    row = queryResultBuilder.new_row();
    for (unsigned int i = 0; i < tuple_descriptor.size(); i++) {
        std::string &column_name = std::get<0>(tuple_descriptor[i]);
        queryResultBuilder.add_column(column_name);
        queryResultBuilder.AddToRow(row, result[0 * tuple_descriptor.size() + i]); //Note: first row == Prepared (if present)
    }

    write->set_prepared_value(queryResultBuilder.get_result()->SerializeAsString()); //Note: This "clears" the builder
    prepared_timestamp.serialize(write->mutable_prepared_timestamp());
    write->set_prepared_txn_digest(*txn_dig);
>>>>>>> a368369a

  if (table_write.rows().empty())
    return;
<<<<<<< HEAD

  std::shared_ptr<std::string> txn_dig(
      std::make_shared<std::string>(txn_digest));

  // std::string purge_statement; //empty if no writes/deletes (i.e. nothing to
  // abort)
  std::vector<std::string> purge_statements;
  sql_interpreter.GenerateTablePurgeStatement(purge_statements, table_name,
                                              table_write);

  // TODO: Purge statement is a "special" delete statement:
  //  it deletes existing row insertions for the timestamp
  //  but it also undoes existing deletes for the timestamp
  // Simple implementation: Check Versioned linked list and delete row with
  // Timestamp ts. Return if ts > current WARNING: ONLY Purge Rows/Tuples that
  // are prepared. Do NOT purge committed ones. Note: Since Delete does not
  // impact Indexes no other changes are necessary. Note: Purging Prepared
  // Inserts will not clean up Index updates, i.e. the aborted transaction may
  // leave behind a false positive index entry. Removing this false positive
  // would require modifying the Peloton internals, so we will ignore this issue
  // since it only affects efficiency and not results.
  //  I.e. a hit to the false positive will just result in a wasted lookup.

  // TODO: MUST delete even if not in index.  -- TODO: MUST ALSO DO THIS FOR
  // NORMAL ABORT

  //==> Effectively it is "aborting" all suggested table writes.

  // TODO: Execute on Peloton
  bool has_purge = !purge_statements.empty();

  std::cout << "Has purge value is " << has_purge << std::endl;
  for (auto &purge_statement : purge_statements) {
    std::cout << "Purge statement:" << purge_statement << std::endl;
  }

  if (!has_purge)
    return; // Nothing to undo.   //TODO: CONFIRM WITH NEIL THAT PURGE ALSO
            // UNDOES DELETES

  std::vector<peloton::ResultValue> result;
  std::vector<peloton::FieldInfo> tuple_descriptor;

  for (auto &purge_statement : purge_statements) {
    // execute the query using tcop
    // prepareStatement
    // LOG_TRACE("Query: %s", query.c_str());
    std::string unnamed_statement = "unnamed";
    auto &peloton_parser = peloton::parser::PostgresParser::GetInstance();
    auto sql_stmt_list = peloton_parser.BuildParseTree(purge_statement);
    // PELOTON_ASSERT(sql_stmt_list);

    auto statement = traffic_cop_.PrepareStatement(
        unnamed_statement, purge_statement, std::move(sql_stmt_list));

    if (statement.get() == nullptr) {
      traffic_cop_.setRowsAffected(0);
    }
    std::vector<peloton::type::Value> param_values;

    param_values.clear();
    std::vector<int> result_format(statement->GetTupleDescriptor().size(), 0);

    // SetTrafficCopCounter();
    counter_.store(1);
    pequinstore::proto::CommittedProof commit_proof;
    auto status = traffic_cop_.ExecutePurgeStatement(
        statement, param_values, unnamed, result_format, result, ts, txn_dig,
        has_purge);
    if (traffic_cop_.GetQueuing()) {
      ContinueAfterComplete(counter_);
      traffic_cop_.ExecuteStatementPlanGetResult();
      status = traffic_cop_.ExecuteStatementGetResult();
      traffic_cop_.SetQueuing(false);
    }
    if (status == peloton::ResultType::SUCCESS) {
      tuple_descriptor = statement->GetTupleDescriptor();
=======
}

//////////////////////// WRITE STATEMENTS 

// void ExecWrite(std::string &write_statement, const Timestamp &ts, const std::string &txn_digest, 
//     const proto::CommittedProof *commit_proof, bool commit_or_prepare)

//Apply a set of Table Writes (versioned row creations) to the Table backend
void PelotonTableStore::ApplyTableWrite(const std::string &table_name, const TableWrite &table_write, const Timestamp &ts, const std::string &txn_digest, 
    const proto::CommittedProof *commit_proof, bool commit_or_prepare)
{
    //Note: These are "no questions asked writes", i.e. they should always succeed/be applied, because they don't care about any semantics
    // TODO: can add boolean to allow a use of this function that DOES respect Insert/Update/Delete semantics -- however those can just go through ExecRaw (and wait for the result)

     //Ensure that ApplyTableWrite is synchronous -- i.e. only returns after all writes are applied. => currently this is achieved by waiting for the Write Result
     //If we don't want to wait for the Write Result, then must call SetTableVersion as callback from within Peloton once it is done to set the TableVersion (Currently, it is being set right after ApplyTableWrite() returns)

    

    Debug("Apply TableWrite for txn %s", BytesToHex(txn_digest, 16));

    if(table_write.rows().empty()) return;

    //Turn txn_digest into a shared_ptr, write everywhere it is needed.
    std::shared_ptr<std::string> txn_dig(std::make_shared<std::string>(txn_digest));

   std::string write_statement; //empty if no writes
   //std::string delete_statement; //empty if no deletes
   std::vector<std::string> delete_statements;
   sql_interpreter.GenerateTableWriteStatement(write_statement, delete_statements, table_name, table_write);

    //Execute Writes and Deletes on Peloton
    std::vector<peloton::ResultValue> result;

    Debug("Write statement: %s", write_statement);
    Debug("Delete statements: %s", fmt::join(delete_statements, "|"));
   
    //Execute Write Statement
    if (!write_statement.empty()) {
        // prepareStatement
        auto statement = ParseAndPrepare(write_statement);
      
        // ExecuteStatment
        std::vector<peloton::type::Value> param_values;
        size_t t_id = 0; //std::hash<std::thread::id>{}(std::this_thread::get_id());
        
        std::vector<int> result_format(statement->GetTupleDescriptor().size(), 0);
        
        counter_.store(1); // SetTrafficCopCounter();
        auto status = traffic_cop_.ExecuteWriteStatement(statement, param_values, unnamed, result_format, result, ts, txn_dig,
                                                            commit_proof, commit_or_prepare, t_id);
        
        GetResult(status);
        
        if (status == peloton::ResultType::SUCCESS) Debug("Write successful");
        else Panic("Write failure");
    }

    //Execute Delete Statement
        //Note: Peloton does not support WHERE IN syntax in Delete statements. Thus we have to represent multi deletes as indidivdual statements -- which is quite inefficient

    //if (!delete_statement.empty()) { 
    for(auto &delete_statement: delete_statements){  //TODO: Find a way to parallelize these statement calls (they don't conflict)
        // prepare Statement
        auto statement = ParseAndPrepare(delete_statement);
        // ExecuteStatment
        std::vector<peloton::type::Value> param_values;  //param_values.clear();
        
        std::vector<int> result_format(statement->GetTupleDescriptor().size(), 0);
        
        counter_.store(1); // SetTrafficCopCounter();
        auto status = traffic_cop_.ExecuteWriteStatement(statement, param_values, unnamed, result_format, result, ts, txn_dig,
                                                        commit_proof, commit_or_prepare);

        GetResult(status);

        if (status == peloton::ResultType::SUCCESS) Debug("Delete successful");
        else Panic("Delete failure");
    }
}

void PelotonTableStore::PurgeTableWrite(const std::string &table_name, const TableWrite &table_write, const Timestamp &ts, const std::string &txn_digest){
    if(table_write.rows().empty()) return;

    //Purge statement is a "special" delete statement:
        // it deletes existing row insertions for the timestamp, but it also undoes existing deletes for the timestamp 
       
        //Simple implementation: Check Versioned linked list and delete row with Timestamp ts. Return if ts > current
            //WARNING: ONLY Purge Rows/Tuples that are prepared. Do NOT purge committed ones.
            //Note: Since Delete does not impact Indexes no other changes are necessary. MUST delete even if not in index
                    //Note: Purging Prepared Inserts will not clean up Index updates, i.e. the aborted transaction may leave behind a false positive index entry.
                            //Removing this false positive would require modifying the Peloton internals, so we will ignore this issue since it only affects efficiency and not results.
                            // I.e. a hit to the false positive will just result in a wasted lookup.

    //==> Effectively it is "aborting" all previously suggested (prepared) table writes.

    std::shared_ptr<std::string> txn_dig(std::make_shared<std::string>(txn_digest));

    //std::string purge_statement; //empty if no writes/deletes (i.e. nothing to abort)
    std::vector<std::string> purge_statements;
    sql_interpreter.GenerateTablePurgeStatement(purge_statements, table_name, table_write);   

    if(purge_statements.empty()) return; //Nothing to undo.  

    Debug("Purge statements: %s", fmt::join(purge_statements, "|"));
    
    std::vector<peloton::ResultValue> result;
    std::vector<peloton::FieldInfo> tuple_descriptor;

    for(auto &purge_statement: purge_statements){
        // prepareStatement
        auto statement = ParseAndPrepare(purge_statement);

        std::vector<peloton::type::Value> param_values; //param_values.clear();
        std::vector<int> result_format(statement->GetTupleDescriptor().size(), 0);

        counter_.store(1); // SetTrafficCopCounter();
        auto status = traffic_cop_.ExecutePurgeStatement(statement, param_values, unnamed, result_format, result, ts, txn_dig, !purge_statements.empty());

        GetResult(status);

        if (status == peloton::ResultType::SUCCESS) Debug("Delete successful");
        else Panic("Delete failure");
>>>>>>> a368369a
    }
  }
}

///////////////////// Snapshot Protocol Support

// Partially execute a read query statement (reconnaissance execution) and
// return the snapshot state (managed by ssMgr)
void PelotonTableStore::FindSnapshot(std::string &query_statement,
                                     const Timestamp &ts,
                                     SnapshotManager &ssMgr) {

  // Generalize the PointRead interface:
  // Read k latest prepared.
  // Use the same prepare predicate to determine whether to read or ignore a
  // prepared version

  // TODO: Execute on Peloton
  // Note: Don't need to return a result
  // Note: Ideally execution is "partial" and only executes the leaf scan
  // operations.
}

// Materialize a snapshot on the Table backend and execute on said snapshot.
void PelotonTableStore::MaterializeSnapshot(
    const std::string &query_retry_id, const proto::MergedSnapshot &merged_ss,
    const std::set<proto::Transaction *> &ss_txns) {
  // Note: Not sure whether we should materialize full snapshot on demand, or
  // continuously as we sync on Tx

  // TODO: Apply all txn in snapshot to Table backend as a "view" that is only
  // visible to query_id
  // FIXME: The merged_ss argument only holds the txn_ids. --> instead, call
  // Materialize Snapshot on a set of transactions... ==> if doing it
  // continuously might need to call this function often.
}

std::string PelotonTableStore::ExecReadOnSnapshot(
    const std::string &query_retry_id, std::string &query_statement,
    const Timestamp &ts, QueryReadSetMgr &readSetMgr, bool abort_early) {
  // TODO: Execute on the snapshot for query_id/retry_version

  //--> returns peloton result
  // TODO: Change peloton result into query proto:

  sql::QueryResultProtoBuilder queryResultBuilder;
  // queryResultBuilder.add_column("result");
  // queryResultBuilder.add_row(result_row.begin(), result_row.end());

  return queryResultBuilder.get_result()->SerializeAsString();
}

} // namespace pequinstore<|MERGE_RESOLUTION|>--- conflicted
+++ resolved
@@ -1,6 +1,4 @@
 #include "store/pequinstore/table_store_interface_peloton.h"
-#include <sstream>
-#include <thread>
 
 // TODO: Include whatever Peloton Deps
 
@@ -24,27 +22,7 @@
   }
 }
 
-<<<<<<< HEAD
-std::pair<peloton::tcop::TrafficCop *, std::atomic_int *>
-PelotonTableStore::GetUnusedTrafficCop() {
-  std::pair<peloton::tcop::TrafficCop *, std::atomic_int *> cop_pair;
-  bool found = traffic_cops.try_dequeue(cop_pair);
-
-  if (found) {
-    cop_pair.first->Reset(); // Reset traffic cop
-    return cop_pair;
-  }
-
-  std::atomic_int *counter = new std::atomic_int();
-  peloton::tcop::TrafficCop *new_cop =
-      new peloton::tcop::TrafficCop(UtilTestTaskCallback, counter);
-  return {new_cop, counter};
-}
-
-void PelotonTableStore::ReleaseTrafficCop(
-    std::pair<peloton::tcop::TrafficCop *, std::atomic_int *> cop_pair) {
-  traffic_cops.enqueue(cop_pair);
-}
+///////////////////// CLASS FUNCTIONS ///////////////////////////
 
 PelotonTableStore::PelotonTableStore()
     : traffic_cop_(UtilTestTaskCallback, &counter_),
@@ -53,15 +31,6 @@
   // Init Peloton default DB
   /*auto &txn_manager =
       peloton::concurrency::TransactionManagerFactory::GetInstance();
-=======
-
-///////////////////// CLASS FUNCTIONS ///////////////////////////
-
-PelotonTableStore::PelotonTableStore(): traffic_cop_(UtilTestTaskCallback, &counter_), unnamed_statement("unnamed"), unnamed(false) {
-  
-  //Init Peloton default DB
-  auto &txn_manager = peloton::concurrency::TransactionManagerFactory::GetInstance();
->>>>>>> a368369a
   auto txn = txn_manager.BeginTransaction();
   peloton::catalog::Catalog::GetInstance()->CreateDatabase(txn,
                                                            DEFAULT_DB_NAME);
@@ -86,188 +55,55 @@
   }
 }
 
-<<<<<<< HEAD
-// Execute a statement directly on the Table backend, no questions asked, no
-// output
-void PelotonTableStore::ExecRaw(const std::string &sql_statement) {
-
-  // TODO: Execute on Peloton  //Note -- this should be a synchronous call. I.e.
-  // ExecRaw should not return before the call is done.
-
-  // TODO: When calling the LoadStatement: We'll want to initialize all rows to
-  // be committed and have genesis proof (see server)
-
-  std::vector<peloton::ResultValue> result;
-  std::vector<peloton::FieldInfo> tuple_descriptor;
-
-  // execute the query using tcop
+////////////////  Helper Functions //////////////////////////
+std::shared_ptr<peloton::Statement>
+PelotonTableStore::ParseAndPrepare(const std::string &query_statement) {
   // prepareStatement
-  // LOG_TRACE("Query: %s", query.c_str());
   auto &peloton_parser = peloton::parser::PostgresParser::GetInstance();
-  auto sql_stmt_list = peloton_parser.BuildParseTree(sql_statement);
+  auto sql_stmt_list = peloton_parser.BuildParseTree(query_statement);
   // PELOTON_ASSERT(sql_stmt_list);
   if (!sql_stmt_list->is_valid) {
-    // return peloton::ResultType::FAILURE;
-  }
+    Panic("SQL command not valid"); // return peloton::ResultType::FAILURE;
+  }
+
   auto statement = traffic_cop_.PrepareStatement(
-      unnamed_statement, sql_statement, std::move(sql_stmt_list));
+      unnamed_statement, query_statement, std::move(sql_stmt_list));
   if (statement.get() == nullptr) {
     traffic_cop_.setRowsAffected(0);
-    // return peloton::ResultType::FAILURE;
-  }
-  // ExecuteStatment
-  std::vector<peloton::type::Value> param_values;
-
-  std::vector<int> result_format(statement->GetTupleDescriptor().size(), 0);
-
-  // SetTrafficCopCounter();
-  counter_.store(1);
-  auto status = traffic_cop_.ExecuteStatement(statement, param_values, unnamed,
-                                              result_format, result);
-  std::cout << "Made it after status" << std::endl;
+    Panic("SQL command not valid"); // return peloton::ResultType::FAILURE;
+  }
+  return statement;
+}
+
+void PelotonTableStore::GetResult(peloton::ResultType &status) {
+  // busy loop until result is ready. TODO: Change into callback style to avoid
+  // busy loop.
   if (traffic_cop_.GetQueuing()) {
     ContinueAfterComplete(counter_);
     traffic_cop_.ExecuteStatementPlanGetResult();
     status = traffic_cop_.ExecuteStatementGetResult();
     traffic_cop_.SetQueuing(false);
   }
-  std::cout << "Check if status is success" << std::endl;
+}
+
+// std::string
+// PelotonTableStore::TransformResult(std::vector<peloton::FieldInfo>
+// &tuple_descriptor, std::vector<peloton::ResultValue> &result){
+std::string PelotonTableStore::TransformResult(
+    peloton::ResultType &status, std::shared_ptr<peloton::Statement> statement,
+    std::vector<peloton::ResultValue> &result) {
+
+  std::vector<peloton::FieldInfo> tuple_descriptor;
   if (status == peloton::ResultType::SUCCESS) {
     tuple_descriptor = statement->GetTupleDescriptor();
   }
 
-  std::cout << "End of exec raw" << std::endl;
-}
-
-void PelotonTableStore::LoadTable(const std::string &load_statement,
-                                  const std::string &txn_digest,
-                                  const Timestamp &ts,
-                                  const proto::CommittedProof *committedProof) {
-  // Turn txn_digest into a shared_ptr, write everywhere it is needed.
-  std::shared_ptr<std::string> txn_dig(
-      std::make_shared<std::string>(txn_digest));
-
-  // Call statement (of type Copy or Insert) and set meta data accordingly (bool
-  // commit = true, committedProof, txn_digest, ts)
-  std::vector<peloton::ResultValue> result;
-  std::vector<peloton::FieldInfo> tuple_descriptor;
-
-  // execute the query using tcop
-  // prepareStatement
-  // LOG_TRACE("Query: %s", query.c_str());
-  auto &peloton_parser = peloton::parser::PostgresParser::GetInstance();
-  auto sql_stmt_list = peloton_parser.BuildParseTree(load_statement);
-  // PELOTON_ASSERT(sql_stmt_list);
-  if (!sql_stmt_list->is_valid) {
-    // return peloton::ResultType::FAILURE;
-  }
-  auto statement = traffic_cop_.PrepareStatement(
-      unnamed_statement, load_statement, std::move(sql_stmt_list));
-  if (statement.get() == nullptr) {
-    traffic_cop_.setRowsAffected(0);
-    // return peloton::ResultType::FAILURE;
-  }
-  // ExecuteStatment
-  std::vector<peloton::type::Value> param_values;
-
-  std::vector<int> result_format(statement->GetTupleDescriptor().size(), 0);
-  // SetTrafficCopCounter();
-  counter_.store(1);
-  // pequinstore::proto::ReadSet read_set_one;
-
-  // pequinstore::QueryReadSetMgr query_read_set_mgr_one(&read_set_one, 1,
-  // false);
-  auto status = traffic_cop_.ExecuteStatement(statement, param_values, unnamed,
-                                              result_format, result);
-
-  if (traffic_cop_.GetQueuing()) {
-    ContinueAfterComplete(counter_);
-    traffic_cop_.ExecuteStatementPlanGetResult();
-    status = traffic_cop_.ExecuteStatementGetResult();
-    traffic_cop_.SetQueuing(false);
-  }
-  if (status == peloton::ResultType::SUCCESS) {
-    tuple_descriptor = statement->GetTupleDescriptor();
-  }
-}
-
-// Execute a read query statement on the Table backend and return a
-// query_result/proto (in serialized form) as well as a read set (managed by
-// readSetMgr)
-std::string PelotonTableStore::ExecReadQuery(const std::string &query_statement,
-                                             const Timestamp &ts,
-                                             QueryReadSetMgr &readSetMgr) {
-
-  // args: query, Ts, readSetMgr, this->can_read_prepared,
-  // this->set_table_version
-  // TODO: Execute on Peloton --> returns peloton result
-
-  size_t t_id =
-      std::hash<std::thread::id>{}(std::this_thread::get_id()); // % 4;
-  std::cout << "################################# STARTING  ExecReadQuery "
-               "############################## on Thread: "
-            << t_id << std::endl;
-  // args: query, Ts, readSetMgr, this->can_read_prepared,
-  // this->set_table_version
-  // TODO: Execute on Peloton --> returns peloton result
-  std::vector<peloton::ResultValue> result;
-  std::vector<peloton::FieldInfo> tuple_descriptor;
-
-  // execute the query using tcop
-  // prepareStatement
-  // LOG_TRACE("Query: %s", query.c_str());
-  auto &peloton_parser = peloton::parser::PostgresParser::GetInstance();
-  auto sql_stmt_list = peloton_parser.BuildParseTree(query_statement);
-  // PELOTON_ASSERT(sql_stmt_list);
-  if (!sql_stmt_list->is_valid) {
-    // return peloton::ResultType::FAILURE;
-  }
-
-  // TRY TO CREATE SEPARATE TRAFFIC COP
-  // auto [traffic_cop, counter] = GetUnusedTrafficCop();
-  //  std::atomic_int counter;
-  //  peloton::tcop::TrafficCop traffic_cop(UtilTestTaskCallback, &counter);
-  // traffic_cop_.Reset(); //This works...
-
-  auto statement = traffic_cop_.PrepareStatement(
-      unnamed_statement, query_statement, std::move(sql_stmt_list));
-  if (statement.get() == nullptr) {
-    traffic_cop_.setRowsAffected(0);
-    // return peloton::ResultType::FAILURE;
-  }
-  // ExecuteStatment
-  std::vector<peloton::type::Value> param_values;
-
-  // TODO: Pass in predicate here as well, table_version not for point read
-  // only readquery, done before touching indexes
-  std::vector<int> result_format(statement->GetTupleDescriptor().size(), 0);
-  // SetTrafficCopCounter();
-  counter_.store(1);
-  auto status = traffic_cop_.ExecuteReadStatement(
-      statement, param_values, unnamed, result_format, result, ts, readSetMgr,
-      this->record_table_version, this->can_read_prepared, t_id);
-
-  if (traffic_cop_.GetQueuing()) {
-    ContinueAfterComplete(counter_);
-    traffic_cop_.ExecuteStatementPlanGetResult();
-    status = traffic_cop_.ExecuteStatementGetResult();
-    traffic_cop_.SetQueuing(false);
-  }
-
-  if (status == peloton::ResultType::SUCCESS) {
-    tuple_descriptor = statement->GetTupleDescriptor();
-  }
-
-  // Change Peloton result into query proto.
-  // std::cout << "Tuple descriptor size is " << tuple_descriptor.size() <<
-  // std::endl;
   sql::QueryResultProtoBuilder queryResultBuilder;
   // Add columns
   for (unsigned int i = 0; i < tuple_descriptor.size(); i++) {
     std::string column_name = std::get<0>(tuple_descriptor[i]);
     queryResultBuilder.add_column(column_name);
   }
-
   // Add rows
   unsigned int rows = result.size() / tuple_descriptor.size();
   for (unsigned int i = 0; i < rows; i++) {
@@ -281,6 +117,134 @@
   return queryResultBuilder.get_result()->SerializeAsString();
 }
 
+std::pair<peloton::tcop::TrafficCop *, std::atomic_int *>
+PelotonTableStore::GetUnusedTrafficCop() {
+  std::pair<peloton::tcop::TrafficCop *, std::atomic_int *> cop_pair;
+  bool found = traffic_cops.try_dequeue(cop_pair);
+
+  if (found) {
+    cop_pair.first->Reset(); // Reset traffic cop
+    return cop_pair;
+  }
+
+  std::atomic_int *counter = new std::atomic_int();
+  peloton::tcop::TrafficCop *new_cop =
+      new peloton::tcop::TrafficCop(UtilTestTaskCallback, counter);
+  return {new_cop, counter};
+}
+
+void PelotonTableStore::ReleaseTrafficCop(
+    std::pair<peloton::tcop::TrafficCop *, std::atomic_int *> cop_pair) {
+  traffic_cops.enqueue(cop_pair);
+}
+
+/////////////////// INTERFACE FUNCTIONS //////////////////////////////
+
+// Execute a statement directly on the Table backend, no questions asked, no
+// output
+void PelotonTableStore::ExecRaw(const std::string &sql_statement) {
+  // Execute on Peloton  //Note -- this should be a synchronous call. I.e.
+  // ExecRaw should not return before the call is done.
+
+  // prepareStatement
+  auto statement = ParseAndPrepare(sql_statement);
+
+  // ExecuteStatment
+  std::vector<peloton::type::Value> param_values;
+  std::vector<peloton::ResultValue> result;
+  std::vector<int> result_format(statement->GetTupleDescriptor().size(), 0);
+
+  counter_.store(1); // SetTrafficCopCounter();
+  auto status = traffic_cop_.ExecuteStatement(statement, param_values, unnamed,
+                                              result_format, result);
+
+  Debug("Made it after status");
+  GetResult(status);
+
+  if (status == peloton::ResultType::SUCCESS)
+    Debug("RawExec success");
+  else
+    Debug("RawExec failure");
+}
+
+void PelotonTableStore::LoadTable(const std::string &load_statement,
+                                  const std::string &txn_digest,
+                                  const Timestamp &ts,
+                                  const proto::CommittedProof *committedProof) {
+  // When calling the LoadStatement: We'll want to initialize all rows to be
+  // committed and have genesis proof (see server) Call statement (of type Copy
+  // or Insert) and set meta data accordingly (bool commit = true,
+  // committedProof, txn_digest, ts)
+
+  std::shared_ptr<std::string> txn_dig(std::make_shared<std::string>(
+      txn_digest)); // Turn txn_digest into a shared_ptr, write everywhere it is
+                    // needed.
+
+  // execute the query using tcop
+  // prepareStatement
+  auto statement = ParseAndPrepare(load_statement);
+
+  // ExecuteStatment
+  std::vector<peloton::type::Value> param_values;
+  std::vector<int> result_format(statement->GetTupleDescriptor().size(), 0);
+  std::vector<peloton::ResultValue> result;
+
+  counter_.store(1); // SetTrafficCopCounter();
+  auto status = traffic_cop_.ExecuteStatement(statement, param_values, unnamed,
+                                              result_format, result);
+
+  GetResult(status);
+
+  if (status == peloton::ResultType::SUCCESS)
+    Debug("Load success");
+  else
+    Debug("RawExec failure");
+}
+
+// Execute a read query statement on the Table backend and return a
+// query_result/proto (in serialized form) as well as a read set (managed by
+// readSetMgr)
+std::string PelotonTableStore::ExecReadQuery(const std::string &query_statement,
+                                             const Timestamp &ts,
+                                             QueryReadSetMgr &readSetMgr) {
+  // Execute on Peloton (args: query, Ts, readSetMgr, this->can_read_prepared,
+  // this->set_table_version) --> returns peloton result --> transform into
+  // protoResult
+
+  // TRY TO CREATE SEPARATE TRAFFIC COP
+  // auto [traffic_cop, counter] = GetUnusedTrafficCop();
+  //  std::atomic_int counter;
+  //  peloton::tcop::TrafficCop traffic_cop(UtilTestTaskCallback, &counter);
+  // traffic_cop_.Reset();
+
+  // TRY TO SET A THREAD ID
+  size_t t_id =
+      std::hash<std::thread::id>{}(std::this_thread::get_id()); // % 4;
+  std::cout << "################################# STARTING  ExecReadQuery "
+               "############################## on Thread: "
+            << t_id << std::endl;
+
+  // prepareStatement
+  auto statement = ParseAndPrepare(query_statement);
+
+  // ExecuteStatment
+  std::vector<peloton::type::Value> param_values;
+  std::vector<int> result_format(statement->GetTupleDescriptor().size(), 0);
+  std::vector<peloton::ResultValue> result;
+
+  // SetTrafficCopCounter();
+  counter_.store(1);
+  // execute the query using tcop
+  auto status = traffic_cop_.ExecuteReadStatement(
+      statement, param_values, unnamed, result_format, result, ts, readSetMgr,
+      this->record_table_version, this->can_read_prepared, t_id);
+
+  GetResult(status);
+
+  // Transform PelotonResult into ProtoResult
+  return TransformResult(status, statement, result);
+}
+
 // Execute a point read on the Table backend and return a query_result/proto (in
 // serialized form) as well as a commitProof (note, the read set is implicit)
 void PelotonTableStore::ExecPointRead(
@@ -289,174 +253,62 @@
     const proto::CommittedProof *committedProof) {
 
   // Client sends query statement, and expects a Query Result for the given key,
-  // a timestamp, and a proof (if it was a committed value it read) Sending a
-  // query statement (even though it is a point request) allows us to handle
-  // complex Select operators (like Count, Max, or just some subset of rows,
-  // etc) without additional parsing Since the CC-store holds no data, we have
-  // to generate a statement otherwise anyways --> so it's easiest to just send
-  // it from the client as is (rather than assembling it from the encoded key )
-  //  std::string table_name;
-  //  std::vector<std::string> primary_key_column_values;
-  //  DecodeTableRow(enc_primary_key, table_name, primary_key_column_values);
-
-  // TODO: If read_prepared = true read both committed/prepared read
-  //  if true --> After execution check txn_digest of prepared_value (if exist).
-  //  Check dependency depth. for txn_digest. If too deep, remove it.
-  // FIXME: to have access to this: need server (pass as this in constructor?)
-  // ==> No, do this stuff inside the ProcessPointQuery level.
+  // a timestamp, and a proof (if it was a committed value it read) Note:
+  // Sending a query statement (even though it is a point request) allows us to
+  // handle complex Select operators (like Count, Max, or just some subset of
+  // rows, etc) without additional parsing Since the CC-store holds no data, the
+  // server would have to generate a statement anyways --> so it's easiest to
+  // just send it from the client as is (rather than assembling it from the
+  // encoded key )
+
+  // Read prepared predicate will evaluate to true if a) prepared reads are
+  // enabled, AND b) the dependency depth of a prepared value is within the
+  // threshold. Pass down a Lambda function that takes in txn_digest and checks
+  // whether is readable (Like passing an electrical probe down the ocean)
+
   // TODO: If no write/read exists (result == empty) -> send empty result (i.e.
   // no fields in write are set), read_time = 0 by default
   //  WARNING: Don't set prepared or committed -- let client side default
-  //  handling take care of it.
-
-  // (optional TODO:) For optimal CC we'd ideally send the time of last delete
-  // (to minimize conflict window)
+  //  handling take care of it. (optional TODO:) For optimal CC we'd ideally
+  //  send the time of last delete (to minimize conflict window) rather than
+  //  default to 0
   //- but then we have to send it as committed (with proof) or as prepared (with
   // value = empty result) Client will have to check proof txn ==> lookup that
   // key exists in Writeset was marked as delete. Note: For Query reads that
   // would technically be the best too --> the coarse lock of the Table Version
   // helps simulate it.
 
-  // Alternatively:
-  // Since we also need to avoid reading prepared for the normal queries:
-  // Pass down a Lambda function that takes in txn_digest and checks whether is
-  // readable (Like passing an electrical probe down the ocean)
-  // Don't read TableVersion (quetion: how do we read table version for normal
-  // query? --> let it return table name and then look up?)
-
-  // args: query, Ts, this->can_read_prepared ; commit: (result, timestamp,
-  // proof), prepared: (result, timestamp, txn_digest), key (optional)
-  // TODO: Execute QueryStatement on Peloton. -> returns peloton result
-  // TODO: Read latest committed (return committedProof) + Read latest prepared
-  // (if > committed)
-
-  // TODO: Extract proof/version from CC-store. --> return ReadReply + value =
-  // serialized proto result.
-
-  // TODO: use add row interface for serialization //
-  // DecodeTableRow(enc_primary_key, table_name, primary_key_column_values);
-  std::vector<peloton::ResultValue> result;
-  std::vector<peloton::FieldInfo> tuple_descriptor;
-
-  // execute the query using tcop
+  // Note: Don't read TableVersion for PointReads -- they do not care about what
+  // other rows exist
+
   // prepareStatement
-  // LOG_TRACE("Query: %s", query.c_str());
-  auto &peloton_parser = peloton::parser::PostgresParser::GetInstance();
-  auto sql_stmt_list = peloton_parser.BuildParseTree(query_statement);
-  // PELOTON_ASSERT(sql_stmt_list);
-  if (!sql_stmt_list->is_valid) {
-    // return peloton::ResultType::FAILURE;
-  }
-  auto statement = traffic_cop_.PrepareStatement(
-      unnamed_statement, query_statement, std::move(sql_stmt_list));
-  if (statement.get() == nullptr) {
-    traffic_cop_.setRowsAffected(0);
-    // return peloton::ResultType::FAILURE;
-  }
+  auto statement = ParseAndPrepare(query_statement);
+
   // ExecuteStatment
   std::vector<peloton::type::Value> param_values;
-
+  std::vector<peloton::ResultValue> result;
   std::vector<int> result_format(statement->GetTupleDescriptor().size(), 0);
-  // SetTrafficCopCounter();
-  counter_.store(1);
+
+  counter_.store(1); // SetTrafficCopCounter();
 
   Timestamp committed_timestamp;
-  Timestamp prepared_timestamp;
-  std::shared_ptr<std::string> txn_dig;
-
+  Timestamp prepared_timestamp;         // TODO: Change into write subparts.
+  std::shared_ptr<std::string> txn_dig; // prepared dependency
+
+  // Execute PointQueryStatement on Peloton using traffic_cop
+  // args: query, Ts, this->can_read_prepared ; commit: (result1, timestamp1,
+  // proof), prepared: (result2, timestamp2, txn_digest), key (optional) Read
+  // latest committed (return committedProof) + Read latest prepared (if >
+  // committed)
   auto status = traffic_cop_.ExecutePointReadStatement(
       statement, param_values, unnamed, result_format, result, ts,
       this->can_read_prepared, &committed_timestamp, committedProof,
       &prepared_timestamp, txn_dig, write);
-  if (traffic_cop_.GetQueuing()) {
-    ContinueAfterComplete(counter_);
-    traffic_cop_.ExecuteStatementPlanGetResult();
-    status = traffic_cop_.ExecuteStatementGetResult();
-    traffic_cop_.SetQueuing(false);
-  }
-  if (status == peloton::ResultType::SUCCESS) {
-    tuple_descriptor = statement->GetTupleDescriptor();
-  }
-
-  // write->set_committed_value()
-  std::cout << "Commit proof client id: "
-            << traffic_cop_.commit_proof_->txn().client_id()
-            << " : sequence number: "
-            << traffic_cop_.commit_proof_->txn().client_seq_num() << std::endl;
-
-  // TODO: Change Peloton result into query proto.
-  sql::QueryResultProtoBuilder queryResultBuilder;
-  // queryResultBuilder.add_column("result");
-  // queryResultBuilder.add_row(result_row.begin(), result_row.end());
-  std::cout << "Before adding columns" << std::endl;
-  // Add columns
-  for (unsigned int i = 0; i < tuple_descriptor.size(); i++) {
-    std::string column_name = std::get<0>(tuple_descriptor[i]);
-    queryResultBuilder.add_column(column_name);
-  }
-
-  // std::cout << "Before adding rows" << std::endl;
-  // std::cout << "Tuple descriptor size is " << tuple_descriptor.size()
-  //<< std::endl;
-  bool read_prepared = false;
-  bool already_read_prepared = false;
-
-  // Add rows
-  unsigned int rows = result.size() / tuple_descriptor.size();
-  for (unsigned int i = 0; i < rows; i++) {
-    // std::string row_string = "Row " + std::to_string(i) + ": ";
-    // std::cout << "Row index is " << i << std::endl;
-    // queryResultBuilder.add_empty_row();
-    RowProto *row = queryResultBuilder.new_row();
-    std::string row_string = "";
-
-    // queryResultBuilder.add_empty_row();
-    for (unsigned int j = 0; j < tuple_descriptor.size(); j++) {
-      // queryResultBuilder.AddToRow(row, result[i*tuple_descriptor.size()+j]);
-      // std::cout << "Get field value" << std::endl;
-      // FieldProto *field = row->add_fields();
-      // std::string field_value = GetResultValueAsString(result, i *
-      // tuple_descriptor.size() + j);
-      queryResultBuilder.AddToRow(row, result[i * tuple_descriptor.size() + j]);
-      // field->set_data(queryResultBuilder.serialize(field_value));
-      // field->set_data(result[i*tuple_descriptor.size()+j]);
-      // std::cout << "After" << std::endl;
-      // row_string += field_value + " ";
-
-      // queryResultBuilder.update_field_in_row(i, j, field_value);
-      // row_string += GetResultValueAsString(result, i *
-      // tuple_descriptor.size() + j);
-
-      // std::cout << "Inside j loop" << std::endl;
-      // std::cout << GetResultValueAsString(result, i * tuple_descriptor.size()
-      // + j) << std::endl;
-    }
-    if (read_prepared && !already_read_prepared) {
-      write->set_prepared_value(row_string);
-      std::cout << "Prepared value is " << row_string << std::endl;
-      write->set_prepared_txn_digest(*txn_dig.get());
-      std::cout << "Prepared txn digest is " << *txn_dig.get() << std::endl;
-      // write->set_allocated_prepared_timestamp(TimestampMessage{prepared_timestamp.getID(),
-      // prepared_timestamp.getTimestamp()});
-      std::cout << "Prepared timestamp is " << prepared_timestamp.getTimestamp()
-                << ", " << prepared_timestamp.getID() << std::endl;
-
-      already_read_prepared = true;
-    }
-
-    write->set_committed_value(row_string);
-    std::cout << "Committed value is " << row_string << std::endl;
-    //  write->set_allocated_committed_timestamp(TimestampMessage(committed_timestamp));
-    std::cout << "Commit timestamp is " << committed_timestamp.getTimestamp()
-              << ", " << committed_timestamp.getID() << std::endl;
-  }
-  // write->set_allocated_proof(traffic_cop_.commit_proof_->SerializeAsString());
-
-  std::cout << "Result from query result builder is " << std::endl;
-  std::cout << queryResultBuilder.get_result()->SerializeAsString()
-            << std::endl;
-
-  // return queryResultBuilder.get_result()->SerializeAsString();
+
+  GetResult(status);
+
+  TransformPointResult(write, committed_timestamp, prepared_timestamp, txn_dig,
+                       status, statement, result);
 
   return;
 }
@@ -467,13 +319,96 @@
 // do it at the client, so that we can keep whatever Select specification, e.g.
 // * or specific cols...
 
+void PelotonTableStore::TransformPointResult(
+    proto::Write *write, Timestamp &committed_timestamp,
+    Timestamp &prepared_timestamp, std::shared_ptr<std::string> txn_dig,
+    peloton::ResultType &status, std::shared_ptr<peloton::Statement> statement,
+    std::vector<peloton::ResultValue> &result) {
+
+  std::vector<peloton::FieldInfo> tuple_descriptor;
+  if (status == peloton::ResultType::SUCCESS) {
+    tuple_descriptor = statement->GetTupleDescriptor();
+  }
+
+  // write->set_committed_value()
+  std::cout << "Commit proof client id: "
+            << traffic_cop_.commit_proof_->txn().client_id()
+            << " : sequence number: "
+            << traffic_cop_.commit_proof_->txn().client_seq_num() << std::endl;
+
+  // Change Peloton result into query proto.
+
+  unsigned int rows = result.size() / tuple_descriptor.size();
+  UW_ASSERT(rows <= 2); // There should be at most 2 rows: One committed, and
+                        // one prepared. The committed one always comes last.
+
+  if (rows == 0)
+    return; // Empty result: No tuple exists for the supplied Row-key
+
+  // Committed
+  sql::QueryResultProtoBuilder queryResultBuilder;
+  RowProto *row = queryResultBuilder.new_row();
+
+  for (unsigned int i = 0; i < tuple_descriptor.size(); i++) {
+    std::string &column_name = std::get<0>(tuple_descriptor[i]);
+    queryResultBuilder.add_column(column_name);
+    queryResultBuilder.AddToRow(
+        row, result[rows - 1 * tuple_descriptor.size() +
+                    i]); // Note: rows-1 == last row == Committed
+  }
+
+  write->set_committed_value(
+      queryResultBuilder.get_result()
+          ->SerializeAsString()); // Note: This "clears" the builder
+  committed_timestamp.serialize(write->mutable_committed_timestamp());
+
+  // Prepared
+  if (rows < 2)
+    return; // no prepared
+
+  row = queryResultBuilder.new_row();
+  for (unsigned int i = 0; i < tuple_descriptor.size(); i++) {
+    std::string &column_name = std::get<0>(tuple_descriptor[i]);
+    queryResultBuilder.add_column(column_name);
+    queryResultBuilder.AddToRow(
+        row, result[0 * tuple_descriptor.size() +
+                    i]); // Note: first row == Prepared (if present)
+  }
+
+  write->set_prepared_value(
+      queryResultBuilder.get_result()
+          ->SerializeAsString()); // Note: This "clears" the builder
+  prepared_timestamp.serialize(write->mutable_prepared_timestamp());
+  write->set_prepared_txn_digest(*txn_dig);
+
+  return;
+}
+
+//////////////////////// WRITE STATEMENTS
+
+// void ExecWrite(std::string &write_statement, const Timestamp &ts, const
+// std::string &txn_digest,
+//     const proto::CommittedProof *commit_proof, bool commit_or_prepare)
+
 // Apply a set of Table Writes (versioned row creations) to the Table backend
 void PelotonTableStore::ApplyTableWrite(
     const std::string &table_name, const TableWrite &table_write,
     const Timestamp &ts, const std::string &txn_digest,
-    const proto::CommittedProof *commit_proof, bool commit_or_prepare, int i) {
-
-  std::cout << "In apply table write" << std::endl;
+    const proto::CommittedProof *commit_proof, bool commit_or_prepare) {
+  // Note: These are "no questions asked writes", i.e. they should always
+  // succeed/be applied, because they don't care about any semantics
+  //  TODO: can add boolean to allow a use of this function that DOES respect
+  //  Insert/Update/Delete semantics -- however those can just go through
+  //  ExecRaw (and wait for the result)
+
+  // Ensure that ApplyTableWrite is synchronous -- i.e. only returns after all
+  // writes are applied. => currently this is achieved by waiting for the Write
+  // Result If we don't want to wait for the Write Result, then must call
+  // SetTableVersion as callback from within Peloton once it is done to set the
+  // TableVersion (Currently, it is being set right after ApplyTableWrite()
+  // returns)
+
+  Debug("Apply TableWrite for txn %s", BytesToHex(txn_digest, 16));
 
   if (table_write.rows().empty())
     return;
@@ -481,448 +416,99 @@
   // Turn txn_digest into a shared_ptr, write everywhere it is needed.
   std::shared_ptr<std::string> txn_dig(
       std::make_shared<std::string>(txn_digest));
-  std::stringstream ss;
-  ss << "INSERT INTO test VALUES (" << i << ", " << (i + 100) << ")";
-
-  std::string write_statement = ss.str(); // empty if no writes
+
+  std::string write_statement; // empty if no writes
+  write_statement = "INSERT INTO test VALUES(0, 100)";
   // std::string delete_statement; //empty if no deletes
   std::vector<std::string> delete_statements;
-  // NOTE: This line is causing issues when using multi threads
   // sql_interpreter.GenerateTableWriteStatement(
   // write_statement, delete_statements, table_name, table_write);
 
-  // TODO: Check whether there is a more efficient way than creating SQL
-  // commands for each.
-
-  // TODO: Execute on Peloton
-  // Exec write
-  // if(has_delete) Exec delete
+  // Execute Writes and Deletes on Peloton
   std::vector<peloton::ResultValue> result;
-  std::vector<peloton::FieldInfo> tuple_descriptor;
-
-  std::cout << "The write statement is: " << write_statement << std::endl;
-  std::cout << "The delete statements are: " << std::endl;
-  for (auto &delete_statement : delete_statements) {
-    std::cout << delete_statement << std::endl;
-  }
-
+
+  Debug("Write statement: %s", write_statement);
+  Debug("Delete statements: %s", fmt::join(delete_statements, "|"));
+
+  // Execute Write Statement
   if (!write_statement.empty()) {
-    // execute the query using tcop
     // prepareStatement
-    // LOG_TRACE("Query: %s", query.c_str());
-    auto &peloton_parser = peloton::parser::PostgresParser::GetInstance();
-    auto sql_stmt_list = peloton_parser.BuildParseTree(write_statement);
-    //  PELOTON_ASSERT(sql_stmt_list);
-    if (!sql_stmt_list->is_valid) {
-      // return peloton::ResultType::FAILURE;
-    }
-    auto statement = traffic_cop_.PrepareStatement(
-        unnamed_statement, write_statement, std::move(sql_stmt_list));
-    if (statement.get() == nullptr) {
-      traffic_cop_.setRowsAffected(0);
-      // return peloton::ResultType::FAILURE;
-    }
+    auto statement = ParseAndPrepare(write_statement);
+
     // ExecuteStatment
     std::vector<peloton::type::Value> param_values;
-
-    size_t t_id = std::hash<std::thread::id>{}(std::this_thread::get_id());
-
-=======
-////////////////  Helper Functions //////////////////////////
-std::shared_ptr<peloton::Statement> PelotonTableStore::ParseAndPrepare(const std::string &query_statement){
-     // prepareStatement
-    auto &peloton_parser = peloton::parser::PostgresParser::GetInstance();
-    auto sql_stmt_list = peloton_parser.BuildParseTree(query_statement);
-    // PELOTON_ASSERT(sql_stmt_list);
-    if (!sql_stmt_list->is_valid) {
-        Panic("SQL command not valid"); // return peloton::ResultType::FAILURE;
-    }
-
-    auto statement = traffic_cop_.PrepareStatement(unnamed_statement, query_statement, std::move(sql_stmt_list));
-    if (statement.get() == nullptr) {
-        traffic_cop_.setRowsAffected(0);
-         Panic("SQL command not valid"); // return peloton::ResultType::FAILURE;
-    }
-    return statement;
-}
-
-void PelotonTableStore::GetResult(peloton::ResultType &status){
-    //busy loop until result is ready. TODO: Change into callback style to avoid busy loop.
-    if (traffic_cop_.GetQueuing()) {
-        ContinueAfterComplete(counter_);
-        traffic_cop_.ExecuteStatementPlanGetResult();
-        status = traffic_cop_.ExecuteStatementGetResult();
-        traffic_cop_.SetQueuing(false);
-    }
-}
-
-//std::string PelotonTableStore::TransformResult(std::vector<peloton::FieldInfo> &tuple_descriptor, std::vector<peloton::ResultValue> &result){
-std::string PelotonTableStore::TransformResult(peloton::ResultType &status, std::shared_ptr<peloton::Statement> statement, std::vector<peloton::ResultValue> &result){
-
-    std::vector<peloton::FieldInfo> tuple_descriptor;
-    if (status == peloton::ResultType::SUCCESS) {
-        tuple_descriptor = statement->GetTupleDescriptor();
-    }
-    
-    sql::QueryResultProtoBuilder queryResultBuilder;
-    // Add columns
-    for (unsigned int i = 0; i < tuple_descriptor.size(); i++) {
-        std::string column_name = std::get<0>(tuple_descriptor[i]);
-        queryResultBuilder.add_column(column_name);
-    }
-    // Add rows
-    unsigned int rows = result.size() / tuple_descriptor.size();
-    for (unsigned int i = 0; i < rows; i++) {
-        RowProto *row = queryResultBuilder.new_row();
-        for (unsigned int j = 0; j < tuple_descriptor.size(); j++) {
-        // TODO: Use interface addtorow, and pass in field to that row
-            queryResultBuilder.AddToRow(row, result[i * tuple_descriptor.size() + j]);
-        }
-    }
-
-    return queryResultBuilder.get_result()->SerializeAsString();
-}
-
-std::pair<peloton::tcop::TrafficCop*, std::atomic_int*> PelotonTableStore::GetUnusedTrafficCop(){
-    std::pair<peloton::tcop::TrafficCop*, std::atomic_int*> cop_pair;
-    bool found = traffic_cops.try_dequeue(cop_pair);
-
-    if(found){
-        cop_pair.first->Reset(); //Reset traffic cop
-        return cop_pair;
-    } 
-
-    std::atomic_int* counter = new std::atomic_int();
-    peloton::tcop::TrafficCop *new_cop = new peloton::tcop::TrafficCop(UtilTestTaskCallback, counter);
-    return {new_cop, counter};
-}
-
-void PelotonTableStore::ReleaseTrafficCop(std::pair<peloton::tcop::TrafficCop*, std::atomic_int*> cop_pair){
-    traffic_cops.enqueue(cop_pair);
-}
-
-/////////////////// INTERFACE FUNCTIONS //////////////////////////////
-
-//Execute a statement directly on the Table backend, no questions asked, no output
-void PelotonTableStore::ExecRaw(const std::string &sql_statement){
-    //Execute on Peloton  //Note -- this should be a synchronous call. I.e. ExecRaw should not return before the call is done.
-
-    // prepareStatement
-    auto statement = ParseAndPrepare(sql_statement);
-   
-    // ExecuteStatment
-    std::vector<peloton::type::Value> param_values;
-    std::vector<peloton::ResultValue> result;
+    size_t t_id =
+        0; // std::hash<std::thread::id>{}(std::this_thread::get_id());
+
     std::vector<int> result_format(statement->GetTupleDescriptor().size(), 0);
-    
+
     counter_.store(1); // SetTrafficCopCounter();
-    auto status = traffic_cop_.ExecuteStatement(statement, param_values, unnamed, result_format, result);
-    
-    Debug("Made it after status");
-    GetResult(status);
-    
-    if (status == peloton::ResultType::SUCCESS) Debug("RawExec success");
-    else Debug("RawExec failure");
-
-}
-
-void PelotonTableStore::LoadTable(const std::string &load_statement, const std::string &txn_digest, const Timestamp &ts, const proto::CommittedProof *committedProof){
-    //When calling the LoadStatement: We'll want to initialize all rows to be committed and have genesis proof (see server)
-    //Call statement (of type Copy or Insert) and set meta data accordingly (bool commit = true, committedProof, txn_digest, ts)
-    
-    std::shared_ptr<std::string> txn_dig(std::make_shared<std::string>(txn_digest)); //Turn txn_digest into a shared_ptr, write everywhere it is needed.
-   
-    // execute the query using tcop
-    // prepareStatement
-    auto statement = ParseAndPrepare(load_statement);
-
-    // ExecuteStatment
-    std::vector<peloton::type::Value> param_values;
-    std::vector<int> result_format(statement->GetTupleDescriptor().size(), 0);
-    std::vector<peloton::ResultValue> result;
-    
-    counter_.store(1); // SetTrafficCopCounter();
-    auto status = traffic_cop_.ExecuteStatement(statement, param_values, unnamed,result_format, result);
-
-    GetResult(status);
-
-    if (status == peloton::ResultType::SUCCESS) Debug("Load success");
-    else Debug("RawExec failure");
-}
-
-
-//Execute a read query statement on the Table backend and return a query_result/proto (in serialized form) as well as a read set (managed by readSetMgr)
-std::string PelotonTableStore::ExecReadQuery(const std::string &query_statement, const Timestamp &ts, QueryReadSetMgr &readSetMgr){
-    //Execute on Peloton (args: query, Ts, readSetMgr, this->can_read_prepared, this->set_table_version) --> returns peloton result --> transform into protoResult
-
-    //TRY TO CREATE SEPARATE TRAFFIC COP
-        //auto [traffic_cop, counter] = GetUnusedTrafficCop();
-        // std::atomic_int counter; 
-        // peloton::tcop::TrafficCop traffic_cop(UtilTestTaskCallback, &counter);
-        //traffic_cop_.Reset(); 
-
-    //TRY TO SET A THREAD ID
-    size_t t_id = std::hash<std::thread::id>{}(std::this_thread::get_id()); // % 4;
-    std::cout << "################################# STARTING  ExecReadQuery ############################## on Thread: " << t_id << std::endl;
-    
-    // prepareStatement
-    auto statement = ParseAndPrepare(query_statement);
-
-    // ExecuteStatment
-    std::vector<peloton::type::Value> param_values;
->>>>>>> a368369a
-    std::vector<int> result_format(statement->GetTupleDescriptor().size(), 0);
-    std::vector<peloton::ResultValue> result;
-
-    // SetTrafficCopCounter();
-    counter_.store(1);
-<<<<<<< HEAD
     auto status = traffic_cop_.ExecuteWriteStatement(
         statement, param_values, unnamed, result_format, result, ts, txn_dig,
         commit_proof, commit_or_prepare, t_id);
-    if (traffic_cop_.GetQueuing()) {
-      ContinueAfterComplete(counter_);
-      traffic_cop_.ExecuteStatementPlanGetResult();
-      status = traffic_cop_.ExecuteStatementGetResult();
-      traffic_cop_.SetQueuing(false);
-    }
-    if (status == peloton::ResultType::SUCCESS) {
-      tuple_descriptor = statement->GetTupleDescriptor();
-    }
-
-    // TODO: Change Peloton result into query proto.
-    sql::QueryResultProtoBuilder queryResultBuilder;
-    // queryResultBuilder.add_column("result");
-    // queryResultBuilder.add_row(result_row.begin(), result_row.end());
-    std::cout << "Before adding columns" << std::endl;
-    // Add columns
-    for (unsigned int i = 0; i < tuple_descriptor.size(); i++) {
-      std::string column_name = std::get<0>(tuple_descriptor[i]);
-      queryResultBuilder.add_column(column_name);
-    }
-  }
-
-  // execute the query using tcop
-  // prepareStatement
-  // LOG_TRACE("Query: %s", query.c_str());
-  /*std::string unnamed_statement = "unnamed";
-  auto &peloton_parser = peloton::parser::PostgresParser::GetInstance();
-  auto sql_stmt_list = peloton_parser.BuildParseTree(write_statement);
-  //PELOTON_ASSERT(sql_stmt_list);
-  if (!sql_stmt_list->is_valid) {
-  //return peloton::ResultType::FAILURE;
-  }
-  auto statement = traffic_cop_.PrepareStatement(unnamed_statement,
-  write_statement, std::move(sql_stmt_list)); if (statement.get() == nullptr) {
-          traffic_cop_.setRowsAffected(0);
-          //return peloton::ResultType::FAILURE;
-  }
-  // ExecuteStatment
-  std::vector<peloton::type::Value> param_values;
-
-  std::vector<int> result_format(statement->GetTupleDescriptor().size(), 0);
-  // SetTrafficCopCounter();
-  counter_.store(1);
-  auto status = traffic_cop_.ExecuteWriteStatement(statement, param_values,
-  unnamed, result_format, result, ts, txn_dig, commit_proof, commit_or_prepare);
-  if (traffic_cop_.GetQueuing()) {
-          ContinueAfterComplete(counter_);
-          traffic_cop_.ExecuteStatementPlanGetResult();
-          status = traffic_cop_.ExecuteStatementGetResult();
-          traffic_cop_.SetQueuing(false);
-  }
-  if (status == peloton::ResultType::SUCCESS) {
-          tuple_descriptor = statement->GetTupleDescriptor();
-  }
-
-  //TODO: Change Peloton result into query proto.
-  sql::QueryResultProtoBuilder queryResultBuilder;
-  // queryResultBuilder.add_column("result");
-  // queryResultBuilder.add_row(result_row.begin(), result_row.end());
-  std::cout << "Before adding columns" << std::endl;
-  // Add columns
-  for (unsigned int i = 0; i < tuple_descriptor.size(); i++) {
-          std::string column_name = std::get<0>(tuple_descriptor[i]);
-          queryResultBuilder.add_column(column_name);
-  }*/
-
-  // TODO: Replace has_delete with !delete_statement.empty()
-  // if(has_delete) Exec delete
+
+    GetResult(status);
+
+    if (status == peloton::ResultType::SUCCESS)
+      Debug("Write successful");
+    else
+      Panic("Write failure");
+  }
+
+  // Execute Delete Statement
+  // Note: Peloton does not support WHERE IN syntax in Delete statements. Thus
+  // we have to represent multi deletes as indidivdual statements -- which is
+  // quite inefficient
 
   // if (!delete_statement.empty()) {
-  for (auto &delete_statement : delete_statements) {
-    auto &peloton_parser = peloton::parser::PostgresParser::GetInstance();
-    auto sql_stmt_list = peloton_parser.BuildParseTree(delete_statement);
-
-    // PELOTON_ASSERT(sql_stmt_list);
-    if (!sql_stmt_list->is_valid) {
-      // return peloton::ResultType::FAILURE;
-    }
-    auto statement = traffic_cop_.PrepareStatement(
-        unnamed_statement, delete_statement, std::move(sql_stmt_list));
-    if (statement.get() == nullptr) {
-      traffic_cop_.setRowsAffected(0);
-      // return peloton::ResultType::FAILURE;
-    }
+  for (auto &delete_statement :
+       delete_statements) { // TODO: Find a way to parallelize these statement
+                            // calls (they don't conflict)
+    // prepare Statement
+    auto statement = ParseAndPrepare(delete_statement);
     // ExecuteStatment
-    std::vector<peloton::type::Value> param_values;
-    param_values.clear();
+    std::vector<peloton::type::Value> param_values; // param_values.clear();
 
     std::vector<int> result_format(statement->GetTupleDescriptor().size(), 0);
-    // SetTrafficCopCounter();
-    counter_.store(1);
+
+    counter_.store(1); // SetTrafficCopCounter();
     auto status = traffic_cop_.ExecuteWriteStatement(
         statement, param_values, unnamed, result_format, result, ts, txn_dig,
         commit_proof, commit_or_prepare);
-    if (traffic_cop_.GetQueuing()) {
-      ContinueAfterComplete(counter_);
-      traffic_cop_.ExecuteStatementPlanGetResult();
-      status = traffic_cop_.ExecuteStatementGetResult();
-      traffic_cop_.SetQueuing(false);
-    }
-=======
-     // execute the query using tcop
-    auto status = traffic_cop_.ExecuteReadStatement(statement, param_values, unnamed, result_format, result, ts, readSetMgr, this->record_table_version, this->can_read_prepared, t_id);
-    
+
     GetResult(status);
 
-    //Transform PelotonResult into ProtoResult
-    return TransformResult(status, statement, result);
-}
-
-
-
-//Execute a point read on the Table backend and return a query_result/proto (in serialized form) as well as a commitProof (note, the read set is implicit)
-void PelotonTableStore::ExecPointRead(const std::string &query_statement, std::string &enc_primary_key, const Timestamp &ts, proto::Write *write, const proto::CommittedProof *committedProof){
-
-    //Client sends query statement, and expects a Query Result for the given key, a timestamp, and a proof (if it was a committed value it read)
-        //Note: Sending a query statement (even though it is a point request) allows us to handle complex Select operators (like Count, Max, or just some subset of rows, etc) without additional parsing
-        //Since the CC-store holds no data, the server would have to generate a statement anyways --> so it's easiest to just send it from the client as is (rather than assembling it from the encoded key )
-                                                                                                                                    
-    //Read prepared predicate will evaluate to true if a) prepared reads are enabled, AND b) the dependency depth of a prepared value is within the threshold. 
-              //Pass down a Lambda function that takes in txn_digest and checks whether is readable (Like passing an electrical probe down the ocean)
-
-    //TODO: If no write/read exists (result == empty) -> send empty result (i.e. no fields in write are set), read_time = 0 by default
-        // WARNING: Don't set prepared or committed -- let client side default handling take care of it.                 
-        // (optional TODO:) For optimal CC we'd ideally send the time of last delete (to minimize conflict window) rather than default to 0
-                //- but then we have to send it as committed (with proof) or as prepared (with value = empty result)
-                //Client will have to check proof txn ==> lookup that key exists in Writeset was marked as delete.
-                    //Note: For Query reads that would technically be the best too --> the coarse lock of the Table Version helps simulate it.
-           
-                              
-    //Note: Don't read TableVersion for PointReads -- they do not care about what other rows exist 
-    
-
-    // prepareStatement
-    auto statement = ParseAndPrepare(query_statement);
-    
-    // ExecuteStatment
-    std::vector<peloton::type::Value> param_values;
-    std::vector<peloton::ResultValue> result;
-    std::vector<int> result_format(statement->GetTupleDescriptor().size(), 0);
-    
-    counter_.store(1);// SetTrafficCopCounter();
-
-    Timestamp committed_timestamp;
-    Timestamp prepared_timestamp; //TODO: Change into write subparts.
-    std::shared_ptr<std::string> txn_dig; //prepared dependency
-
-    // Execute PointQueryStatement on Peloton using traffic_cop
-    //args: query, Ts, this->can_read_prepared ; commit: (result1, timestamp1, proof), prepared: (result2, timestamp2, txn_digest), key (optional)
-    //Read latest committed (return committedProof) + Read latest prepared (if > committed)
-    auto status = traffic_cop_.ExecutePointReadStatement(statement, param_values, unnamed, result_format, result, ts, this->can_read_prepared, 
-                                                        &committed_timestamp, committedProof, &prepared_timestamp, txn_dig, write);
-
-    GetResult(status);
-
-    TransformPointResult(write, committed_timestamp, prepared_timestamp, txn_dig, status, statement, result);
-
-    return;
-
-}
-        //Note: Could execute PointRead via ExecReadQuery (Eagerly) as well.
-        // ExecPointRead should translate enc_primary_key into a query_statement to be exec by ExecReadQuery. 
-        //(Alternatively: Could already send a Sql command from the client) ==> Should do it at the client, so that we can keep whatever Select specification, e.g. * or specific cols...
-
-void PelotonTableStore::TransformPointResult(proto::Write *write, Timestamp &committed_timestamp, Timestamp &prepared_timestamp, std::shared_ptr<std::string> txn_dig, 
-                                                peloton::ResultType &status, std::shared_ptr<peloton::Statement> statement, std::vector<peloton::ResultValue> &result)
-{
-
-    std::vector<peloton::FieldInfo> tuple_descriptor;
->>>>>>> a368369a
-    if (status == peloton::ResultType::SUCCESS) {
-      tuple_descriptor = statement->GetTupleDescriptor();
-    }
-
-<<<<<<< HEAD
-    // TODO: add boolean to sometimes not force writes and deletes
-    // Don't need to return anything
-
-    // TODO: Change Peloton result into query proto.
-    sql::QueryResultProtoBuilder queryResultBuilder1;
-    // queryResultBuilder.add_column("result");
-    // queryResultBuilder.add_row(result_row.begin(), result_row.end());
-    std::cout << "Before adding columns" << std::endl;
-    // Add columns
-    for (unsigned int i = 0; i < tuple_descriptor.size(); i++) {
-      std::string column_name = std::get<0>(tuple_descriptor[i]);
-      queryResultBuilder1.add_column(column_name);
-    }
-  }
-
-  // TODO: Confirm that ApplyTableWrite is synchronous -- i.e. only returns
-  // after all writes are applied. If not, then must call SetTableVersion as
-  // callback from within Peloton once it is done to set the TableVersion
-  // (Currently, it is being set right after ApplyTableWrite() returns)
+    if (status == peloton::ResultType::SUCCESS)
+      Debug("Delete successful");
+    else
+      Panic("Delete failure");
+  }
 }
 
 void PelotonTableStore::PurgeTableWrite(const std::string &table_name,
                                         const TableWrite &table_write,
                                         const Timestamp &ts,
                                         const std::string &txn_digest) {
-=======
-    // write->set_committed_value()
-    std::cout << "Commit proof client id: " << traffic_cop_.commit_proof_->txn().client_id()<< " : sequence number: " << traffic_cop_.commit_proof_->txn().client_seq_num() << std::endl;
-
-    //Change Peloton result into query proto.
-
-    unsigned int rows = result.size() / tuple_descriptor.size();
-    UW_ASSERT(rows <= 2); //There should be at most 2 rows: One committed, and one prepared. The committed one always comes last.
-
-    if(rows == 0) return; //Empty result: No tuple exists for the supplied Row-key
-
-    //Committed 
-    sql::QueryResultProtoBuilder queryResultBuilder;
-    RowProto *row = queryResultBuilder.new_row();
-
-    for (unsigned int i = 0; i < tuple_descriptor.size(); i++) {
-        std::string &column_name = std::get<0>(tuple_descriptor[i]);
-        queryResultBuilder.add_column(column_name);
-        queryResultBuilder.AddToRow(row, result[rows-1 * tuple_descriptor.size() + i]); //Note: rows-1 == last row == Committed
-    }
-
-    write->set_committed_value(queryResultBuilder.get_result()->SerializeAsString()); //Note: This "clears" the builder
-    committed_timestamp.serialize(write->mutable_committed_timestamp());
-    
-
-    //Prepared
-    if(rows < 2) return; // no prepared
-
-    row = queryResultBuilder.new_row();
-    for (unsigned int i = 0; i < tuple_descriptor.size(); i++) {
-        std::string &column_name = std::get<0>(tuple_descriptor[i]);
-        queryResultBuilder.add_column(column_name);
-        queryResultBuilder.AddToRow(row, result[0 * tuple_descriptor.size() + i]); //Note: first row == Prepared (if present)
-    }
-
-    write->set_prepared_value(queryResultBuilder.get_result()->SerializeAsString()); //Note: This "clears" the builder
-    prepared_timestamp.serialize(write->mutable_prepared_timestamp());
-    write->set_prepared_txn_digest(*txn_dig);
->>>>>>> a368369a
-
   if (table_write.rows().empty())
     return;
-<<<<<<< HEAD
+
+  // Purge statement is a "special" delete statement:
+  //  it deletes existing row insertions for the timestamp, but it also undoes
+  //  existing deletes for the timestamp
+
+  // Simple implementation: Check Versioned linked list and delete row with
+  // Timestamp ts. Return if ts > current WARNING: ONLY Purge Rows/Tuples that
+  // are prepared. Do NOT purge committed ones. Note: Since Delete does not
+  // impact Indexes no other changes are necessary. MUST delete even if not in
+  // index Note: Purging Prepared Inserts will not clean up Index updates, i.e.
+  // the aborted transaction may leave behind a false positive index entry.
+  // Removing this false positive would require modifying the Peloton internals,
+  // so we will ignore this issue since it only affects efficiency and not
+  // results.
+  //  I.e. a hit to the false positive will just result in a wasted lookup.
+
+  //==> Effectively it is "aborting" all previously suggested (prepared) table
+  // writes.
 
   std::shared_ptr<std::string> txn_dig(
       std::make_shared<std::string>(txn_digest));
@@ -933,199 +519,32 @@
   sql_interpreter.GenerateTablePurgeStatement(purge_statements, table_name,
                                               table_write);
 
-  // TODO: Purge statement is a "special" delete statement:
-  //  it deletes existing row insertions for the timestamp
-  //  but it also undoes existing deletes for the timestamp
-  // Simple implementation: Check Versioned linked list and delete row with
-  // Timestamp ts. Return if ts > current WARNING: ONLY Purge Rows/Tuples that
-  // are prepared. Do NOT purge committed ones. Note: Since Delete does not
-  // impact Indexes no other changes are necessary. Note: Purging Prepared
-  // Inserts will not clean up Index updates, i.e. the aborted transaction may
-  // leave behind a false positive index entry. Removing this false positive
-  // would require modifying the Peloton internals, so we will ignore this issue
-  // since it only affects efficiency and not results.
-  //  I.e. a hit to the false positive will just result in a wasted lookup.
-
-  // TODO: MUST delete even if not in index.  -- TODO: MUST ALSO DO THIS FOR
-  // NORMAL ABORT
-
-  //==> Effectively it is "aborting" all suggested table writes.
-
-  // TODO: Execute on Peloton
-  bool has_purge = !purge_statements.empty();
-
-  std::cout << "Has purge value is " << has_purge << std::endl;
-  for (auto &purge_statement : purge_statements) {
-    std::cout << "Purge statement:" << purge_statement << std::endl;
-  }
-
-  if (!has_purge)
-    return; // Nothing to undo.   //TODO: CONFIRM WITH NEIL THAT PURGE ALSO
-            // UNDOES DELETES
+  if (purge_statements.empty())
+    return; // Nothing to undo.
+
+  Debug("Purge statements: %s", fmt::join(purge_statements, "|"));
 
   std::vector<peloton::ResultValue> result;
   std::vector<peloton::FieldInfo> tuple_descriptor;
 
   for (auto &purge_statement : purge_statements) {
-    // execute the query using tcop
     // prepareStatement
-    // LOG_TRACE("Query: %s", query.c_str());
-    std::string unnamed_statement = "unnamed";
-    auto &peloton_parser = peloton::parser::PostgresParser::GetInstance();
-    auto sql_stmt_list = peloton_parser.BuildParseTree(purge_statement);
-    // PELOTON_ASSERT(sql_stmt_list);
-
-    auto statement = traffic_cop_.PrepareStatement(
-        unnamed_statement, purge_statement, std::move(sql_stmt_list));
-
-    if (statement.get() == nullptr) {
-      traffic_cop_.setRowsAffected(0);
-    }
-    std::vector<peloton::type::Value> param_values;
-
-    param_values.clear();
+    auto statement = ParseAndPrepare(purge_statement);
+
+    std::vector<peloton::type::Value> param_values; // param_values.clear();
     std::vector<int> result_format(statement->GetTupleDescriptor().size(), 0);
 
-    // SetTrafficCopCounter();
-    counter_.store(1);
-    pequinstore::proto::CommittedProof commit_proof;
+    counter_.store(1); // SetTrafficCopCounter();
     auto status = traffic_cop_.ExecutePurgeStatement(
         statement, param_values, unnamed, result_format, result, ts, txn_dig,
-        has_purge);
-    if (traffic_cop_.GetQueuing()) {
-      ContinueAfterComplete(counter_);
-      traffic_cop_.ExecuteStatementPlanGetResult();
-      status = traffic_cop_.ExecuteStatementGetResult();
-      traffic_cop_.SetQueuing(false);
-    }
-    if (status == peloton::ResultType::SUCCESS) {
-      tuple_descriptor = statement->GetTupleDescriptor();
-=======
-}
-
-//////////////////////// WRITE STATEMENTS 
-
-// void ExecWrite(std::string &write_statement, const Timestamp &ts, const std::string &txn_digest, 
-//     const proto::CommittedProof *commit_proof, bool commit_or_prepare)
-
-//Apply a set of Table Writes (versioned row creations) to the Table backend
-void PelotonTableStore::ApplyTableWrite(const std::string &table_name, const TableWrite &table_write, const Timestamp &ts, const std::string &txn_digest, 
-    const proto::CommittedProof *commit_proof, bool commit_or_prepare)
-{
-    //Note: These are "no questions asked writes", i.e. they should always succeed/be applied, because they don't care about any semantics
-    // TODO: can add boolean to allow a use of this function that DOES respect Insert/Update/Delete semantics -- however those can just go through ExecRaw (and wait for the result)
-
-     //Ensure that ApplyTableWrite is synchronous -- i.e. only returns after all writes are applied. => currently this is achieved by waiting for the Write Result
-     //If we don't want to wait for the Write Result, then must call SetTableVersion as callback from within Peloton once it is done to set the TableVersion (Currently, it is being set right after ApplyTableWrite() returns)
-
-    
-
-    Debug("Apply TableWrite for txn %s", BytesToHex(txn_digest, 16));
-
-    if(table_write.rows().empty()) return;
-
-    //Turn txn_digest into a shared_ptr, write everywhere it is needed.
-    std::shared_ptr<std::string> txn_dig(std::make_shared<std::string>(txn_digest));
-
-   std::string write_statement; //empty if no writes
-   //std::string delete_statement; //empty if no deletes
-   std::vector<std::string> delete_statements;
-   sql_interpreter.GenerateTableWriteStatement(write_statement, delete_statements, table_name, table_write);
-
-    //Execute Writes and Deletes on Peloton
-    std::vector<peloton::ResultValue> result;
-
-    Debug("Write statement: %s", write_statement);
-    Debug("Delete statements: %s", fmt::join(delete_statements, "|"));
-   
-    //Execute Write Statement
-    if (!write_statement.empty()) {
-        // prepareStatement
-        auto statement = ParseAndPrepare(write_statement);
-      
-        // ExecuteStatment
-        std::vector<peloton::type::Value> param_values;
-        size_t t_id = 0; //std::hash<std::thread::id>{}(std::this_thread::get_id());
-        
-        std::vector<int> result_format(statement->GetTupleDescriptor().size(), 0);
-        
-        counter_.store(1); // SetTrafficCopCounter();
-        auto status = traffic_cop_.ExecuteWriteStatement(statement, param_values, unnamed, result_format, result, ts, txn_dig,
-                                                            commit_proof, commit_or_prepare, t_id);
-        
-        GetResult(status);
-        
-        if (status == peloton::ResultType::SUCCESS) Debug("Write successful");
-        else Panic("Write failure");
-    }
-
-    //Execute Delete Statement
-        //Note: Peloton does not support WHERE IN syntax in Delete statements. Thus we have to represent multi deletes as indidivdual statements -- which is quite inefficient
-
-    //if (!delete_statement.empty()) { 
-    for(auto &delete_statement: delete_statements){  //TODO: Find a way to parallelize these statement calls (they don't conflict)
-        // prepare Statement
-        auto statement = ParseAndPrepare(delete_statement);
-        // ExecuteStatment
-        std::vector<peloton::type::Value> param_values;  //param_values.clear();
-        
-        std::vector<int> result_format(statement->GetTupleDescriptor().size(), 0);
-        
-        counter_.store(1); // SetTrafficCopCounter();
-        auto status = traffic_cop_.ExecuteWriteStatement(statement, param_values, unnamed, result_format, result, ts, txn_dig,
-                                                        commit_proof, commit_or_prepare);
-
-        GetResult(status);
-
-        if (status == peloton::ResultType::SUCCESS) Debug("Delete successful");
-        else Panic("Delete failure");
-    }
-}
-
-void PelotonTableStore::PurgeTableWrite(const std::string &table_name, const TableWrite &table_write, const Timestamp &ts, const std::string &txn_digest){
-    if(table_write.rows().empty()) return;
-
-    //Purge statement is a "special" delete statement:
-        // it deletes existing row insertions for the timestamp, but it also undoes existing deletes for the timestamp 
-       
-        //Simple implementation: Check Versioned linked list and delete row with Timestamp ts. Return if ts > current
-            //WARNING: ONLY Purge Rows/Tuples that are prepared. Do NOT purge committed ones.
-            //Note: Since Delete does not impact Indexes no other changes are necessary. MUST delete even if not in index
-                    //Note: Purging Prepared Inserts will not clean up Index updates, i.e. the aborted transaction may leave behind a false positive index entry.
-                            //Removing this false positive would require modifying the Peloton internals, so we will ignore this issue since it only affects efficiency and not results.
-                            // I.e. a hit to the false positive will just result in a wasted lookup.
-
-    //==> Effectively it is "aborting" all previously suggested (prepared) table writes.
-
-    std::shared_ptr<std::string> txn_dig(std::make_shared<std::string>(txn_digest));
-
-    //std::string purge_statement; //empty if no writes/deletes (i.e. nothing to abort)
-    std::vector<std::string> purge_statements;
-    sql_interpreter.GenerateTablePurgeStatement(purge_statements, table_name, table_write);   
-
-    if(purge_statements.empty()) return; //Nothing to undo.  
-
-    Debug("Purge statements: %s", fmt::join(purge_statements, "|"));
-    
-    std::vector<peloton::ResultValue> result;
-    std::vector<peloton::FieldInfo> tuple_descriptor;
-
-    for(auto &purge_statement: purge_statements){
-        // prepareStatement
-        auto statement = ParseAndPrepare(purge_statement);
-
-        std::vector<peloton::type::Value> param_values; //param_values.clear();
-        std::vector<int> result_format(statement->GetTupleDescriptor().size(), 0);
-
-        counter_.store(1); // SetTrafficCopCounter();
-        auto status = traffic_cop_.ExecutePurgeStatement(statement, param_values, unnamed, result_format, result, ts, txn_dig, !purge_statements.empty());
-
-        GetResult(status);
-
-        if (status == peloton::ResultType::SUCCESS) Debug("Delete successful");
-        else Panic("Delete failure");
->>>>>>> a368369a
-    }
+        !purge_statements.empty());
+
+    GetResult(status);
+
+    if (status == peloton::ResultType::SUCCESS)
+      Debug("Delete successful");
+    else
+      Panic("Delete failure");
   }
 }
 
