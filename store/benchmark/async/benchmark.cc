// -*- mode: c++; c-file-style: "k&r"; c-basic-offset: 4 -*-
/***********************************************************************
 *
 * store/benchmark/tpccClient.cc:
 *   Benchmarking client for tpcc.
 *
 **********************************************************************/

#include "lib/latency.h"
#include "lib/timeval.h"
#include "lib/tcptransport.h"
#include "store/common/truetime.h"
#include "store/common/stats.h"
#include "store/common/partitioner.h"
#include "store/common/frontend/sync_client.h"
#include "store/common/frontend/async_client.h"
#include "store/common/frontend/async_adapter_client.h"
#include "store/strongstore/client.h"
#include "store/weakstore/client.h"
#include "store/tapirstore/client.h"
#include "store/benchmark/async/bench_client.h"
#include "store/benchmark/async/common/key_selector.h"
#include "store/benchmark/async/common/uniform_key_selector.h"
#include "store/benchmark/async/retwis/retwis_client.h"
#include "store/benchmark/async/rw/rw_client.h"
#include "store/benchmark/async/tpcc/tpcc_client.h"
#include "store/mortystore/client.h"
#include "store/benchmark/async/smallbank/smallbank_client.h"
#include "store/janusstore/client.h"
#include "store/common/frontend/one_shot_client.h"
#include "store/common/frontend/async_one_shot_adapter_client.h"

#include <gflags/gflags.h>

#include <algorithm>
#include <thread>
#include <vector>

enum protomode_t {
	PROTO_UNKNOWN,
	PROTO_TAPIR,
	PROTO_WEAK,
	PROTO_STRONG,
<<<<<<< HEAD
  PROTO_MORTY
=======
  PROTO_JANUS
>>>>>>> 3de7c844
};

enum benchmode_t {
  BENCH_UNKNOWN,
  BENCH_RETWIS,
  BENCH_TPCC,
  BENCH_SMALLBANK_SYNC,
  BENCH_RW,
};

/**
 * System settings.
 */
DEFINE_uint64(client_id, 0, "unique identifier for client");
DEFINE_string(config_prefix, "", "prefix of path to shard configuration file");
DEFINE_uint64(num_shards, 1, "number of shards in the system");
DEFINE_uint64(num_groups, 1, "number of replica groups in the system");
DEFINE_bool(tapir_sync_commit, true, "wait until commit phase completes before"
    " sending additional transactions (for TAPIR)");

const std::string protocol_args[] = {
	"txn-l",
  "txn-s",
  "qw",
  "occ",
  "lock",
  "span-occ",
  "span-lock",
<<<<<<< HEAD
  "morty"
=======
  "janus"
>>>>>>> 3de7c844
};
const protomode_t protomodes[] {
  PROTO_TAPIR,
  PROTO_TAPIR,
  PROTO_WEAK,
  PROTO_STRONG,
  PROTO_STRONG,
  PROTO_STRONG,
  PROTO_STRONG,
<<<<<<< HEAD
  PROTO_MORTY
=======
  PROTO_JANUS
>>>>>>> 3de7c844
};
const strongstore::Mode strongmodes[] {
  strongstore::Mode::MODE_UNKNOWN,
  strongstore::Mode::MODE_UNKNOWN,
  strongstore::Mode::MODE_UNKNOWN,
  strongstore::Mode::MODE_OCC,
  strongstore::Mode::MODE_LOCK,
  strongstore::Mode::MODE_SPAN_OCC,
  strongstore::Mode::MODE_SPAN_LOCK,
  strongstore::Mode::MODE_UNKNOWN
};
static bool ValidateProtocolMode(const char* flagname,
    const std::string &value) {
  int n = sizeof(protocol_args);
  for (int i = 0; i < n; ++i) {
    if (value == protocol_args[i]) {
      return true;
    }
  }
  std::cerr << "Invalid value for --" << flagname << ": " << value << std::endl;
  return false;
}
DEFINE_string(protocol_mode, protocol_args[0],	"the mode of the protocol to"
    " use during this experiment");
DEFINE_validator(protocol_mode, &ValidateProtocolMode);

const std::string benchmark_args[] = {
	"retwis",
  "tpcc",
  "smallbank",
  "rw"
};
const benchmode_t benchmodes[] {
  BENCH_RETWIS,
  BENCH_TPCC,
  BENCH_SMALLBANK_SYNC,
  BENCH_RW
};
static bool ValidateBenchmark(const char* flagname, const std::string &value) {
  int n = sizeof(benchmark_args);
  for (int i = 0; i < n; ++i) {
    if (value == benchmark_args[i]) {
      return true;
    }
  }
  std::cerr << "Invalid value for --" << flagname << ": " << value << std::endl;
  return false;
}
DEFINE_string(benchmark, benchmark_args[0],	"the mode of the protocol to use"
    " during this experiment");
DEFINE_validator(benchmark, &ValidateBenchmark);

/**
 * Experiment settings.
 */
DEFINE_uint64(exp_duration, 30, "duration (in seconds) of experiment");
DEFINE_uint64(warmup_secs, 5, "time (in seconds) to warm up system before"
    " recording stats");
DEFINE_uint64(cooldown_secs, 5, "time (in seconds) to cool down system after"
    " recording stats");
DEFINE_uint64(tput_interval, 0, "time (in seconds) between throughput"
    " measurements");
DEFINE_uint64(num_clients, 1, "number of clients to run in this process");
DEFINE_uint64(num_requests, -1, "number of requests (transactions) per"
    " client");
DEFINE_int32(closest_replica, -1, "index of the replica closest to the client");
DEFINE_uint64(delay, 0, "simulated communication delay");
DEFINE_int32(clock_skew, 0, "difference between real clock and TrueTime");
DEFINE_int32(clock_error, 0, "maximum error for clock");
DEFINE_string(stats_file, "", "path to output stats file.");
DEFINE_int32(abort_backoff, 100, "sleep exponentially increasing amount after abort.");
DEFINE_bool(retry_aborted, true, "retry aborted transactions.");

/**
 * Retwis settings.
 */
DEFINE_string(keys_path, "", "path to file containing keys in the system"
		" (for retwis)");
DEFINE_uint64(num_keys, 0, "number of keys to generate (for retwis");

/**
 * RW settings.
 */
DEFINE_uint64(num_keys_txn, 1, "number of keys to read/write in each txn" 
    " (for rw)");
// RW benchmark also uses same config parameters as Retwis.


/**
 * TPCC settings.
 */
DEFINE_int32(warehouse_per_shard, 1, "number of warehouses per shard"
		" (for tpcc)");
DEFINE_int32(clients_per_warehouse, 1, "number of clients per warehouse"
		" (for tpcc)");
DEFINE_int32(remote_item_milli_p, 0, "remote item milli p (for tpcc)");

DEFINE_int32(tpcc_num_warehouses, 1, "number of warehouses (for tpcc)");
DEFINE_int32(tpcc_w_id, 1, "home warehouse id for this client (for tpcc)");
DEFINE_int32(tpcc_C_c_id, 1, "C value for NURand() when selecting"
    " random customer id (for tpcc)");
DEFINE_int32(tpcc_C_c_last, 1, "C value for NURand() when selecting"
    " random customer last name (for tpcc)");
DEFINE_int32(tpcc_new_order_ratio, 45, "ratio of new_order transactions to other"
    " transaction types (for tpcc)");
DEFINE_int32(tpcc_delivery_ratio, 4, "ratio of delivery transactions to other"
    " transaction types (for tpcc)");
DEFINE_int32(tpcc_stock_level_ratio, 4, "ratio of stock_level transactions to other"
    " transaction types (for tpcc)");
DEFINE_int32(tpcc_payment_ratio, 43, "ratio of payment transactions to other"
    " transaction types (for tpcc)");
DEFINE_int32(tpcc_order_status_ratio, 4, "ratio of order_status transactions to other"
    " transaction types (for tpcc)");
DEFINE_bool(static_w_id, false, "force clients to use same w_id for each treansaction");

/**
 * Smallbank settings.
 */

DEFINE_int32(balance_ratio, 60, "percentage of balance transactions"
    " (for smallbank)");
DEFINE_int32(deposit_checking_ratio, 10, "percentage of deposit checking"
    " transactions (for smallbank)");
DEFINE_int32(transact_saving_ratio, 10, "percentage of transact saving"
    " transactions (for smallbank)");
DEFINE_int32(amalgamate_ratio, 10, "percentage of deposit checking"
    " transactions (for smallbank)");
DEFINE_int32(write_check_ratio, 10, "percentage of write check transactions"
    " (for smallbank)");
DEFINE_int32(num_hotspots, 1000, "# of hotspots (for smallbank)");
DEFINE_int32(num_customers, 18000, "# of customers (for smallbank)");
DEFINE_int32(timeout, 5000, "timeout in ms (for smallbank)");
DEFINE_string(customer_name_file_path, "smallbank_names", "path to file"
    " containing names to be loaded (for smallbank)");

DEFINE_LATENCY(op);

int main(int argc, char **argv) {
  gflags::SetUsageMessage(
           "executes transactions from various transactional workload\n"
"           benchmarks against various distributed replicated transaction\n"
"           processing systems.");
	gflags::ParseCommandLineFlags(&argc, &argv, true);

  // parse protocol and mode
  protomode_t mode = PROTO_UNKNOWN;
  strongstore::Mode strongmode = strongstore::Mode::MODE_UNKNOWN;
  int numProtoModes = sizeof(protocol_args);
  for (int i = 0; i < numProtoModes; ++i) {
    if (FLAGS_protocol_mode == protocol_args[i]) {
      mode = protomodes[i];
      strongmode = strongmodes[i];
      break;
    }
  }
  if (mode == PROTO_UNKNOWN || (mode == PROTO_STRONG
      && strongmode == strongstore::Mode::MODE_UNKNOWN)) {
    std::cerr << "Unknown protocol or unknown strongmode." << std::endl;
    return 1;
  }

  // parse benchmark
  benchmode_t benchMode = BENCH_UNKNOWN;
  int numBenchs = sizeof(benchmark_args);
  for (int i = 0; i < numBenchs; ++i) {
    if (FLAGS_benchmark == benchmark_args[i]) {
      benchMode = benchmodes[i];
      break;
    }
  }
  if (benchMode == BENCH_UNKNOWN) {
    std::cerr << "Unknown benchmark." << std::endl;
    return 1;
  }

  // parse retwis settings
  std::vector<std::string> keys;
  if (benchMode == BENCH_RETWIS) {
    if (FLAGS_keys_path.empty()) {
      if (FLAGS_num_keys > 0) {
        for (size_t i = 0; i < FLAGS_num_keys; ++i) {
          keys.push_back(std::to_string(i));
        }
      } else {
        std::cerr << "Specified neither keys file nor number of keys."
                  << std::endl;
        return 1;
      }
    } else {
      std::ifstream in;
      in.open(FLAGS_keys_path);
      if (!in) {
        std::cerr << "Could not read keys from: " << FLAGS_keys_path
                  << std::endl;
        return 1;
      }
      std::string key;
      while (std::getline(in, key)) {
        keys.push_back(key);
      }
      in.close();
    }
  }

  TCPTransport transport(0.0, 0.0, 0, false);

  std::vector<::AsyncClient *> asyncClients;
  std::vector<::SyncClient *> syncClients;
  std::vector<::Client *> clients;
  std::vector<::OneShotClient *> oneShotClients;
  std::vector<::BenchmarkClient *> benchClients;
  std::vector<std::thread *> threads;
  KeySelector *keySelector = new UniformKeySelector(keys);

  partitioner part;
  switch (benchMode) {
    case BENCH_TPCC:
      part = warehouse_partitioner;
      break;
    default:
      part = default_partitioner;
      break;
  }

  for (size_t i = 0; i < FLAGS_num_clients; i++) {
    Client *client = nullptr;
    AsyncClient *asyncClient = nullptr;
    SyncClient *syncClient = nullptr;
    OneShotClient *oneShotClient = nullptr;

    switch (mode) {
      case PROTO_TAPIR: {
        client = new tapirstore::Client(FLAGS_config_prefix, FLAGS_num_shards,
            FLAGS_num_groups, FLAGS_closest_replica, &transport, part,
            FLAGS_tapir_sync_commit, TrueTime(FLAGS_clock_skew,
              FLAGS_clock_error));
        break;
      }
      case PROTO_JANUS: {
        oneShotClient = new janusstore::Client(FLAGS_config_prefix,
            FLAGS_num_shards, FLAGS_closest_replica, &transport);
        asyncClient = new AsyncOneShotAdapterClient(oneShotClient);
        break;
      }
      /*case MODE_WEAK: {
        protoClient = new weakstore::Client(configPath, nshards, closestReplica);
        break;
      }
      case MODE_STRONG: {
        protoClient = new strongstore::Client(strongmode, configPath, nshards,
            closestReplica, TrueTime(skew, error));
        break;
      }*/
      case PROTO_MORTY: {
        client = new mortystore::Client(FLAGS_config_prefix, FLAGS_num_shards,
            FLAGS_num_groups, FLAGS_closest_replica, &transport, part);
        break;
      }
      default:
        NOT_REACHABLE();
    }

    switch (benchMode) {
      case BENCH_RETWIS:
      case BENCH_TPCC:
      case BENCH_RW:
        if (asyncClient == nullptr) {
          ASSERT(client != nullptr);
          asyncClient = new AsyncAdapterClient(client);
        }
        break;
      case BENCH_SMALLBANK_SYNC:
        if (syncClient == nullptr) {
          ASSERT(client != nullptr);
          syncClient = new SyncClient(client);
        }
        break;
      default:
        NOT_REACHABLE();
    }

	  BenchmarkClient *bench;
	  switch (benchMode) {
      case BENCH_RETWIS:
        ASSERT(asyncClient != nullptr);
        bench = new retwis::RetwisClient(keySelector, *asyncClient, transport,
            FLAGS_num_requests, FLAGS_exp_duration, FLAGS_delay,
            FLAGS_warmup_secs, FLAGS_cooldown_secs, FLAGS_tput_interval,
            FLAGS_abort_backoff, FLAGS_retry_aborted);
        break;
      case BENCH_TPCC:
        ASSERT(asyncClient != nullptr);
        bench = new tpcc::TPCCClient(*asyncClient, transport,
            FLAGS_num_requests, FLAGS_exp_duration, FLAGS_delay,
            FLAGS_warmup_secs, FLAGS_cooldown_secs, FLAGS_tput_interval,
            FLAGS_tpcc_num_warehouses, FLAGS_tpcc_w_id, FLAGS_tpcc_C_c_id,
            FLAGS_tpcc_C_c_last, FLAGS_tpcc_new_order_ratio,
            FLAGS_tpcc_delivery_ratio, FLAGS_tpcc_payment_ratio,
            FLAGS_tpcc_order_status_ratio, FLAGS_tpcc_stock_level_ratio,
            FLAGS_static_w_id, (FLAGS_client_id << 4) | i, FLAGS_abort_backoff,
            FLAGS_retry_aborted);
        break;
      case BENCH_SMALLBANK_SYNC:
        ASSERT(syncClient != nullptr);
        bench = new smallbank::SmallbankClient(*syncClient, transport,
            FLAGS_num_requests, FLAGS_exp_duration, FLAGS_delay,
            FLAGS_warmup_secs, FLAGS_cooldown_secs, FLAGS_tput_interval,
            FLAGS_abort_backoff, FLAGS_retry_aborted,
            FLAGS_timeout, FLAGS_balance_ratio, FLAGS_deposit_checking_ratio,
            FLAGS_transact_saving_ratio, FLAGS_amalgamate_ratio,
            FLAGS_num_hotspots, FLAGS_num_customers - FLAGS_num_hotspots,
            FLAGS_customer_name_file_path);
        break;
      case BENCH_RW:
        ASSERT(asyncClient != nullptr);
        bench = new rw::RWClient(keySelector, FLAGS_num_keys_txn,
            *asyncClient, transport,
            FLAGS_num_requests, FLAGS_exp_duration, FLAGS_delay,
            FLAGS_warmup_secs, FLAGS_cooldown_secs, FLAGS_tput_interval,
            FLAGS_abort_backoff, FLAGS_retry_aborted);
        break;
      default:
        NOT_REACHABLE();
    }

    switch (benchMode) {
      case BENCH_RETWIS:
      case BENCH_TPCC:
        // async benchmarks
	      transport.Timer(0, [bench]() { bench->Start(); });
        break;
      case BENCH_SMALLBANK_SYNC:
        threads.push_back(new std::thread([&](){ 
            bench->Start();
            while (!bench->IsFullyDone()) {
              bench->StartLatency();
              bench->SendNext();
              bench->IncrementSent();
            }
        }));
        break;
      default:
        NOT_REACHABLE();
    }

    if (asyncClient != nullptr) {
      asyncClients.push_back(asyncClient);
    }
    if (syncClient != nullptr) {
      syncClients.push_back(syncClient);
    }
    if (client != nullptr) {
      clients.push_back(client);
    }
    if (oneShotClient != nullptr) {
      oneShotClients.push_back(oneShotClient);
    }
    benchClients.push_back(bench);
  }

	std::string latencyFile;
  std::string latencyRawFile;
  std::vector<uint64_t> latencies;
  Timeout checkTimeout(&transport, FLAGS_exp_duration * 1000 + 100, [&]() {
    Latency_t sum;
    _Latency_Init(&sum, "total");
    Stats total;
    for (unsigned int i = 0; i < benchClients.size(); i++) {
      Latency_Sum(&sum, &benchClients[i]->latency);
      total.Merge(benchClients[i]->GetStats());
    }
    Latency_Dump(&sum);
    if (latencyFile.size() > 0) {
      Latency_FlushTo(latencyFile.c_str());
    }

    latencyRawFile = latencyFile+".raw";
    std::ofstream rawFile(latencyRawFile.c_str(),
        std::ios::out | std::ios::binary);
    for (auto x : benchClients) {
      rawFile.write((char *)&x->latencies[0],
          (x->latencies.size()*sizeof(x->latencies[0])));
      if (!rawFile) {
        Warning("Failed to write raw latency output");
      }
    }

    if (FLAGS_stats_file.size() > 0) {
      total.ExportJSON(FLAGS_stats_file);
    }

    for (auto i : threads) {
      i->join();
      delete i;
    }
    for (auto i : benchClients) {
      delete i;
    }
    for (auto i : syncClients) {
      delete i;
    }
    for (auto i : oneShotClients) {
      delete i;
    }
    for (auto i : asyncClients) {
      delete i;
    }
    for (auto i : clients) {
      delete i;
    }
    exit(0);
  });
  checkTimeout.Start();

  transport.Run();
	return 0;
}
<|MERGE_RESOLUTION|>--- conflicted
+++ resolved
@@ -41,11 +41,8 @@
 	PROTO_TAPIR,
 	PROTO_WEAK,
 	PROTO_STRONG,
-<<<<<<< HEAD
+  PROTO_JANUS,
   PROTO_MORTY
-=======
-  PROTO_JANUS
->>>>>>> 3de7c844
 };
 
 enum benchmode_t {
@@ -74,11 +71,8 @@
   "lock",
   "span-occ",
   "span-lock",
-<<<<<<< HEAD
+  "janus",
   "morty"
-=======
-  "janus"
->>>>>>> 3de7c844
 };
 const protomode_t protomodes[] {
   PROTO_TAPIR,
@@ -88,11 +82,8 @@
   PROTO_STRONG,
   PROTO_STRONG,
   PROTO_STRONG,
-<<<<<<< HEAD
+  PROTO_JANUS,
   PROTO_MORTY
-=======
-  PROTO_JANUS
->>>>>>> 3de7c844
 };
 const strongstore::Mode strongmodes[] {
   strongstore::Mode::MODE_UNKNOWN,
