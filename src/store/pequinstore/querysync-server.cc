--- conflicted
+++ resolved
@@ -1069,16 +1069,6 @@
     p1MetaDataMap::const_accessor c;
     if(!TEST_SYNC && p1MetaData.find(c, txn_id)){
          Debug("Already started P1 handling for tx-id: [%s]", BytesToHex(txn_id, 16).c_str());
-<<<<<<< HEAD
-        /*if(c->second.hasP1){
-            //Panic("This line shouldn't be necessary anymore: RegisterForceMaterialization should take care of it");
-            if(txn_info.has_p1()) ForceMaterialization(c->second.result, txn_id, &txn_info.p1().txn()); //Try and materialize Transaction; the ongoing prepare may or may not materialize it itself.
-            // if(c->second.result == proto::ConcurrencyControl::ABORT){
-            //      //Mark all waiting queries as failed.  ==> Better: Just remove from snapshot.   NOTE: Nothing needs to be done to support this -- it simply won't be materialized and read.
-            // //FailWaitingQueries(txn_id);
-            // }
-        }*/
-=======
         if(c->second.hasP1){
             // Panic("This line shouldn't be necessary anymore: RegisterForceMaterialization should take care of it");
             // if(txn_info.has_p1()) ForceMaterialization(c->second.result, txn_id, &txn_info.p1().txn()); //Try and materialize Transaction; the ongoing prepare may or may not materialize it itself.
@@ -1087,7 +1077,6 @@
             // // //FailWaitingQueries(txn_id);
             // // }
         }
->>>>>>> 11d00ad1
         return; //Tx already in process of preparing: Will call UpdateWaitingQueries.
     } 
     c.release();
