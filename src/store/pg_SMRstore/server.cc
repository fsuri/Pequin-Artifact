/***********************************************************************
 *
 * Copyright 2021 Florian Suri-Payer <fsp@cs.cornell.edu>
 *                Yunhao Zhang <yz2327@cornell.edu>
 *
 * Permission is hereby granted, free of charge, to any person
 * obtaining a copy of this software and associated documentation
 * files (the "Software"), to deal in the Software without
 * restriction, including without limitation the rights to use, copy,
 * modify, merge, publish, distribute, sublicense, and/or sell copies
 * of the Software, and to permit persons to whom the Software is
 * furnished to do so, subject to the following conditions:
 * 
 * The above copyright notice and this permission notice shall be
 * included in all copies or substantial portions of the Software.
 * 
 * THE SOFTWARE IS PROVIDED "AS IS", WITHOUT WARRANTY OF ANY KIND,
 * EXPRESS OR IMPLIED, INCLUDING BUT NOT LIMITED TO THE WARRANTIES OF
 * MERCHANTABILITY, FITNESS FOR A PARTICULAR PURPOSE AND
 * NONINFRINGEMENT. IN NO EVENT SHALL THE AUTHORS OR COPYRIGHT HOLDERS
 * BE LIABLE FOR ANY CLAIM, DAMAGES OR OTHER LIABILITY, WHETHER IN AN
 * ACTION OF CONTRACT, TORT OR OTHERWISE, ARISING FROM, OUT OF OR IN
 * CONNECTION WITH THE SOFTWARE OR THE USE OR OTHER DEALINGS IN THE
 * SOFTWARE.
 *
 **********************************************************************/
#include "store/pg_SMRstore/server.h"
#include "store/pg_SMRstore/common.h"
#include "store/common/transaction.h"
#include <iostream>
#include <sys/time.h>
#include <cstdlib>
#include <fmt/core.h>
#include <regex>

namespace pg_SMRstore {

static bool TEST_DUMMY_RESULT = false;
const uint64_t number_of_threads = 16;

using namespace std;

Server::Server(const transport::Configuration& config, KeyManager *keyManager,
  int groupIdx, int idx, int numShards, int numGroups, bool signMessages,
  bool validateProofs, uint64_t timeDelta, Partitioner *part, Transport* tp, bool localConfig,
  TrueTime timeServer) : config(config), keyManager(keyManager),
  groupIdx(groupIdx), idx(idx), id(groupIdx * config.n + idx),
  numShards(numShards), numGroups(numGroups), signMessages(signMessages),
  validateProofs(validateProofs),  timeDelta(timeDelta), part(part), tp(tp), localConfig(localConfig), timeServer(timeServer) {

  tp->AddIndexedThreads(number_of_threads);

  //separate for local configuration we set up different db name for each servers, otherwise they can share the db name
  std::string db_name = "db1";
  std::string host = "/users/shir/tmp-pgdata/socket/";
  if (localConfig){
    Debug("using local config (pg server");
    db_name = "db" + std::to_string(1 + idx);
    host = "/home/sc3348/Pesto/Pequin-Artifact/src/tmp-pgdata/socket/";
  }

  // password should match the one created in Pequin-Artifact/pg_setup/postgres_service.sh script
  // port should match the one that appears when executing "pg_lsclusters -h"
 
  // connection_string = "host=/users/shir/tmp-pgdata/socket/ user=pequin_user password=123 dbname=" + db_name + " port=5432"; //Connect to UNIX socket
  connection_string = "host="+host+" user=pequin_user password=123 dbname=" + db_name + " port=5432"; //Connect to UNIX socket
  //connection_string = "host=localhost user=pequin_user password=123 dbname=" + db_name + " port=5432"; //Connect via TCP using localhost loopback device
 
  Notice("Connection string: %s", connection_string.c_str());

  connectionPool = tao::pq::connection_pool::create(connection_string);

  Notice("PostgreSQL serverside client-proxy created! Server Id: %d", idx);
}

Server::~Server() {}


////////////////////////////////////////////
/*         SQL Exec Orchestration         */
////////////////////////////////////////////

std::shared_ptr< tao::pq::transaction> Server::GetClientTransaction(clientConnectionMap::accessor &c, const uint64_t &client_id, const uint64_t &tx_id){
  bool new_connection = clientConnections.insert(c, client_id);
  if(new_connection) c->second.CreateNewConnection(connection_string, client_id);
  return c->second.GetTX(tx_id);
}

::google::protobuf::Message* Server::ParseMsg(const string& type, const string& msg, std::string &client_seq_key, uint64_t &req_id, uint64_t &client_id, uint64_t &tx_id){

  Debug("Start parse");
  if (type == sql_rpc_template.GetTypeName()) {
    proto::SQL_RPC *sql_rpc = new proto::SQL_RPC();
    sql_rpc->ParseFromString(msg);
    client_seq_key = createClientSeqKey(sql_rpc->client_id(), sql_rpc->txn_seq_num());
    req_id = sql_rpc->req_id();
    client_id = sql_rpc->client_id();
    tx_id = sql_rpc->txn_seq_num();
    return sql_rpc;
  } 
  else if (type == try_commit_template.GetTypeName()) {
    proto::TryCommit *try_commit = new proto::TryCommit();
    try_commit->ParseFromString(msg);
    client_seq_key = createClientSeqKey(try_commit->client_id(),try_commit->txn_seq_num());
    req_id = try_commit->req_id();
    client_id = try_commit->client_id();
    tx_id = try_commit->txn_seq_num();
    return try_commit;
  } 
  else if (type == user_abort_template.GetTypeName()) {
    proto::UserAbort *user_abort = new proto::UserAbort();
    user_abort->ParseFromString(msg);
    client_seq_key = createClientSeqKey(user_abort->client_id(), user_abort->txn_seq_num());
    client_id = user_abort->client_id();
    tx_id = user_abort->txn_seq_num();
    return user_abort;
  }
  else{
    Panic("invalid message type");
  }
}

static uint64_t counter = 0;
//Synchronous Execution Interface -> Exec synchronously and return result (no threads)
std::vector<::google::protobuf::Message*> Server::Execute(const string& type, const string& msg) {
  Debug("Execute: %s", type.c_str());
  
  std::vector<::google::protobuf::Message*> results;
  std::string client_seq_key; //TODO: GET RID OF THIS
  uint64_t req_id;

  uint64_t client_id;
  uint64_t tx_id;

  ::google::protobuf::Message *req = ParseMsg(type, msg, client_seq_key, req_id, client_id, tx_id);

  Debug("Received Request from client: %lu. Tx: %lu", client_id, tx_id);

  results.push_back(ProcessReq(req_id, client_id, tx_id, type, req)); //TODO: NEED TO PUSH BACK.
  
  delete req;
  return results;
}

//Asynchronous Execution Interface -> Dispatch execution to a thread, and let it call callback when done
void Server::Execute_Callback(const string& type, const string& msg, std::function<void(std::vector<google::protobuf::Message*>& )> &&ecb) {
  Debug("Execute with callback: %s", type.c_str());

  std::string client_seq_key; //TODO: GET RID OF THIS
  uint64_t req_id;

  uint64_t client_id;
  uint64_t tx_id;
  
  ::google::protobuf::Message *req = ParseMsg(type, msg, client_seq_key, req_id, client_id, tx_id);

  auto f = [this, type, client_id, tx_id, req, req_id, cb = std::move(ecb)]() mutable{
    std::vector<::google::protobuf::Message*> results;
    results.push_back(ProcessReq(req_id, client_id, tx_id, type, req));
    delete req;

    // Issue Callback back on mainthread (That way don't need to worry about concurrency when building EBatch)
<<<<<<< HEAD
    tp->IssueCB(std::bind(ecb, results), (void*) true);
=======
    tp->Timer(0, std::bind(cb, results));
>>>>>>> 01ed61f9
  
    return (void*) true;
  };

  auto thread_id = getThreadID(client_id);
  Debug("Thread id for key %d is: %d", client_id, thread_id);
 
  //Dispatch the exec job to the Indexed Threadpool. Make sure that all operations from the same TX go onto the same Thread (and thus are sequential)
  tp->DispatchIndexedTP_noCB(thread_id,f);
}

uint64_t Server::getThreadID(const uint64_t &client_id){
  return client_id % number_of_threads;
}



//TODO: Call this from ExecuteCallback too.
::google::protobuf::Message* Server::ProcessReq(uint64_t req_id, uint64_t client_id, uint64_t tx_id, const string& type, ::google::protobuf::Message *req){

  stats.Increment("ProcessReq, 1");
  Debug("ProcessReq. client: %lu. txn: %lu. req: %lu", client_id, tx_id, req_id);

  clientConnectionMap::accessor c;
   //auto tx = GetClientTransaction(c, client_id, tx_id);
  bool new_connection = clientConnections.insert(c, client_id);
  if(!c->second.ValidTX(tx_id)) {
    Debug("Tx[%lu:%lu] is no longer active!", client_id, tx_id);
    return nullptr;
  }
  if(new_connection) c->second.CreateNewConnection(connection_string, client_id);
  auto tx = c->second.GetTX(tx_id);
  
// ///////////////  Dummy testing
if(TEST_DUMMY_RESULT){
    // counter++;
    // if(counter % 2 == 1){
    if(type == sql_rpc_template.GetTypeName()){

      // struct timespec ts_start;
      // clock_gettime(CLOCK_MONOTONIC, &ts_start);
      // uint64_t exec_start_us = ts_start.tv_sec * 1000 * 1000 + ts_start.tv_nsec / 1000;
    
      auto transaction = c->second.connection->transaction(); //NEXT: Try the difference between setting it here and setting to nullptr, vs keeping it open.
      transaction = nullptr;

      // clock_gettime(CLOCK_MONOTONIC, &ts_start);
      // uint64_t exec_end_us = ts_start.tv_sec * 1000 * 1000 + ts_start.tv_nsec / 1000;
      // Notice("Postgres latency: %lu us", exec_end_us - exec_start_us);
      
      //if(req_id % 1000 == 1) Notice("Finished Postgres: %lu", req_id);

      
      proto::SQL_RPCReply *reply  = new proto::SQL_RPCReply();
      reply->set_req_id(req_id);
      reply->set_status(0);
      
      sql::QueryResultProtoBuilder res;
      res.set_rows_affected(1);
      reply->set_sql_res(res.get_result()->SerializeAsString());
      //transport->SendMessage(this, remote, reply);
      return reply;
    }
    else{
      //tx->commit();
      //c->second.TerminateTX();
      proto::TryCommitReply *reply = new proto::TryCommitReply();
      reply->set_req_id(req_id);
      reply->set_status(0);
      //transport->SendMessage(this, remote, reply);
      return reply;
    }
  
  Panic("getting here");
 
}

//  if(type == sql_rpc_template.GetTypeName()){
//   c->second.transaction = nullptr;
//   c->second.transaction = c->second.connection->transaction();
//  }
//  auto tx = c->second.transaction;
 //auto tx = c->second.GetTX(tx_id);
  ///////////////
  

  if (tx){ // if TX is still active
    UW_ASSERT(tx != nullptr); //sanity debug
    Debug("ProcessReq Continue Tx. client: %lu. txn: %lu. req: %lu", client_id, tx_id, req_id);

    if (type == sql_rpc_template.GetTypeName()) {
      proto::SQL_RPC *sql_rpc = (proto::SQL_RPC*) req;
      return HandleSQL_RPC(c, tx, req_id, sql_rpc->query());
    } 
    else if (type == try_commit_template.GetTypeName()) {
      return HandleTryCommit(c, tx, req_id);
    } 
    else if (type == user_abort_template.GetTypeName()) {
      //Panic("This case should not be triggered in simple RW-SQL test with single client");
      HandleUserAbort(c, tx); //no reply needed.
      return nullptr;
    }

  }
  else{ //if TX has been aborted
     Debug("ProcessReq Has Been terminated already. client: %lu. txn: %lu. req: %lu", client_id, tx_id, req_id);
    if (type == sql_rpc_template.GetTypeName()) {
      //Panic("Should never get triggered in simple test with single client running sequentially");
      //UW_ASSERT(is_aborted);
      proto::SQL_RPCReply* reply = new proto::SQL_RPCReply();
      reply->set_req_id(req_id);
      reply->set_status(REPLY_FAIL);
      return reply;
    } else if (type == try_commit_template.GetTypeName()) {
      //Panic("Should never get triggered in simple test with single client running sequentially");
      Debug("tr is null - trycommit ");
      //UW_ASSERT(is_aborted);
      proto::TryCommitReply* reply = new proto::TryCommitReply();
      reply->set_req_id(req_id);
      reply->set_status(REPLY_FAIL); 
      return reply;
    }
    else{
      //If already deleted, ignore Abort
       Debug("Redundant Abort Tx. client: %lu. txn: %lu. req: %lu", client_id, tx_id, req_id);
      UW_ASSERT(type == user_abort_template.GetTypeName());
      return nullptr;
    }
  }
}


//Synchronous Execution Interface -> Exec synchronously and return result (no threads)
std::vector<::google::protobuf::Message*> Server::Execute_OLD(const string& type, const string& msg) {
  Debug("Execute: %s", type.c_str());
  
  std::vector<::google::protobuf::Message*> results;
  std::string client_seq_key;
  uint64_t req_id;

  uint64_t client_id = 0;
  uint64_t tx_id = 0;
  
  ::google::protobuf::Message *req = ParseMsg(type, msg, client_seq_key, req_id, client_id, tx_id);

  txnStatusMap::accessor t;
  auto [tx, is_aborted] = getPgTransaction(t, client_seq_key);
  if (tx){ // if TX is still active
    if (type == sql_rpc_template.GetTypeName()) {
      proto::SQL_RPC *sql_rpc = (proto::SQL_RPC*) req;
      results.push_back(HandleSQL_RPC_OLD(t, tx, req_id, sql_rpc->query()));
    } 
    else if (type == try_commit_template.GetTypeName()) {
      results.push_back(HandleTryCommit_OLD(t, tx, req_id));
    } 
    else if (type == user_abort_template.GetTypeName()) {
      HandleUserAbort_OLD(t, tx); //no reply needed.
    }

  }
  else{ //if TX has been aborted
    if (type == sql_rpc_template.GetTypeName()) {
      //UW_ASSERT(is_aborted);
      proto::SQL_RPCReply* reply = new proto::SQL_RPCReply();
      reply->set_req_id(req_id);
      reply->set_status(REPLY_FAIL);
      results.push_back(reply);
    } else if (type == try_commit_template.GetTypeName()) {
      Debug("tr is null - trycommit ");
      //UW_ASSERT(is_aborted);
      proto::TryCommitReply* reply = new proto::TryCommitReply();
      reply->set_req_id(req_id);
      reply->set_status(REPLY_FAIL); // OR should it be reply_ok?
      results.push_back(reply);
    }
  }

  delete req;
  return results;
}



//Asynchronous Execution Interface -> Dispatch execution to a thread, and let it call callback when done
void Server::Execute_Callback_OLD(const string& type, const string& msg, std::function<void(std::vector<google::protobuf::Message*>& )> ecb) {
  Debug("Execute with callback: %s", type.c_str());

  std::string client_seq_key;
  uint64_t req_id;

   uint64_t client_id = 0;
  uint64_t tx_id = 0;
  
  ::google::protobuf::Message *req = ParseMsg(type, msg, client_seq_key, req_id, client_id, tx_id);

  //TODO: Change this: 
  auto thread_id = getThreadID(client_seq_key);
  Debug("Thread id for key %s is: %d",client_seq_key.c_str(), thread_id);
  // std::cerr << "Shir print:    " << "Thread id for key " << client_seq_key.c_str()<<" is: "<<thread_id << std::endl;

  
  auto f = [this, type, client_seq_key, req, req_id, ecb](){
    std::vector<::google::protobuf::Message*> results;

    //TODO: Replace all this with ProcessReq();

    txnStatusMap::accessor t;
    auto [tr, is_aborted] = getPgTransaction(t, client_seq_key);
    // auto [tr, is_aborted] = std::make_pair(nullptr,true);
    if (tr){
      // this means tr is not a null pointer. it would be a null pointer if this txn was alerady aborted. 
      if (type == sql_rpc_template.GetTypeName()) {
        proto::SQL_RPC *sql_rpc = (proto::SQL_RPC*) req;
        results.push_back(HandleSQL_RPC_OLD(t, tr, req_id, sql_rpc->query()));
      } 
      else if (type == try_commit_template.GetTypeName()) {
        results.push_back(HandleTryCommit_OLD(t, tr, req_id));
      } 
      else if (type == user_abort_template.GetTypeName()) {
        HandleUserAbort_OLD(t,tr);
      }
    }
    else{
      if (type == sql_rpc_template.GetTypeName()) {
        UW_ASSERT(is_aborted);
        proto::SQL_RPCReply* reply = new proto::SQL_RPCReply();
        reply->set_req_id(req_id);
        reply->set_status(REPLY_FAIL);
        results.push_back(reply);
      } 
      else if (type == try_commit_template.GetTypeName()) {
        Debug("tr is null - trycommit ");
        UW_ASSERT(is_aborted);
        proto::TryCommitReply* reply = new proto::TryCommitReply();
        reply->set_req_id(req_id);
        reply->set_status(REPLY_OK); // OR should it be reply_ok?
        results.push_back(reply);
      }
    }
    delete req;

    // Issue Callback back on mainthread (That way don't need to worry about concurrency when building EBatch)
    tp->Timer(0, std::bind(ecb, results));
  
    return (void*) true;
  };

  //Dispatch the exec job to the Indexed Threadpool. Make sure that all operations from the same TX go onto the same Thread (and thus are sequential)
  tp->DispatchIndexedTP_noCB(thread_id,f);
}



////////////////////////////////////////////
/*          SQL PROCESSING LOGIC          */
////////////////////////////////////////////

::google::protobuf::Message* Server::HandleSQL_RPC(clientConnectionMap::accessor &c, std::shared_ptr<tao::pq::transaction> tx, uint64_t req_id, std::string query) {
  Debug("Handling SQL_RPC");
  
  proto::SQL_RPCReply* reply = new proto::SQL_RPCReply();
  reply->set_req_id(req_id);

  try {
    Debug("Attempt query %s", query.c_str());
    
    if(TEST_DUMMY_RESULT){
      sql::QueryResultProtoBuilder res;
      res.set_rows_affected(1);
      reply->set_sql_res(res.get_result()->SerializeAsString());
      reply->set_status(0);
    }
    else{

      Debug("Try exec");
      const tao::pq::result sql_res = tx->execute(query);
    
      Debug("Finished Exec");
<<<<<<< HEAD
      sql::QueryResultProtoBuilder* res_builder = createResult(sql_res);
      reply->set_status(REPLY_OK);
      reply->set_sql_res(res_builder->get_result()->SerializeAsString());
      delete res_builder;
=======
  
      reply->set_status(REPLY_OK);
      reply->set_sql_res(createResult(sql_res));
>>>>>>> 01ed61f9
    }
    
  } 
  catch(tao::pq::sql_error e) {
    //Panic("No exceptions should be thrown for simple rw sql test with single client");
    Debug("An exception caught while using postgres.");
   
    if (std::regex_match(e.sqlstate, std::regex("40...")) || std::regex_match(e.sqlstate, std::regex("55P03"))){ // Concurrency errors
      Debug("A concurrency exception caught while using postgres.: %s", e.what());
      //tr->rollback();
      c->second.TerminateTX(); //tx = nullptr; //alternatively: Then must pass tx by reference
      
      reply->set_status(REPLY_FAIL);
      reply->set_sql_res("");
    } 
    else if (std::regex_match(e.sqlstate, std::regex("23..."))){ // Application errors
    Notice("An integrity exception caught while using postgres.: %s", e.what());
      reply->set_status(REPLY_OK); 
      reply->set_sql_res("");
    }
    else{
      Panic("Unexpected postgres exception: %s", e.what());
    }
  }
  catch (const std::exception &e) {
    Panic("Tx write failed with uncovered exception: %s", e.what());
  }

  return reply;
}

::google::protobuf::Message* Server::HandleTryCommit(clientConnectionMap::accessor &c, std::shared_ptr<tao::pq::transaction> tx, uint64_t req_id) {
  Debug("Trying to commit a txn %d", req_id);
 
  proto::TryCommitReply* reply = new proto::TryCommitReply();
  reply->set_req_id(req_id);

  
  if(TEST_DUMMY_RESULT){
    reply->set_status(0); 
  }
  else{

    try {
      tx->commit();
      Debug("TryCommit went through successfully.");
      reply->set_status(REPLY_OK);
    } 
    catch(tao::pq::sql_error e) {
      Debug("A exception caugth while using postgres: %s", e.what()); 
      reply->set_status(REPLY_FAIL);
    }
  }
 
  c->second.TerminateTX();
  return reply;

}

::google::protobuf::Message* Server::HandleUserAbort(clientConnectionMap::accessor &c, std::shared_ptr<tao::pq::transaction> tx) {

  Debug("UserAbort: Rollback transaction");

  //TODO: Only do this if it's the current tx_id;

  tx->rollback();
  c->second.TerminateTX();

  Debug("Return no reply for Abort");
  return nullptr;
}



::google::protobuf::Message* Server::HandleSQL_RPC_OLD(txnStatusMap::accessor &t, std::shared_ptr<tao::pq::transaction> tr, uint64_t req_id, std::string query) {
  Debug("Handling SQL_RPC");
  
  proto::SQL_RPCReply* reply = new proto::SQL_RPCReply();
  reply->set_req_id(req_id);

  try {
    Debug("Attempt query %s", query.c_str());
    
    const tao::pq::result sql_res = tr->execute(query);
   
    Debug("Query executed");
   
    reply->set_status(REPLY_OK);
    reply->set_sql_res(createResult(sql_res));
  } 
  catch(tao::pq::sql_error e) {
    Debug("An exception caugth while using postgres.");
   
    if (std::regex_match(e.sqlstate, std::regex("40...")) || std::regex_match(e.sqlstate, std::regex("55P03"))){ // Concurrency errors
      Notice("A concurrency exception caugth while using postgres.: %s", e.what());
      //tr->rollback();
      markTxnTerminated(t);
      t.release();
      reply->set_status(REPLY_FAIL);
      reply->set_sql_res("");
    } 
    else if (std::regex_match(e.sqlstate, std::regex("23..."))){ // Application errors
    Notice("An integrity exception caugth while using postgres.: %s", e.what());
      reply->set_status(REPLY_OK); 
      reply->set_sql_res("");
    }
    else{
      Panic("Unexpected postgres exception: %s", e.what());
    }
  }

  return reply;
}

::google::protobuf::Message* Server::HandleTryCommit_OLD(txnStatusMap::accessor &t, std::shared_ptr<tao::pq::transaction> tr, uint64_t req_id) {
  Debug("Trying to commit a txn %d",req_id);
 
  Debug("the tr pointer for commit is :    %s ",tr);
  proto::TryCommitReply* reply = new proto::TryCommitReply();
  reply->set_req_id(req_id);

  try {
    tr->commit();
    Debug("TryCommit went through successfully.");
    reply->set_status(REPLY_OK);
  } 
  catch(tao::pq::sql_error e) {
    Debug("A exception caugth while using postgres: %s", e.what()); 
    reply->set_status(REPLY_FAIL);
    //tr->rollback(); //probably unecessary
  }
  markTxnTerminated(t);
  return reply;
}

::google::protobuf::Message* Server::HandleUserAbort_OLD(txnStatusMap::accessor &t, std::shared_ptr<tao::pq::transaction> tr) {

  Debug("UserAbort: Rollback transaction");
  tr->rollback();
  markTxnTerminated(t);

  Debug("Return no reply for Abort");
  return nullptr;
}

////////////////////////////////////////////
/*          HELPER FUNCTIONS         */
////////////////////////////////////////////

 std::string Server:: createClientSeqKey(uint64_t cid, uint64_t tid){
    std::string client_seq_key;
    client_seq_key.append(std::to_string(cid));
    client_seq_key.append("|");
    client_seq_key.append(std::to_string(tid));
    return client_seq_key;
}


std::pair<std::shared_ptr<tao::pq::transaction>, bool> Server::getPgTransaction(txnStatusMap::accessor &t, const std::string &key){

  std::shared_ptr<tao::pq::transaction> tr;
  Debug("Client transaction key: %s", key.c_str());
 
  bool is_aborted=false;

  if(txnMap.insert(t,key)) {
      Debug("Key was not found, creating a new connection");
     
      auto connection = connectionPool->connection();
      tr = connection->transaction();
    
      auto txn_status =std::make_tuple(connection, tr, false);
      t->second=txn_status;
    } else {
      Debug("Key already exists. Returning open Tx connection");
      tr = get<1>(t->second);
      is_aborted=get<2>(t->second);
  }
    return std::make_pair(tr,is_aborted);
}


uint64_t Server::getThreadID(const std::string &key){
  std::hash<std::string> hasher;  
  uint64_t id = hasher(key) % number_of_threads;
  return id;
}

// fields are < connection, transaction tr, bool was_aborted>
void Server::markTxnTerminated(txnStatusMap::accessor &t){
  get<1>(t->second) = nullptr; //reset transaction
  get<2>(t->second) = true;
   get<0>(t->second) = nullptr; //reset connection -> goes back to pool
}


std::string Server::createResult(const tao::pq::result &sql_res){
  // Should extrapolate out into builder method
  // Start by looping over columns and adding column names

  sql::QueryResultProtoBuilder res_builder;  
  res_builder.set_rows_affected(sql_res.rows_affected());
  if(sql_res.columns() == 0) {
    res_builder.add_empty_row();
  } else {
    for(int i = 0; i < sql_res.columns(); i++) {
<<<<<<< HEAD
      res_builder->add_column(sql_res.name(i));
      // std::cerr << sql_res.name(i) << std::endl;
=======
      res_builder.add_column(sql_res.name(i));
      //std::cout << sql_res.name(i) << std::endl;
>>>>>>> 01ed61f9
    }
    Debug("res size: %d", sql_res.size());
    for( const auto& row : sql_res ) {
      RowProto *new_row = res_builder.new_row();
      for( const auto& field : row ) {
        std::string field_str = field.as<std::string>();
<<<<<<< HEAD
        res_builder->AddToRow(new_row,field_str);
=======
        res_builder.AddToRow(new_row,field_str);
        //std::cout << field_str << std::endl;
>>>>>>> 01ed61f9
      }
    }
  }
  return res_builder.get_result()->SerializeAsString();
}

////////////////////////////////////////////
/*          TABLE GENERATION LOGIC        */
////////////////////////////////////////////

void Server::exec_statement(const std::string &sql_statement) {
  auto connection = connectionPool->connection();
  connection->execute(sql_statement);
}


void Server::CreateTable(const std::string &table_name, const std::vector<std::pair<std::string, std::string>> &column_data_types, const std::vector<uint32_t> &primary_key_col_idx){
  // //Based on Syntax from: https://www.postgresqltutorial.com/postgresql-tutorial/postgresql-create-table/ 

  Debug("Creating table! %s",table_name.c_str());

  //NOTE: Assuming here we do not need special descriptors like foreign keys, column condidtions... (If so, it maybe easier to store the SQL statement in JSON directly)
  UW_ASSERT(!column_data_types.empty());
  // UW_ASSERT(!primary_key_col_idx.empty());

  std::string sql_statement("CREATE TABLE");
  sql_statement += " " + table_name;
  
  sql_statement += " (";
  for(auto &[col, type]: column_data_types){
    std::string p_key = (primary_key_col_idx.size() == 1 && col == column_data_types[primary_key_col_idx[0]].first) ? " PRIMARY KEY": "";
    sql_statement += col + " " + type + p_key + ", ";
  }

  sql_statement.resize(sql_statement.size() - 2); //remove trailing ", "

  if(primary_key_col_idx.size() > 1){
    sql_statement += ", PRIMARY KEY ";
    if(primary_key_col_idx.size() > 1) sql_statement += "(";

    for(auto &p_idx: primary_key_col_idx){
      sql_statement += column_data_types[p_idx].first + ", ";
    }
    sql_statement.resize(sql_statement.size() - 2); //remove trailing ", "

    if(primary_key_col_idx.size() > 1) sql_statement += ")";
  }
  
  
  sql_statement +=");";

  // std::cerr << "Create Table: " << sql_statement << std::endl;
  Notice("Create Table: %s", sql_statement.c_str());
  this->exec_statement(sql_statement);
}

void Server::CreateIndex(const std::string &table_name, const std::vector<std::pair<std::string, std::string>> &column_data_types, const std::string &index_name, const std::vector<uint32_t> &index_col_idx){
  // Based on Syntax from: https://www.postgresqltutorial.com/postgresql-indexes/postgresql-create-index/ and  https://www.postgresqltutorial.com/postgresql-indexes/postgresql-multicolumn-indexes/
  // CREATE INDEX index_name ON table_name(a,b,c,...);
  Debug("Creating index: %s on table: %s", index_name.c_str(), table_name.c_str());

  UW_ASSERT(!column_data_types.empty());
  UW_ASSERT(!index_col_idx.empty());
  UW_ASSERT(column_data_types.size() >= index_col_idx.size());

  std::string sql_statement("CREATE INDEX");
  sql_statement += " " + index_name;
  sql_statement += " ON " + table_name;

  sql_statement += "(";
  for (auto &i_idx : index_col_idx) {
    sql_statement += column_data_types[i_idx].first + ", ";
  }
  sql_statement.resize(sql_statement.size() - 2); // remove trailing ", "

  sql_statement += ");";

  this->exec_statement(sql_statement);
}

void Server::LoadTableData(const std::string &table_name, const std::string &table_data_path, 
    const std::vector<std::pair<std::string, std::string>> &column_names_and_types, const std::vector<uint32_t> &primary_key_col_idx){
  Debug("Load Table data: %s", table_name.c_str());
  // std::cerr<<"Shir: Load Table data\n";
  // std::string copy_table_statement = fmt::format("COPY {0} FROM '{1}' DELIMITER ',' CSV HEADER", table_name, table_data_path);
  std::string copy_table_statement = fmt::format("COPY {0} FROM '/home/sc3348/Pesto/Pequin-Artifact/src/{1}' DELIMITER ',' CSV HEADER", table_name, table_data_path);
  std::cerr<<"Shir: Load Table data statement: "<<  copy_table_statement  <<"\n";

  this->exec_statement(copy_table_statement); 
  // std::thread t1([this, copy_table_statement]() { this->exec_statement(copy_table_statement); });
  // t1.detach();
}

void Server::LoadTableRows(const std::string &table_name, const std::vector<std::pair<std::string, std::string>> &column_data_types, const row_segment_t *row_segment, const std::vector<uint32_t> &primary_key_col_idx, int segment_no, bool load_cc){
  Debug("Load %lu Table rows for: %s", row_segment->size(), table_name.c_str());
  // std::cerr<< "Shir: Load Table rows!\n";
  std::string sql_statement = this->GenerateLoadStatement(table_name,*row_segment,0);
  this->exec_statement(sql_statement);
  // std::thread t1([this, sql_statement]() { this->exec_statement(sql_statement); });
  // t1.detach();
  // Shir();
}

//!!"Deprecated" (Unused)
void Server::LoadTableRow(const std::string &table_name, const std::vector<std::pair<std::string, std::string>> &column_data_types, const std::vector<std::string> &values, const std::vector<uint32_t> &primary_key_col_idx ){
    Panic("Deprecated");
}


std::string Server::GenerateLoadStatement(const std::string &table_name, const std::vector<std::vector<std::string>> &row_segment, int segment_no){
  std::string load_statement = fmt::format("INSERT INTO {0} VALUES ", table_name);
  for(auto &row: row_segment){
        load_statement += "(";
            for(int i = 0; i < row.size(); ++i){
               load_statement += row[i] + ", ";
            }
        load_statement.resize(load_statement.length()-2); //remove trailing ", "
        load_statement += "), ";
    }
    load_statement.resize(load_statement.length()-2); //remove trailing ", "
    load_statement += ";";
    Debug("Generate Load Statement for Table %s. Segment %d. Statement: %s", table_name.c_str(), segment_no, load_statement.substr(0, 1000).c_str());
    // std::cerr<< "Shir: Generate Load Statement for Tab!\n";

    return load_statement;
}


Stats &Server::GetStats() {
  return stats;
}

Stats* Server::mutableStats() {
  return &stats;
}

}<|MERGE_RESOLUTION|>--- conflicted
+++ resolved
@@ -160,11 +160,7 @@
     delete req;
 
     // Issue Callback back on mainthread (That way don't need to worry about concurrency when building EBatch)
-<<<<<<< HEAD
     tp->IssueCB(std::bind(ecb, results), (void*) true);
-=======
-    tp->Timer(0, std::bind(cb, results));
->>>>>>> 01ed61f9
   
     return (void*) true;
   };
@@ -443,16 +439,10 @@
       const tao::pq::result sql_res = tx->execute(query);
     
       Debug("Finished Exec");
-<<<<<<< HEAD
       sql::QueryResultProtoBuilder* res_builder = createResult(sql_res);
       reply->set_status(REPLY_OK);
       reply->set_sql_res(res_builder->get_result()->SerializeAsString());
       delete res_builder;
-=======
-  
-      reply->set_status(REPLY_OK);
-      reply->set_sql_res(createResult(sql_res));
->>>>>>> 01ed61f9
     }
     
   } 
@@ -659,25 +649,15 @@
     res_builder.add_empty_row();
   } else {
     for(int i = 0; i < sql_res.columns(); i++) {
-<<<<<<< HEAD
       res_builder->add_column(sql_res.name(i));
       // std::cerr << sql_res.name(i) << std::endl;
-=======
-      res_builder.add_column(sql_res.name(i));
-      //std::cout << sql_res.name(i) << std::endl;
->>>>>>> 01ed61f9
     }
     Debug("res size: %d", sql_res.size());
     for( const auto& row : sql_res ) {
       RowProto *new_row = res_builder.new_row();
       for( const auto& field : row ) {
         std::string field_str = field.as<std::string>();
-<<<<<<< HEAD
         res_builder->AddToRow(new_row,field_str);
-=======
-        res_builder.AddToRow(new_row,field_str);
-        //std::cout << field_str << std::endl;
->>>>>>> 01ed61f9
       }
     }
   }
