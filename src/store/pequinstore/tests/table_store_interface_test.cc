#include <cstddef>
#include <iostream>
#include <ostream>
#include <string>
// #include "common/harness.h"
#include "../../query-engine/common/logger.h"
#include "../../query-engine/common/macros.h"
#include "../../query-engine/parser/drop_statement.h"
#include "../../query-engine/parser/postgresparser.h"

#include "../../query-engine/catalog/catalog.h"
#include "../../query-engine/catalog/proc_catalog.h"
#include "../../query-engine/catalog/system_catalogs.h"

#include "../../query-engine/concurrency/transaction_manager_factory.h"

#include "../../query-engine/executor/create_executor.h"
#include "../../query-engine/executor/create_function_executor.h"
#include "../../query-engine/executor/executor_context.h"

#include "../../query-engine/planner/create_function_plan.h"
#include "../../query-engine/planner/create_plan.h"
#include "../../query-engine/storage/data_table.h"

#include "../../query-engine/executor/insert_executor.h"
#include "../../query-engine/expression/constant_value_expression.h"
#include "../../query-engine/parser/insert_statement.h"
#include "../../query-engine/planner/insert_plan.h"
#include "../../query-engine/traffic_cop/traffic_cop.h"
#include "../../query-engine/type/type.h"
#include "../../query-engine/type/value_factory.h"

#include "lib/assert.h"
#include "store/common/timestamp.h"
#include "store/pequinstore/common.h"

#include "store/common/query_result/query_result.h"
#include "store/common/query_result/query_result_proto_builder.h"
#include "store/common/query_result/query_result_proto_wrapper.h"
#include "store/pequinstore/table_store_interface.h"
#include "store/pequinstore/table_store_interface_peloton.h"

#include "store/benchmark/async/json_table_writer.h"
#include "store/pequinstore/sql_interpreter.h"

#include "lib/cereal/archives/binary.hpp"
#include "lib/cereal/types/string.hpp"
#include "store/common/query_result/query_result.h"
#include "store/common/query_result/query_result_proto_builder.h"
#include "store/common/query_result/query_result_proto_wrapper.h"

using namespace pequinstore;

void test_read_query() {
<<<<<<< HEAD

  // Init Peloton default DB
  auto &txn_manager =
      peloton::concurrency::TransactionManagerFactory::GetInstance();
  auto txn = txn_manager.BeginTransaction();
  peloton::catalog::Catalog::GetInstance()->CreateDatabase(txn,
                                                           DEFAULT_DB_NAME);
  txn_manager.CommitTransaction(txn);

=======
>>>>>>> c06d1faa
  //
  Timestamp pesto_timestamp(4, 6);
  pequinstore::proto::ReadSet read_set_one;
  pequinstore::QueryReadSetMgr query_read_set_mgr_one(&read_set_one, 1, false);

  // Table Write 1: Write row
  Timestamp toy_ts_c(10, 12);
  pequinstore::proto::CommittedProof *real_proof =
      new pequinstore::proto::CommittedProof();
  real_proof->mutable_txn()->set_client_id(10);
  real_proof->mutable_txn()->set_client_seq_num(12);
  toy_ts_c.serialize(real_proof->mutable_txn()->mutable_timestamp());
  TableWrite &table_write =
      (*real_proof->mutable_txn()->mutable_table_writes())["test"];

  RowUpdates *row1 = table_write.add_rows();
  row1->add_column_values("42");
  row1->add_column_values("54");

  // Table Write 2:
  pequinstore::proto::CommittedProof *real_proof2 =
      new pequinstore::proto::CommittedProof();
  real_proof2->mutable_txn()->set_client_id(10);
  real_proof2->mutable_txn()->set_client_seq_num(12);

  TableWrite &table_write2 =
      (*real_proof2->mutable_txn()->mutable_table_writes())["test"];

  RowUpdates *row2 = table_write2.add_rows();
  row2->add_column_values("24");
  row2->add_column_values("225");

  // Table Write 3:
  pequinstore::proto::CommittedProof *real_proof3 =
      new pequinstore::proto::CommittedProof();
  real_proof3->mutable_txn()->set_client_id(10);
  real_proof3->mutable_txn()->set_client_seq_num(12);

  TableWrite &table_write3 =
      (*real_proof3->mutable_txn()->mutable_table_writes())["test"];

  RowUpdates *row3 = table_write3.add_rows();
  row3->add_column_values("34");
  row3->add_column_values("315");

  // Table Write 4: Deletion of 2
  pequinstore::proto::CommittedProof *real_proof4 =
      new pequinstore::proto::CommittedProof();
  real_proof4->mutable_txn()->set_client_id(10);
  real_proof4->mutable_txn()->set_client_seq_num(12);

  TableWrite &table_write4 =
      (*real_proof4->mutable_txn()->mutable_table_writes())["test"];

  RowUpdates *row4 = table_write4.add_rows();
  row4->add_column_values("24");
  row4->add_column_values("225");
  row4->set_deletion(true);

  // setup
  static std::string file_name = "sql_interpreter_test_registry";
  // Create desired registry via table writer.
  std::string table_name = "test";
  std::vector<std::pair<std::string, std::string>> column_names_and_types;
  std::vector<uint32_t> primary_key_col_idx;

  TableWriter table_writer(file_name);

  // Table1:
  table_name = "test";
  column_names_and_types.push_back(std::make_pair("a", "INT"));
  column_names_and_types.push_back(std::make_pair("b", "INT"));
  primary_key_col_idx.push_back(0);
  table_writer.add_table(table_name, column_names_and_types,
                         primary_key_col_idx);
  // Write Tables to JSON
  table_writer.flush();

  pequinstore::TableStore *table_store = new pequinstore::PelotonTableStore();
  pequinstore::proto::Write write;
  pequinstore::proto::CommittedProof committed_proof;
  std::string table_registry = file_name + "-tables-schema.json";
  table_store->RegisterTableSchema(table_registry);
  table_store->ExecRaw("CREATE TABLE test(a INT, b INT, PRIMARY KEY(a));");
  // table_store->ExecRaw("INSERT INTO test VALUES (42, 54);");
  // table_store->ExecRaw("INSERT INTO test VALUES (35, 26);");
  // table_store->ExecRaw("INSERT INTO test VALUES (190, 999);");
  table_store->ApplyTableWrite("test", table_write, toy_ts_c, "random",
                               real_proof, true);
  table_store->ApplyTableWrite("test", table_write2, toy_ts_c, "random",
                               real_proof2, true);
  table_store->ApplyTableWrite("test", table_write3, toy_ts_c, "random",
                               real_proof3, true);
  table_store->ApplyTableWrite("test", table_write4, toy_ts_c, "random",
                               real_proof4, true);

  std::cout << "New change 10" << std::endl;
  // table_store->ApplyTableWrite("test", table_write_1, toy_ts_c, "random",
  // real_proof, true);
  std::string enc_primary_key = "test//24";
  // table_store->ExecRaw("INSERT INTO test VALUES (24, 256)");
  // table_store->ExecRaw("INSERT INTO test VALUES (26, 870)");
  // table_store->ExecRaw("DELETE FROM test WHERE a=24;");
  std::cout << "End of queryexec test" << std::endl;
  // table_store->ExecPointRead("SELECT * FROM test WHERE a=34;",
  // enc_primary_key, toy_ts_c, &write, &committed_proof);

  // table_store->ExecReadQuery("SELECT * FROM test;", toy_ts_c,
  // query_read_set_mgr_one);
  table_store->PurgeTableWrite("test", table_write4, toy_ts_c, "random");
  std::string result = table_store->ExecReadQuery(
      "SELECT * FROM test;", toy_ts_c, query_read_set_mgr_one);

  sql::QueryResultProtoWrapper *p_queryResult =
      new sql::QueryResultProtoWrapper(result);
  std::cerr << "Got res" << std::endl;
  std::cerr << "IS empty?: " << (p_queryResult->empty()) << std::endl;
  std::cerr << "num cols:" << (p_queryResult->num_columns()) << std::endl;
  std::cerr << "num rows written:" << (p_queryResult->rows_affected())
            << std::endl;
  std::cerr << "num rows read:" << (p_queryResult->size()) << std::endl;

  std::string output_row;
  const char *out;
  size_t nbytes;

  if (!p_queryResult->empty()) {
    for (int j = 0; j < p_queryResult->size(); ++j) {
      std::cerr << "Read row " << j << " : " << std::endl;
      std::stringstream p_ss(std::ios::in | std::ios::out | std::ios::binary);
      for (int i = 0; i < p_queryResult->num_columns(); ++i) {
        out = p_queryResult->get(j, i, &nbytes);
        std::string p_output(out, nbytes);
        p_ss << p_output;
        output_row;
        {
          cereal::BinaryInputArchive iarchive(p_ss); // Create an input archive
          iarchive(output_row); // Read the data from the archive
        }
        std::cerr << "Col " << i << ": " << output_row << std::endl;
      }
    }
  }

  delete table_store;
<<<<<<< HEAD
  delete txn;
  // txn_manager.EndTransaction(txn);
}

void test_committed_table_write() {
  auto &txn_manager =
      peloton::concurrency::TransactionManagerFactory::GetInstance();
  auto txn = txn_manager.BeginTransaction();
  peloton::catalog::Catalog::GetInstance()->CreateDatabase(txn,
                                                           DEFAULT_DB_NAME);
  txn_manager.CommitTransaction(txn);
=======
  //txn_manager.EndTransaction(txn);
}

void ReadFromStore(TableStore *table_store){

  Timestamp toy_ts_c(10, 12);
  Timestamp toy_ts_c_1(20, 20);
  size_t num_writes = 100;
  size_t num_overwrites = 100;
>>>>>>> c06d1faa

  pequinstore::proto::ReadSet read_set_one;
  pequinstore::QueryReadSetMgr query_read_set_mgr_one(&read_set_one, 1, false);

  std::string result = table_store->ExecReadQuery(
      "SELECT * FROM test;", toy_ts_c_1, query_read_set_mgr_one);

  sql::QueryResultProtoBuilder queryResultBuilder;
  queryResultBuilder.add_column("a");
  queryResultBuilder.add_column("b");
  for (unsigned int i = 0; i < num_writes; i++) {
    RowProto *row = queryResultBuilder.new_row();

    for (unsigned int j = 0; j < 2; j++) {
      std::string val = "";
      if (j == 0) {
        val = std::to_string(i);
      } else {
        val = std::to_string(i + 100);
      }
      // std::string val = std::to_string(i);
      queryResultBuilder.AddToRow(row, val);
    }
  }
  std::string expected = queryResultBuilder.get_result()->SerializeAsString();

  //Print out result
  sql::QueryResultProtoWrapper *p_queryResult = new sql::QueryResultProtoWrapper(result);
  std::cerr << "Got res" << std::endl;
  std::cerr << "IS empty?: " << (p_queryResult->empty()) << std::endl;
  std::cerr << "num cols:" <<  (p_queryResult->num_columns()) << std::endl;
  std::cerr << "num rows written:" <<  (p_queryResult->rows_affected()) << std::endl;
  std::cerr << "num rows read:" << (p_queryResult->size()) << std::endl;

  std::string output_row;
  const char* out;
  size_t nbytes;


  if(!p_queryResult->empty()){ 
    for(int j = 0; j < p_queryResult->size(); ++j){
      std::cerr << "Read row " << j << " : " << std::endl;
      std::stringstream p_ss(std::ios::in | std::ios::out | std::ios::binary);
      for(int i = 0; i<p_queryResult->num_columns(); ++i){
          out = p_queryResult->get(j, i, &nbytes);
        std::string p_output(out, nbytes);
        p_ss << p_output;
        output_row;
        {
          cereal::BinaryInputArchive iarchive(p_ss); // Create an input archive
          iarchive(output_row); // Read the data from the archive
        }
        std::cerr << " Col " << i << ": " << output_row << ";";
      }
      std::cerr << std::endl;
    }
       
  }

  UW_ASSERT_EQ(expected, result);
}

void WriteToTable(TableStore *table_store, int i){
  Timestamp toy_ts_c(10, 12);
  Timestamp toy_ts_c_1(20, 20);
  size_t num_writes = 10;

  //int i = 0;
  size_t num_overwrites = 10;

  pequinstore::proto::CommittedProof *real_proof =
        new pequinstore::proto::CommittedProof();
    real_proof->mutable_txn()->set_client_id(toy_ts_c_1.getID());
    real_proof->mutable_txn()->set_client_seq_num(toy_ts_c_1.getTimestamp());
    toy_ts_c.serialize(real_proof->mutable_txn()->mutable_timestamp());
    TableWrite &table_write =
        (*real_proof->mutable_txn()->mutable_table_writes())["test"];

    RowUpdates *row1 = table_write.add_rows();
    row1->add_column_values(std::to_string(i));
    row1->add_column_values(std::to_string(i + 100));

  table_store->ApplyTableWrite("test", table_write, toy_ts_c_1, "random",
                                real_proof, true);
}

void test_committed_table_write() {
  // auto &txn_manager = peloton::concurrency::TransactionManagerFactory::GetInstance();
  // auto txn = txn_manager.BeginTransaction();
  // peloton::catalog::Catalog::GetInstance()->CreateDatabase(txn, DEFAULT_DB_NAME);
  // txn_manager.CommitTransaction(txn);

  Timestamp pesto_timestamp(4, 6);
  // pequinstore::proto::ReadSet read_set_one;
  // pequinstore::QueryReadSetMgr query_read_set_mgr_one(&read_set_one, 1, false);

  static std::string file_name = "sql_interpreter_test_registry";
  // Create desired registry via table writer.
  std::string table_name = "test";
  std::vector<std::pair<std::string, std::string>> column_names_and_types;
  std::vector<uint32_t> primary_key_col_idx;

  TableWriter table_writer(file_name);

  // Table1:
  table_name = "test";
  column_names_and_types.push_back(std::make_pair("a", "INT"));
  column_names_and_types.push_back(std::make_pair("b", "INT"));
  primary_key_col_idx.push_back(0);
  table_writer.add_table(table_name, column_names_and_types,
                         primary_key_col_idx);
  // Write Tables to JSON
  table_writer.flush();

  pequinstore::TableStore *table_store = new pequinstore::PelotonTableStore();
  // pequinstore::TableStore *table_store2 = new pequinstore::PelotonTableStore();
  // pequinstore::TableStore *table_store3 = new pequinstore::PelotonTableStore();

  pequinstore::proto::Write write;
  pequinstore::proto::CommittedProof committed_proof;
  std::string table_registry = file_name + "-tables-schema.json";
  std::cout << "Pre register" << std::endl;
  table_store->RegisterTableSchema(table_registry);
  std::cout << "Post register" << std::endl;
  table_store->ExecRaw("CREATE TABLE test(a INT, b INT, PRIMARY KEY(a));");

  // Write a 100 writes
  Timestamp toy_ts_c(10, 12);
  Timestamp toy_ts_c_1(20, 20);
  size_t num_writes = 100;
  size_t num_overwrites = 100;

  for (size_t i = 0; i < num_writes; i++) {
    pequinstore::proto::CommittedProof *real_proof =
        new pequinstore::proto::CommittedProof();
    real_proof->mutable_txn()->set_client_id(toy_ts_c.getID());
    real_proof->mutable_txn()->set_client_seq_num(toy_ts_c.getTimestamp());
    toy_ts_c.serialize(real_proof->mutable_txn()->mutable_timestamp());
    TableWrite &table_write =
        (*real_proof->mutable_txn()->mutable_table_writes())["test"];

    RowUpdates *row1 = table_write.add_rows();
    row1->add_column_values(std::to_string(i));
    row1->add_column_values(std::to_string(i));

    table_store->ApplyTableWrite("test", table_write, toy_ts_c, "random",
<<<<<<< HEAD
                                 real_proof, true);
=======
                                real_proof, true);

>>>>>>> c06d1faa
  }

  for (size_t i = 0; i < num_overwrites; i++) {
    pequinstore::proto::CommittedProof *real_proof =
        new pequinstore::proto::CommittedProof();
    real_proof->mutable_txn()->set_client_id(toy_ts_c_1.getID());
    real_proof->mutable_txn()->set_client_seq_num(toy_ts_c_1.getTimestamp());
    toy_ts_c.serialize(real_proof->mutable_txn()->mutable_timestamp());
    TableWrite &table_write =
        (*real_proof->mutable_txn()->mutable_table_writes())["test"];

    RowUpdates *row1 = table_write.add_rows();
    row1->add_column_values(std::to_string(i));
    row1->add_column_values(std::to_string(i + 100));

<<<<<<< HEAD
    table_store->ApplyTableWrite("test", table_write, toy_ts_c_1, "random",
                                 real_proof, true);
  }

  std::string result = table_store->ExecReadQuery(
      "SELECT * FROM test;", toy_ts_c_1, query_read_set_mgr_one);

  sql::QueryResultProtoBuilder queryResultBuilder;
  queryResultBuilder.add_column("a");
  queryResultBuilder.add_column("b");
  for (unsigned int i = 0; i < num_writes; i++) {
    RowProto *row = queryResultBuilder.new_row();
=======
    //table_store->ApplyTableWrite("test", table_write, toy_ts_c_1, "random", real_proof, true);
>>>>>>> c06d1faa

    //pequinstore::TableStore *table_store_ = new pequinstore::PelotonTableStore();
    std::thread t(WriteToTable, table_store, i);
    t.join();
  }
<<<<<<< HEAD
  std::string expected = queryResultBuilder.get_result()->SerializeAsString();
  UW_ASSERT_EQ(expected, result);

  // Print out result
  sql::QueryResultProtoWrapper *p_queryResult =
      new sql::QueryResultProtoWrapper(result);
  std::cerr << "Got res" << std::endl;
  std::cerr << "IS empty?: " << (p_queryResult->empty()) << std::endl;
  std::cerr << "num cols:" << (p_queryResult->num_columns()) << std::endl;
  std::cerr << "num rows written:" << (p_queryResult->rows_affected())
            << std::endl;
  std::cerr << "num rows read:" << (p_queryResult->size()) << std::endl;

  std::string output_row;
  const char *out;
  size_t nbytes;

  if (!p_queryResult->empty()) {
    for (int j = 0; j < p_queryResult->size(); ++j) {
      std::cerr << "Read row " << j << " : " << std::endl;
      std::stringstream p_ss(std::ios::in | std::ios::out | std::ios::binary);
      for (int i = 0; i < p_queryResult->num_columns(); ++i) {
        out = p_queryResult->get(j, i, &nbytes);
        std::string p_output(out, nbytes);
        p_ss << p_output;
        output_row;
        {
          cereal::BinaryInputArchive iarchive(p_ss); // Create an input archive
          iarchive(output_row); // Read the data from the archive
        }
        std::cerr << " Col " << i << ": " << output_row << ";";
      }
      std::cerr << std::endl;
    }
  }
=======

  //ReadFromStore(table_store);
  std::thread t1(ReadFromStore, table_store);
  t1.join();
  std::thread t2(ReadFromStore, table_store);
  t2.join();
  // std::thread t3(ReadFromStore, table_store);

  //  t1.join();
  //  t2.join();
  // t3.join();
>>>>>>> c06d1faa
  delete table_store;
}

void test_read_predicate() {
<<<<<<< HEAD
  auto &txn_manager =
      peloton::concurrency::TransactionManagerFactory::GetInstance();
  auto txn = txn_manager.BeginTransaction();
  peloton::catalog::Catalog::GetInstance()->CreateDatabase(txn,
                                                           DEFAULT_DB_NAME);
  txn_manager.CommitTransaction(txn);

=======
  
>>>>>>> c06d1faa
  Timestamp pesto_timestamp(4, 6);
  pequinstore::proto::ReadSet read_set_one;
  pequinstore::QueryReadSetMgr query_read_set_mgr_one(&read_set_one, 1, false);

  Timestamp toy_ts_c(10, 12);
  /*pequinstore::proto::CommittedProof *real_proof =
      new pequinstore::proto::CommittedProof();
  real_proof->mutable_txn()->set_client_id(toy_ts_c.getID());
  real_proof->mutable_txn()->set_client_seq_num(toy_ts_c.getTimestamp());
  toy_ts_c.serialize(real_proof->mutable_txn()->mutable_timestamp());
  TableWrite &table_write =
      (*real_proof->mutable_txn()->mutable_table_writes())["test"];

  RowUpdates *row1 = table_write.add_rows();
  row1->add_column_values("42");
  row1->add_column_values("54");

  pequinstore::proto::CommittedProof *real_proof2 =
      new pequinstore::proto::CommittedProof();
  real_proof2->mutable_txn()->set_client_id(toy_ts_c.getID());
  real_proof2->mutable_txn()->set_client_seq_num(toy_ts_c.getTimestamp());

  TableWrite &table_write2 =
      (*real_proof2->mutable_txn()->mutable_table_writes())["test"];

  RowUpdates *row2 = table_write2.add_rows();
  row2->add_column_values("24");
  row2->add_column_values("225");*/

  static std::string file_name = "sql_interpreter_test_registry";
  // Create desired registry via table writer.
  std::string table_name = "test";
  std::vector<std::pair<std::string, std::string>> column_names_and_types;
  std::vector<uint32_t> primary_key_col_idx;

  TableWriter table_writer(file_name);

  // Table1:
  table_name = "test";
  column_names_and_types.push_back(std::make_pair("a", "INT"));
  column_names_and_types.push_back(std::make_pair("b", "INT"));
  primary_key_col_idx.push_back(0);
  table_writer.add_table(table_name, column_names_and_types,
                         primary_key_col_idx);
  // Write Tables to JSON
  table_writer.flush();

  pequinstore::TableStore *table_store = new pequinstore::PelotonTableStore();
  pequinstore::proto::Write write;
  pequinstore::proto::CommittedProof committed_proof;
  std::string table_registry = file_name + "-tables-schema.json";
  table_store->RegisterTableSchema(table_registry);
  table_store->ExecRaw("CREATE TABLE test(a INT, b INT, PRIMARY KEY(a));");
  // table_store.ExecRaw("INSERT INTO test VALUES (42, 54);");
  // table_store.ExecRaw("INSERT INTO test VALUES (35, 26);");
  // table_store.ExecRaw("INSERT INTO test VALUES (190, 999);");

  size_t num_writes = 2;
  size_t num_overwrites = 1;

  for (size_t i = 0; i < num_writes; i++) {
    pequinstore::proto::CommittedProof *real_proof =
        new pequinstore::proto::CommittedProof();
    real_proof->mutable_txn()->set_client_id(pesto_timestamp.getID());
    real_proof->mutable_txn()->set_client_seq_num(
        pesto_timestamp.getTimestamp());
    toy_ts_c.serialize(real_proof->mutable_txn()->mutable_timestamp());
    TableWrite &table_write =
        (*real_proof->mutable_txn()->mutable_table_writes())["test"];

    RowUpdates *row1 = table_write.add_rows();
    row1->add_column_values(std::to_string(i));
    row1->add_column_values(std::to_string(i));

    table_store->ApplyTableWrite("test", table_write, pesto_timestamp, "random",
                                 real_proof, true);
  }

  for (size_t i = 0; i < num_overwrites; i++) {
    pequinstore::proto::CommittedProof *real_proof =
        new pequinstore::proto::CommittedProof();
    real_proof->mutable_txn()->set_client_id(toy_ts_c.getID());
    real_proof->mutable_txn()->set_client_seq_num(toy_ts_c.getTimestamp());
    toy_ts_c.serialize(real_proof->mutable_txn()->mutable_timestamp());
    TableWrite &table_write =
        (*real_proof->mutable_txn()->mutable_table_writes())["test"];

    RowUpdates *row1 = table_write.add_rows();
    row1->add_column_values(std::to_string(i));
    row1->add_column_values(std::to_string(i + 34));

    table_store->ApplyTableWrite("test", table_write, toy_ts_c, "random",
                                 real_proof, false);
  }

  /*table_store.ApplyTableWrite("test", table_write, toy_ts_c, "random",
                              real_proof, false);
  table_store.ApplyTableWrite("test", table_write2, toy_ts_c, "random",
                              real_proof2, true);*/

  // table_store->ApplyTableWrite("test", table_write_1, toy_ts_c, "random",
  // real_proof, true);
  std::string enc_primary_key = "test//24";
  // table_store->ExecRaw("INSERT INTO test VALUES (24, 256)");
  // table_store->ExecRaw("INSERT INTO test VALUES (26, 870)");
  // table_store->ExecRaw("DELETE FROM test WHERE a=24;");
  std::cout << "End of queryexec test" << std::endl;
  // table_store->ExecPointRead("SELECT * FROM test WHERE a=34;",
  // enc_primary_key, toy_ts_c, &write, &committed_proof);

  // table_store->ExecReadQuery("SELECT * FROM test;", toy_ts_c,
  // query_read_set_mgr_one);
  std::string result = table_store->ExecReadQuery(
      "SELECT * FROM test WHERE a=0;", pesto_timestamp, query_read_set_mgr_one);

  // Print out result
  sql::QueryResultProtoWrapper *p_queryResult =
      new sql::QueryResultProtoWrapper(result);
  std::cerr << "Got res" << std::endl;
  std::cerr << "IS empty?: " << (p_queryResult->empty()) << std::endl;
  std::cerr << "num cols:" << (p_queryResult->num_columns()) << std::endl;
  std::cerr << "num rows written:" << (p_queryResult->rows_affected())
            << std::endl;
  std::cerr << "num rows read:" << (p_queryResult->size()) << std::endl;

  std::string output_row;
  const char *out;
  size_t nbytes;

  if (!p_queryResult->empty()) {
    for (int j = 0; j < p_queryResult->size(); ++j) {
      std::cerr << "Read row " << j << " : " << std::endl;
      std::stringstream p_ss(std::ios::in | std::ios::out | std::ios::binary);
      for (int i = 0; i < p_queryResult->num_columns(); ++i) {
        out = p_queryResult->get(j, i, &nbytes);
        std::string p_output(out, nbytes);
        p_ss << p_output;
        output_row;
        {
          cereal::BinaryInputArchive iarchive(p_ss); // Create an input archive
          iarchive(output_row); // Read the data from the archive
        }
        std::cerr << "Col " << i << ": " << output_row << std::endl;
      }
    }
  }
}

int main() {
<<<<<<< HEAD
  // test_read_query(); // Adds 3 rows; deletes one; purges the delete;
  //   QueryRead for all 3
  //   FIXME: all 3 Segfault at the end.
  // test_committed_table_write(); // 100 writes, 100 overwrites, Query Read for
  // all
  test_read_predicate();
=======
  //test_read_query();  //Adds 3 rows; deletes one; purges the delete; QueryRead for all 3
  //FIXME: all 3 Segfault at the end.
  test_committed_table_write(); //100 writes, 100 overwrites, Query Read for all
  //test_read_predicate();
>>>>>>> c06d1faa
  return 0;
}<|MERGE_RESOLUTION|>--- conflicted
+++ resolved
@@ -52,18 +52,6 @@
 using namespace pequinstore;
 
 void test_read_query() {
-<<<<<<< HEAD
-
-  // Init Peloton default DB
-  auto &txn_manager =
-      peloton::concurrency::TransactionManagerFactory::GetInstance();
-  auto txn = txn_manager.BeginTransaction();
-  peloton::catalog::Catalog::GetInstance()->CreateDatabase(txn,
-                                                           DEFAULT_DB_NAME);
-  txn_manager.CommitTransaction(txn);
-
-=======
->>>>>>> c06d1faa
   //
   Timestamp pesto_timestamp(4, 6);
   pequinstore::proto::ReadSet read_set_one;
@@ -209,29 +197,15 @@
   }
 
   delete table_store;
-<<<<<<< HEAD
-  delete txn;
   // txn_manager.EndTransaction(txn);
 }
 
-void test_committed_table_write() {
-  auto &txn_manager =
-      peloton::concurrency::TransactionManagerFactory::GetInstance();
-  auto txn = txn_manager.BeginTransaction();
-  peloton::catalog::Catalog::GetInstance()->CreateDatabase(txn,
-                                                           DEFAULT_DB_NAME);
-  txn_manager.CommitTransaction(txn);
-=======
-  //txn_manager.EndTransaction(txn);
-}
-
-void ReadFromStore(TableStore *table_store){
+void ReadFromStore(TableStore *table_store) {
 
   Timestamp toy_ts_c(10, 12);
   Timestamp toy_ts_c_1(20, 20);
   size_t num_writes = 100;
   size_t num_overwrites = 100;
->>>>>>> c06d1faa
 
   pequinstore::proto::ReadSet read_set_one;
   pequinstore::QueryReadSetMgr query_read_set_mgr_one(&read_set_one, 1, false);
@@ -257,172 +231,6 @@
     }
   }
   std::string expected = queryResultBuilder.get_result()->SerializeAsString();
-
-  //Print out result
-  sql::QueryResultProtoWrapper *p_queryResult = new sql::QueryResultProtoWrapper(result);
-  std::cerr << "Got res" << std::endl;
-  std::cerr << "IS empty?: " << (p_queryResult->empty()) << std::endl;
-  std::cerr << "num cols:" <<  (p_queryResult->num_columns()) << std::endl;
-  std::cerr << "num rows written:" <<  (p_queryResult->rows_affected()) << std::endl;
-  std::cerr << "num rows read:" << (p_queryResult->size()) << std::endl;
-
-  std::string output_row;
-  const char* out;
-  size_t nbytes;
-
-
-  if(!p_queryResult->empty()){ 
-    for(int j = 0; j < p_queryResult->size(); ++j){
-      std::cerr << "Read row " << j << " : " << std::endl;
-      std::stringstream p_ss(std::ios::in | std::ios::out | std::ios::binary);
-      for(int i = 0; i<p_queryResult->num_columns(); ++i){
-          out = p_queryResult->get(j, i, &nbytes);
-        std::string p_output(out, nbytes);
-        p_ss << p_output;
-        output_row;
-        {
-          cereal::BinaryInputArchive iarchive(p_ss); // Create an input archive
-          iarchive(output_row); // Read the data from the archive
-        }
-        std::cerr << " Col " << i << ": " << output_row << ";";
-      }
-      std::cerr << std::endl;
-    }
-       
-  }
-
-  UW_ASSERT_EQ(expected, result);
-}
-
-void WriteToTable(TableStore *table_store, int i){
-  Timestamp toy_ts_c(10, 12);
-  Timestamp toy_ts_c_1(20, 20);
-  size_t num_writes = 10;
-
-  //int i = 0;
-  size_t num_overwrites = 10;
-
-  pequinstore::proto::CommittedProof *real_proof =
-        new pequinstore::proto::CommittedProof();
-    real_proof->mutable_txn()->set_client_id(toy_ts_c_1.getID());
-    real_proof->mutable_txn()->set_client_seq_num(toy_ts_c_1.getTimestamp());
-    toy_ts_c.serialize(real_proof->mutable_txn()->mutable_timestamp());
-    TableWrite &table_write =
-        (*real_proof->mutable_txn()->mutable_table_writes())["test"];
-
-    RowUpdates *row1 = table_write.add_rows();
-    row1->add_column_values(std::to_string(i));
-    row1->add_column_values(std::to_string(i + 100));
-
-  table_store->ApplyTableWrite("test", table_write, toy_ts_c_1, "random",
-                                real_proof, true);
-}
-
-void test_committed_table_write() {
-  // auto &txn_manager = peloton::concurrency::TransactionManagerFactory::GetInstance();
-  // auto txn = txn_manager.BeginTransaction();
-  // peloton::catalog::Catalog::GetInstance()->CreateDatabase(txn, DEFAULT_DB_NAME);
-  // txn_manager.CommitTransaction(txn);
-
-  Timestamp pesto_timestamp(4, 6);
-  // pequinstore::proto::ReadSet read_set_one;
-  // pequinstore::QueryReadSetMgr query_read_set_mgr_one(&read_set_one, 1, false);
-
-  static std::string file_name = "sql_interpreter_test_registry";
-  // Create desired registry via table writer.
-  std::string table_name = "test";
-  std::vector<std::pair<std::string, std::string>> column_names_and_types;
-  std::vector<uint32_t> primary_key_col_idx;
-
-  TableWriter table_writer(file_name);
-
-  // Table1:
-  table_name = "test";
-  column_names_and_types.push_back(std::make_pair("a", "INT"));
-  column_names_and_types.push_back(std::make_pair("b", "INT"));
-  primary_key_col_idx.push_back(0);
-  table_writer.add_table(table_name, column_names_and_types,
-                         primary_key_col_idx);
-  // Write Tables to JSON
-  table_writer.flush();
-
-  pequinstore::TableStore *table_store = new pequinstore::PelotonTableStore();
-  // pequinstore::TableStore *table_store2 = new pequinstore::PelotonTableStore();
-  // pequinstore::TableStore *table_store3 = new pequinstore::PelotonTableStore();
-
-  pequinstore::proto::Write write;
-  pequinstore::proto::CommittedProof committed_proof;
-  std::string table_registry = file_name + "-tables-schema.json";
-  std::cout << "Pre register" << std::endl;
-  table_store->RegisterTableSchema(table_registry);
-  std::cout << "Post register" << std::endl;
-  table_store->ExecRaw("CREATE TABLE test(a INT, b INT, PRIMARY KEY(a));");
-
-  // Write a 100 writes
-  Timestamp toy_ts_c(10, 12);
-  Timestamp toy_ts_c_1(20, 20);
-  size_t num_writes = 100;
-  size_t num_overwrites = 100;
-
-  for (size_t i = 0; i < num_writes; i++) {
-    pequinstore::proto::CommittedProof *real_proof =
-        new pequinstore::proto::CommittedProof();
-    real_proof->mutable_txn()->set_client_id(toy_ts_c.getID());
-    real_proof->mutable_txn()->set_client_seq_num(toy_ts_c.getTimestamp());
-    toy_ts_c.serialize(real_proof->mutable_txn()->mutable_timestamp());
-    TableWrite &table_write =
-        (*real_proof->mutable_txn()->mutable_table_writes())["test"];
-
-    RowUpdates *row1 = table_write.add_rows();
-    row1->add_column_values(std::to_string(i));
-    row1->add_column_values(std::to_string(i));
-
-    table_store->ApplyTableWrite("test", table_write, toy_ts_c, "random",
-<<<<<<< HEAD
-                                 real_proof, true);
-=======
-                                real_proof, true);
-
->>>>>>> c06d1faa
-  }
-
-  for (size_t i = 0; i < num_overwrites; i++) {
-    pequinstore::proto::CommittedProof *real_proof =
-        new pequinstore::proto::CommittedProof();
-    real_proof->mutable_txn()->set_client_id(toy_ts_c_1.getID());
-    real_proof->mutable_txn()->set_client_seq_num(toy_ts_c_1.getTimestamp());
-    toy_ts_c.serialize(real_proof->mutable_txn()->mutable_timestamp());
-    TableWrite &table_write =
-        (*real_proof->mutable_txn()->mutable_table_writes())["test"];
-
-    RowUpdates *row1 = table_write.add_rows();
-    row1->add_column_values(std::to_string(i));
-    row1->add_column_values(std::to_string(i + 100));
-
-<<<<<<< HEAD
-    table_store->ApplyTableWrite("test", table_write, toy_ts_c_1, "random",
-                                 real_proof, true);
-  }
-
-  std::string result = table_store->ExecReadQuery(
-      "SELECT * FROM test;", toy_ts_c_1, query_read_set_mgr_one);
-
-  sql::QueryResultProtoBuilder queryResultBuilder;
-  queryResultBuilder.add_column("a");
-  queryResultBuilder.add_column("b");
-  for (unsigned int i = 0; i < num_writes; i++) {
-    RowProto *row = queryResultBuilder.new_row();
-=======
-    //table_store->ApplyTableWrite("test", table_write, toy_ts_c_1, "random", real_proof, true);
->>>>>>> c06d1faa
-
-    //pequinstore::TableStore *table_store_ = new pequinstore::PelotonTableStore();
-    std::thread t(WriteToTable, table_store, i);
-    t.join();
-  }
-<<<<<<< HEAD
-  std::string expected = queryResultBuilder.get_result()->SerializeAsString();
-  UW_ASSERT_EQ(expected, result);
 
   // Print out result
   sql::QueryResultProtoWrapper *p_queryResult =
@@ -456,34 +264,159 @@
       std::cerr << std::endl;
     }
   }
-=======
-
-  //ReadFromStore(table_store);
-  std::thread t1(ReadFromStore, table_store);
-  t1.join();
-  std::thread t2(ReadFromStore, table_store);
-  t2.join();
-  // std::thread t3(ReadFromStore, table_store);
-
-  //  t1.join();
-  //  t2.join();
-  // t3.join();
->>>>>>> c06d1faa
-  delete table_store;
+
+  UW_ASSERT_EQ(expected, result);
 }
 
-void test_read_predicate() {
-<<<<<<< HEAD
+void WriteToTable(TableStore *table_store, int i) {
+  Timestamp toy_ts_c(10, 12);
+  Timestamp toy_ts_c_1(20, 20);
+  size_t num_writes = 10;
+
+  // int i = 0;
+  size_t num_overwrites = 10;
+
+  pequinstore::proto::CommittedProof *real_proof =
+      new pequinstore::proto::CommittedProof();
+  real_proof->mutable_txn()->set_client_id(toy_ts_c_1.getID());
+  real_proof->mutable_txn()->set_client_seq_num(toy_ts_c_1.getTimestamp());
+  toy_ts_c.serialize(real_proof->mutable_txn()->mutable_timestamp());
+  TableWrite &table_write =
+      (*real_proof->mutable_txn()->mutable_table_writes())["test"];
+
+  RowUpdates *row1 = table_write.add_rows();
+  row1->add_column_values(std::to_string(i));
+  row1->add_column_values(std::to_string(i + 100));
+
+  table_store->ApplyTableWrite("test", table_write, toy_ts_c_1, "random",
+                               real_proof, true, i);
+}
+
+void test_committed_table_write() {
   auto &txn_manager =
       peloton::concurrency::TransactionManagerFactory::GetInstance();
   auto txn = txn_manager.BeginTransaction();
   peloton::catalog::Catalog::GetInstance()->CreateDatabase(txn,
                                                            DEFAULT_DB_NAME);
   txn_manager.CommitTransaction(txn);
-
-=======
-  
->>>>>>> c06d1faa
+  std::cout << "After the creation of default database" << std::endl;
+
+  Timestamp pesto_timestamp(4, 6);
+  // pequinstore::proto::ReadSet read_set_one;
+  // pequinstore::QueryReadSetMgr query_read_set_mgr_one(&read_set_one, 1,
+  // false);
+
+  static std::string file_name = "sql_interpreter_test_registry";
+  // Create desired registry via table writer.
+  std::string table_name = "test";
+  std::vector<std::pair<std::string, std::string>> column_names_and_types;
+  std::vector<uint32_t> primary_key_col_idx;
+
+  TableWriter table_writer(file_name);
+
+  // Table1:
+  table_name = "test";
+  column_names_and_types.push_back(std::make_pair("a", "INT"));
+  column_names_and_types.push_back(std::make_pair("b", "INT"));
+  primary_key_col_idx.push_back(0);
+  table_writer.add_table(table_name, column_names_and_types,
+                         primary_key_col_idx);
+  // Write Tables to JSON
+  table_writer.flush();
+
+  pequinstore::TableStore *table_store = new pequinstore::PelotonTableStore();
+  pequinstore::TableStore *table_store1 = new pequinstore::PelotonTableStore();
+
+  pequinstore::TableStore *table_store2 = new pequinstore::PelotonTableStore();
+  pequinstore::TableStore *table_store3 = new pequinstore::PelotonTableStore();
+
+  pequinstore::proto::Write write;
+  pequinstore::proto::CommittedProof committed_proof;
+  std::string table_registry = file_name + "-tables-schema.json";
+  std::cout << "Pre register" << std::endl;
+  table_store->RegisterTableSchema(table_registry);
+  std::cout << "Post register" << std::endl;
+  table_store->ExecRaw("CREATE TABLE test(a INT, b INT, PRIMARY KEY(a));");
+
+  // Write a 100 writes
+  Timestamp toy_ts_c(10, 12);
+  Timestamp toy_ts_c_1(20, 20);
+  size_t num_writes = 100;
+  size_t num_overwrites = 100;
+
+  /*for (size_t i = 0; i < num_writes; i++) {
+    pequinstore::proto::CommittedProof *real_proof =
+        new pequinstore::proto::CommittedProof();
+    real_proof->mutable_txn()->set_client_id(toy_ts_c.getID());
+    real_proof->mutable_txn()->set_client_seq_num(toy_ts_c.getTimestamp());
+    toy_ts_c.serialize(real_proof->mutable_txn()->mutable_timestamp());
+    TableWrite &table_write =
+        (*real_proof->mutable_txn()->mutable_table_writes())["test"];
+
+    RowUpdates *row1 = table_write.add_rows();
+    row1->add_column_values(std::to_string(i));
+    row1->add_column_values(std::to_string(i));
+
+    table_store->ApplyTableWrite("test", table_write, toy_ts_c, "random",
+                                 real_proof, true);
+  }*/
+
+  std::vector<std::thread> threads;
+
+  for (size_t i = 0; i < num_overwrites; i++) {
+    /*pequinstore::proto::CommittedProof *real_proof =
+        new pequinstore::proto::CommittedProof();
+    real_proof->mutable_txn()->set_client_id(toy_ts_c_1.getID());
+    real_proof->mutable_txn()->set_client_seq_num(toy_ts_c_1.getTimestamp());
+    toy_ts_c.serialize(real_proof->mutable_txn()->mutable_timestamp());
+    TableWrite &table_write =
+        (*real_proof->mutable_txn()->mutable_table_writes())["test"];
+
+    RowUpdates *row1 = table_write.add_rows();
+    row1->add_column_values(std::to_string(i));
+    row1->add_column_values(std::to_string(i + 100));
+
+    // table_store->ApplyTableWrite("test", table_write, toy_ts_c_1, "random",
+    // real_proof, true);
+
+    // pequinstore::TableStore *table_store_ = new
+    // pequinstore::PelotonTableStore();*/
+    // std::thread t(WriteToTable, table_store, i);
+    //  t.join();
+    threads.emplace_back(
+        std::thread(WriteToTable, new pequinstore::PelotonTableStore(), i));
+  }
+
+  for (auto &th : threads) {
+    th.join();
+  }
+
+  // std::thread t(WriteToTable, table_store, 0);
+  //  WriteToTable(table_store, 0);
+  //  WriteToTable(table_store1, 1);
+  //  t.join();
+  // std::thread t_1(WriteToTable, table_store1, 1);
+
+  // t.join();
+  // t_1.join();
+
+  ReadFromStore(table_store2);
+  // std::thread t1(ReadFromStore, table_store2);
+  //   t1.join();
+  // std::thread t2(ReadFromStore, table_store3);
+  //   t2.join();
+  //    std::thread t3(ReadFromStore, table_store);
+
+  // t1.join();
+  // t2.join();
+  //     t3.join();
+  delete table_store;
+  delete table_store2;
+  delete table_store3;
+}
+
+void test_read_predicate() {
+
   Timestamp pesto_timestamp(4, 6);
   pequinstore::proto::ReadSet read_set_one;
   pequinstore::QueryReadSetMgr query_read_set_mgr_one(&read_set_one, 1, false);
@@ -633,18 +566,11 @@
 }
 
 int main() {
-<<<<<<< HEAD
-  // test_read_query(); // Adds 3 rows; deletes one; purges the delete;
-  //   QueryRead for all 3
-  //   FIXME: all 3 Segfault at the end.
-  // test_committed_table_write(); // 100 writes, 100 overwrites, Query Read for
-  // all
-  test_read_predicate();
-=======
-  //test_read_query();  //Adds 3 rows; deletes one; purges the delete; QueryRead for all 3
-  //FIXME: all 3 Segfault at the end.
-  test_committed_table_write(); //100 writes, 100 overwrites, Query Read for all
-  //test_read_predicate();
->>>>>>> c06d1faa
+  // test_read_query();  //Adds 3 rows; deletes one; purges the delete;
+  // QueryRead for all 3
+  // FIXME: all 3 Segfault at the end.
+  test_committed_table_write(); // 100 writes, 100 overwrites, Query Read for
+                                // all
+  // test_read_predicate();
   return 0;
 }